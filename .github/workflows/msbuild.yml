--- conflicted
+++ resolved
@@ -130,7 +130,6 @@
         XUNIT_SHARD_COUNT: 5
         DAFNY_RELEASE: ${{ github.workspace }}\unzippedRelease\dafny
       run: |
-<<<<<<< HEAD
         dotnet test -v:n dafny/Source/IntegrationTests/IntegrationTests.csproj
     - name: Run integration tests
       if: runner.os != 'Windows'
@@ -140,11 +139,8 @@
         DAFNY_RELEASE: ${{ github.workspace }}/unzippedRelease/dafny
       run: |
         dotnet test -v:n dafny/Source/IntegrationTests/IntegrationTests.csproj
-=======
-        XUNIT_SHARD=${{ matrix.shard }} XUNIT_SHARD_COUNT=5 DAFNY_RELEASE=$PWD/unzippedRelease/dafny dotnet test -v:n --logger trx dafny/Source/IntegrationTests/IntegrationTests.csproj
     - uses: actions/upload-artifact@v2
       if: always()
       with:
         name: integration-test-results-${{ matrix.os }}
-        path: dafny/Source/IntegrationTests/TestResults/*.trx
->>>>>>> 4e9e35b7
+        path: dafny/Source/IntegrationTests/TestResults/*.trx