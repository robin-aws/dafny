name: Build and Test Dafny Standard Libraries

on:
  workflow_dispatch:
  pull_request:
    branches: [ master, main-* ]
  merge_group:

concurrency:
  group: ${{ github.workflow }}-${{ github.ref }}
  cancel-in-progress: true

jobs:
  check-deep-tests:
     uses: ./.github/workflows/check-deep-tests-reusable.yml

  build:
    needs: check-deep-tests
    if: false
    runs-on: macos-latest

    steps:
      - name: Checkout Dafny
        uses: actions/checkout@v4
        with:
          submodules: true
      - name: Set up JDK 18
        uses: actions/setup-java@v4
        with:
          java-version: 18
          distribution: corretto
      - name: Set up Go
        uses: actions/setup-go@v5
        with:
<<<<<<< HEAD
          go-version: '1.16'
=======
          go-version: '1.15'
          cache: false
>>>>>>> 2e7de95d
      - name: Set up goimports
        env:
          GO111MODULE: on
        run: go get golang.org/x/tools/cmd/goimports@release-branch.go1.15
      - name: Get Z3
        run: make z3-mac
      - name: Build Dafny
        run: make exe
      - run: npm install bignumber.js
      - name: Test DafnyStandardLibraries
        run: make -C Source/DafnyStandardLibraries all
      <|MERGE_RESOLUTION|>--- conflicted
+++ resolved
@@ -32,12 +32,8 @@
       - name: Set up Go
         uses: actions/setup-go@v5
         with:
-<<<<<<< HEAD
           go-version: '1.16'
-=======
-          go-version: '1.15'
           cache: false
->>>>>>> 2e7de95d
       - name: Set up goimports
         env:
           GO111MODULE: on
