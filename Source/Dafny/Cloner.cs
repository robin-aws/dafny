﻿
using System;
using System.Collections.Generic;
using System.Numerics;
using System.Diagnostics.Contracts;
using IToken = Microsoft.Boogie.IToken;
using System.Linq;

namespace Microsoft.Dafny
{
  class Cloner
  {
    public Cloner() {
    }
     
    public ModuleDefinition CloneModuleDefinition(ModuleDefinition m, string name) {
      ModuleDefinition nw;
      if (m is DefaultModuleDecl) {
        nw = new DefaultModuleDecl();
      } else {
        nw = new ModuleDefinition(Tok(m.tok), name, m.IsAbstract, m.IsFacade, m.IsExclusiveRefinement, m.RefinementBaseName, m.Module, CloneAttributes(m.Attributes), true);
      }
      foreach (var d in m.TopLevelDecls) {
        nw.TopLevelDecls.Add(CloneDeclaration(d, nw));
      }
      if (null != m.RefinementBase) {
          nw.RefinementBase = m.RefinementBase;
      }
      nw.ClonedFrom = m;
      nw.Height = m.Height;
      return nw;
    }

    public TopLevelDecl CloneDeclaration(TopLevelDecl d, ModuleDefinition m) {
      Contract.Requires(d != null);
      Contract.Requires(m != null);

      if (d is OpaqueTypeDecl) {
        var dd = (OpaqueTypeDecl)d;
        return new OpaqueTypeDecl(Tok(dd.tok), dd.Name, m, dd.EqualitySupport, dd.TypeArgs.ConvertAll(CloneTypeParam), CloneAttributes(dd.Attributes), d);
      } else if (d is TypeSynonymDecl) {
        var dd = (TypeSynonymDecl)d;
        var tps = dd.TypeArgs.ConvertAll(CloneTypeParam);
        return new TypeSynonymDecl(Tok(dd.tok), dd.Name, tps, m, CloneType(dd.Rhs), CloneAttributes(dd.Attributes));
      } else if (d is NewtypeDecl) {
        var dd = (NewtypeDecl)d;
        if (dd.Var == null) {
          return new NewtypeDecl(Tok(dd.tok), dd.Name, m, CloneType(dd.BaseType), CloneAttributes(dd.Attributes), dd);
        } else {
          return new NewtypeDecl(Tok(dd.tok), dd.Name, m, CloneBoundVar(dd.Var), CloneExpr(dd.Constraint), CloneAttributes(dd.Attributes), dd);
        }
      } else if (d is TupleTypeDecl) {
        var dd = (TupleTypeDecl)d;
        return new TupleTypeDecl(dd.Dims, dd.Module);
      } else if (d is IndDatatypeDecl) {
        var dd = (IndDatatypeDecl)d;
        var tps = dd.TypeArgs.ConvertAll(CloneTypeParam);
        var ctors = dd.Ctors.ConvertAll(CloneCtor);
        var dt = new IndDatatypeDecl(Tok(dd.tok), dd.Name, m, tps, ctors, CloneAttributes(dd.Attributes), dd);
        return dt;
      } else if (d is CoDatatypeDecl) {
        var dd = (CoDatatypeDecl)d;
        var tps = dd.TypeArgs.ConvertAll(CloneTypeParam);
        var ctors = dd.Ctors.ConvertAll(CloneCtor);
        var dt = new CoDatatypeDecl(Tok(dd.tok), dd.Name, m, tps, ctors, CloneAttributes(dd.Attributes));
        return dt;
      } else if (d is IteratorDecl) {
        var dd = (IteratorDecl)d;
        var tps = dd.TypeArgs.ConvertAll(CloneTypeParam);
        var ins = dd.Ins.ConvertAll(CloneFormal);
        var outs = dd.Outs.ConvertAll(CloneFormal);
        var reads = CloneSpecFrameExpr(dd.Reads);
        var mod = CloneSpecFrameExpr(dd.Modifies);
        var decr = CloneSpecExpr(dd.Decreases);
        var req = dd.Requires.ConvertAll(CloneMayBeFreeExpr);
        var yreq = dd.YieldRequires.ConvertAll(CloneMayBeFreeExpr);
        var ens = dd.Ensures.ConvertAll(CloneMayBeFreeExpr);
        var yens = dd.YieldEnsures.ConvertAll(CloneMayBeFreeExpr);
        var body = CloneBlockStmt(dd.Body);
        var iter = new IteratorDecl(Tok(dd.tok), dd.Name, dd.Module,
          tps, ins, outs, reads, mod, decr,
          req, ens, yreq, yens,
          body, CloneAttributes(dd.Attributes), dd.SignatureEllipsis);
        return iter;
      }
      else if (d is TraitDecl)
      {
          if (d is DefaultClassDecl)
          {
              var dd = (TraitDecl)d;
              var tps = dd.TypeArgs.ConvertAll(CloneTypeParam);
              var mm = dd.Members.ConvertAll(CloneMember);
              var cl = new DefaultClassDecl(m, mm);
              return cl;
          }
          else
          {
              var dd = (TraitDecl)d;
              var tps = dd.TypeArgs.ConvertAll(CloneTypeParam);
              var mm = dd.Members.ConvertAll(CloneMember);
              var cl = new TraitDecl(Tok(dd.tok), dd.Name, m, tps, mm, CloneAttributes(dd.Attributes));
              return cl;
          }
      }
      else if (d is ClassDecl) {
        var dd = (ClassDecl)d;
        var tps = dd.TypeArgs.ConvertAll(CloneTypeParam);
        var mm = dd.Members.ConvertAll(CloneMember);
        if (d is DefaultClassDecl) {
          return new DefaultClassDecl(m, mm);
        } else {
          return new ClassDecl(Tok(dd.tok), dd.Name, m, tps, mm, CloneAttributes(dd.Attributes), dd.TraitsTyp.ConvertAll(CloneType), dd);
        }
      } else if (d is ModuleDecl) {
        if (d is LiteralModuleDecl) {
          var l = new LiteralModuleDecl(((LiteralModuleDecl)d).ModuleDef, m);
          l.Signature = ((ModuleDecl)d).Signature;
          return l;
        } else if (d is AliasModuleDecl) {
          var a = (AliasModuleDecl)d;
          var alias = new AliasModuleDecl(a.Path, a.tok, m, a.Opened);
          alias.Signature = a.Signature;
          return alias;
        } else if (d is ModuleFacadeDecl) {
          var a = (ModuleFacadeDecl)d;
          var abs = new ModuleFacadeDecl(a.Path, a.tok, m, a.CompilePath, a.Opened);
          abs.Signature = a.Signature;
          abs.OriginalSignature = a.OriginalSignature;
          return abs;
        } else {
          Contract.Assert(false);  // unexpected declaration
          return null;  // to please compiler
        }
      } else {
        Contract.Assert(false);  // unexpected declaration
        return null;  // to please compiler
      }
    }

    public DatatypeCtor CloneCtor(DatatypeCtor ct) {
      return new DatatypeCtor(Tok(ct.tok), ct.Name, ct.Formals.ConvertAll(CloneFormal), CloneAttributes(ct.Attributes));
    }

    public TypeParameter CloneTypeParam(TypeParameter tp) {
      return new TypeParameter(Tok(tp.tok), tp.Name, tp.EqualitySupport, tp);
    }

    public MemberDecl CloneMember(MemberDecl member) {
      if (member is Field) {
        Contract.Assert(!(member is SpecialField));  // we don't expect a SpecialField to be cloned (or do we?)
        var f = (Field)member;
        return new Field(Tok(f.tok), f.Name, f.IsGhost, f.IsMutable, f.IsUserMutable, CloneType(f.Type), CloneAttributes(f.Attributes));
      } else if (member is Function) {
        var f = (Function)member;
        return CloneFunction(f);
      } else {
        var m = (Method)member;
        return CloneMethod(m);
      }
    }

    public virtual Type CloneType(Type t) {
      if (t is BasicType) {
        return t;
      } else if (t is SetType) {
        var tt = (SetType)t;
        return new SetType(tt.Finite, CloneType(tt.Arg));
      } else if (t is SeqType) {
        var tt = (SeqType)t;
        return new SeqType(CloneType(tt.Arg));
      } else if (t is MultiSetType) {
        var tt = (MultiSetType)t;
        return new MultiSetType(CloneType(tt.Arg));
      } else if (t is MapType) {
        var tt = (MapType)t;
        return new MapType(tt.Finite, CloneType(tt.Domain), CloneType(tt.Range));
      } else if (t is ArrowType) {
        var tt = (ArrowType)t;
        return new ArrowType(Tok(tt.tok), tt.Args.ConvertAll(CloneType), CloneType(tt.Result));
      } else if (t is UserDefinedType) {
        var tt = (UserDefinedType)t;
#if TEST_TYPE_SYNONYM_TRANSPARENCY
        if (tt.Name == "type#synonym#transparency#test") {
          // time to drop the synonym wrapper
          var syn = (TypeSynonymDecl)tt.ResolvedClass;
          return CloneType(syn.Rhs);
        }
#endif
        return new UserDefinedType(Tok(tt.tok), CloneExpr(tt.NamePath));
      } else if (t is InferredTypeProxy) {
        return new InferredTypeProxy();
      } else if (t is OperationTypeProxy) {
        var p = (OperationTypeProxy)t;
        return new OperationTypeProxy(p.AllowInts, p.AllowReals, p.AllowChar, p.AllowSeq, p.AllowSetVarieties, p.AllowISet);
      } else if (t is ParamTypeProxy) {
        return new ParamTypeProxy(CloneTypeParam(((ParamTypeProxy)t).orig));
      } else {
        Contract.Assert(false);  // unexpected type (e.g., no other type proxies are expected at this time)
        return null;  // to please compiler
      }
    }

    public Formal CloneFormal(Formal formal) {
      Formal f = new Formal(Tok(formal.tok), formal.Name, CloneType(formal.Type), formal.InParam, formal.IsGhost);
      //if (f.Type is UserDefinedType && formal.Type is UserDefinedType)
      //    ((UserDefinedType)f.Type).ResolvedClass = ((UserDefinedType)(formal.Type)).ResolvedClass;
      return f;
    }

    public virtual BoundVar CloneBoundVar(BoundVar bv) {
      var bvNew = new BoundVar(Tok(bv.tok), bv.Name, CloneType(bv.SyntacticType));
      bvNew.IsGhost = bv.IsGhost;
      return bvNew;
    }

    public Specification<Expression> CloneSpecExpr(Specification<Expression> spec) {
      var ee = spec.Expressions == null ? null : spec.Expressions.ConvertAll(CloneExpr);
      return new Specification<Expression>(ee, CloneAttributes(spec.Attributes));
    }

    public Specification<FrameExpression> CloneSpecFrameExpr(Specification<FrameExpression> frame) {
      var ee = frame.Expressions == null ? null : frame.Expressions.ConvertAll(CloneFrameExpr);
      return new Specification<FrameExpression>(ee, CloneAttributes(frame.Attributes));
    }

    public FrameExpression CloneFrameExpr(FrameExpression frame) {
      return new FrameExpression(Tok(frame.tok), CloneExpr(frame.E), frame.FieldName);
    }
    public Attributes CloneAttributes(Attributes attrs) {
      if (attrs == null) {
        return null;
      } else if (attrs.Name.StartsWith("_")) {
        // skip this attribute, since it would have been produced during resolution
        return CloneAttributes(attrs.Prev);
      } else {
        return new Attributes(attrs.Name, attrs.Args.ConvertAll(CloneExpr), CloneAttributes(attrs.Prev));
      }
    }

    public MaybeFreeExpression CloneMayBeFreeExpr(MaybeFreeExpression expr) {
      var mfe = new MaybeFreeExpression(CloneExpr(expr.E), expr.IsFree);
      mfe.Attributes = CloneAttributes(expr.Attributes);
      return mfe;
    }

    public virtual Expression CloneExpr(Expression expr) {
      if (expr == null) {
        return null;
      } else if (expr is LiteralExpr) {
        var e = (LiteralExpr)expr;
        if (e is StaticReceiverExpr) {
          var ee = (StaticReceiverExpr)e;
          return new StaticReceiverExpr(e.tok, CloneType(ee.UnresolvedType), ee.IsImplicit);
        } else if (e.Value == null) {          
          return new LiteralExpr(Tok(e.tok));
        } else if (e.Value is bool) {
          return new LiteralExpr(Tok(e.tok), (bool)e.Value);
        } else if (e is CharLiteralExpr) {
          return new CharLiteralExpr(Tok(e.tok), (string)e.Value);
        } else if (e is StringLiteralExpr) {
          var str = (StringLiteralExpr)e;
          return new StringLiteralExpr(Tok(e.tok), (string)e.Value, str.IsVerbatim);
        } else if (e.Value is Basetypes.BigDec) {
          return new LiteralExpr(Tok(e.tok), (Basetypes.BigDec)e.Value);
        } else {
          return new LiteralExpr(Tok(e.tok), (BigInteger)e.Value);
        }

      } else if (expr is ThisExpr) {
        if (expr is ImplicitThisExpr) {
          return new ImplicitThisExpr(Tok(expr.tok));
        } else {
          return new ThisExpr(Tok(expr.tok));
        }

      } else if (expr is IdentifierExpr) {
        var e = (IdentifierExpr)expr;
        return new IdentifierExpr(Tok(e.tok), e.Name);

      } else if (expr is DatatypeValue) {
        var e = (DatatypeValue)expr;
        return new DatatypeValue(Tok(e.tok), e.DatatypeName, e.MemberName, e.Arguments.ConvertAll(CloneExpr));

      } else if (expr is DisplayExpression) {
        DisplayExpression e = (DisplayExpression)expr;
        if (expr is SetDisplayExpr) {
          return new SetDisplayExpr(Tok(e.tok), ((SetDisplayExpr)expr).Finite, e.Elements.ConvertAll(CloneExpr));
        } else if (expr is MultiSetDisplayExpr) {
          return new MultiSetDisplayExpr(Tok(e.tok), e.Elements.ConvertAll(CloneExpr));
        } else {
          Contract.Assert(expr is SeqDisplayExpr);
          return new SeqDisplayExpr(Tok(e.tok), e.Elements.ConvertAll(CloneExpr));
        }

      } else if (expr is MapDisplayExpr) {
        MapDisplayExpr e = (MapDisplayExpr)expr;
        List<ExpressionPair> pp = new List<ExpressionPair>();
        foreach (ExpressionPair p in e.Elements) {
          pp.Add(new ExpressionPair(CloneExpr(p.A), CloneExpr(p.B)));
        }
        return new MapDisplayExpr(Tok(expr.tok), e.Finite, pp);

      } else if (expr is NameSegment) {
        return CloneNameSegment(expr);
      } else if (expr is ExprDotName) {
        var e = (ExprDotName)expr;
        return new ExprDotName(Tok(e.tok), CloneExpr(e.Lhs), e.SuffixName, e.OptTypeArguments == null ? null : e.OptTypeArguments.ConvertAll(CloneType));
      } else if (expr is ApplySuffix) {
        var e = (ApplySuffix) expr;
        return CloneApplySuffix(e);
      } else if (expr is MemberSelectExpr) {
        var e = (MemberSelectExpr)expr;
        return new MemberSelectExpr(Tok(e.tok), CloneExpr(e.Obj), e.MemberName);

      } else if (expr is SeqSelectExpr) {
        var e = (SeqSelectExpr)expr;
        return new SeqSelectExpr(Tok(e.tok), e.SelectOne, CloneExpr(e.Seq), CloneExpr(e.E0), CloneExpr(e.E1));

      } else if (expr is MultiSelectExpr) {
        var e = (MultiSelectExpr)expr;
        return new MultiSelectExpr(Tok(e.tok), CloneExpr(e.Array), e.Indices.ConvertAll(CloneExpr));

      } else if (expr is SeqUpdateExpr) {
        var e = (SeqUpdateExpr)expr;
        return new SeqUpdateExpr(Tok(e.tok), CloneExpr(e.Seq), CloneExpr(e.Index), CloneExpr(e.Value));

      } else if (expr is FunctionCallExpr) {
        var e = (FunctionCallExpr)expr;
        return new FunctionCallExpr(Tok(e.tok), e.Name, CloneExpr(e.Receiver), e.OpenParen == null ? null : Tok(e.OpenParen), e.Args.ConvertAll(CloneExpr));

      } else if (expr is ApplyExpr) {
        var e = (ApplyExpr)expr;
        return new ApplyExpr(Tok(e.tok), CloneExpr(e.Function), e.Args.ConvertAll(CloneExpr));

      } else if (expr is OldExpr) {
        var e = (OldExpr)expr;
        return new OldExpr(Tok(e.tok), CloneExpr(e.E));

      } else if (expr is MultiSetFormingExpr) {
        var e = (MultiSetFormingExpr)expr;
        return new MultiSetFormingExpr(Tok(e.tok), CloneExpr(e.E));

      } else if (expr is UnaryOpExpr) {
        var e = (UnaryOpExpr)expr;
        return new UnaryOpExpr(Tok(e.tok), e.Op, CloneExpr(e.E));

      } else if (expr is ConversionExpr) {
        var e = (ConversionExpr)expr;
        return new ConversionExpr(Tok(e.tok), CloneExpr(e.E), CloneType(e.ToType));

      } else if (expr is BinaryExpr) {
        var e = (BinaryExpr)expr;
        return new BinaryExpr(Tok(e.tok), e.Op, CloneExpr(e.E0), CloneExpr(e.E1));

      } else if (expr is TernaryExpr) {
        var e = (TernaryExpr)expr;
        return new TernaryExpr(Tok(e.tok), e.Op, CloneExpr(e.E0), CloneExpr(e.E1), CloneExpr(e.E2));

      } else if (expr is ChainingExpression) {
        var e = (ChainingExpression)expr;
        return CloneExpr(e.E);  // just clone the desugaring, since it's already available

      } else if (expr is LetExpr) {
        var e = (LetExpr)expr;
        return new LetExpr(Tok(e.tok), e.LHSs.ConvertAll(CloneCasePattern), e.RHSs.ConvertAll(CloneExpr), CloneExpr(e.Body), e.Exact, e.Attributes);

      } else if (expr is NamedExpr) {
        var e = (NamedExpr)expr;
        return new NamedExpr(Tok(e.tok), e.Name, CloneExpr(e.Body));
      } else if (expr is ComprehensionExpr) {
        var e = (ComprehensionExpr)expr;

        var tk = Tok(e.tok);
        var bvs = e.BoundVars.ConvertAll(CloneBoundVar);
        var range = CloneExpr(e.Range);
        var term = CloneExpr(e.Term);
        if (e is QuantifierExpr) {
          var q = (QuantifierExpr)e;
          var tvs = q.TypeArgs.ConvertAll(CloneTypeParam);
          if (e is ForallExpr) {
            return new ForallExpr(tk, tvs, bvs, range, term, CloneAttributes(e.Attributes));
          } else if (e is ExistsExpr) {
            return new ExistsExpr(tk, tvs, bvs, range, term, CloneAttributes(e.Attributes));
          } else {
            Contract.Assert(false); throw new cce.UnreachableException();  // unexpected quantifier expression
          }
        } else if (e is MapComprehension) {
          return new MapComprehension(tk, ((MapComprehension)e).Finite, bvs, range, term, CloneAttributes(e.Attributes));
        } else if (e is LambdaExpr) {
          var l = (LambdaExpr)e;
          return new LambdaExpr(tk, l.OneShot, bvs, range, l.Reads.ConvertAll(CloneFrameExpr), term);
        } else {
          Contract.Assert(e is SetComprehension);
          var tt = (SetComprehension)e;
          return new SetComprehension(tk, tt.Finite, bvs, range, term, CloneAttributes(e.Attributes));
        }

      } else if (expr is WildcardExpr) {
        return new WildcardExpr(Tok(expr.tok));

      } else if (expr is StmtExpr) {
        var e = (StmtExpr)expr;
        return new StmtExpr(Tok(e.tok), CloneStmt(e.S), CloneExpr(e.E));

      } else if (expr is ITEExpr) {
        var e = (ITEExpr)expr;
        return new ITEExpr(Tok(e.tok), CloneExpr(e.Test), CloneExpr(e.Thn), CloneExpr(e.Els));

      } else if (expr is AutoGeneratedExpression) {
        var e = (AutoGeneratedExpression)expr;
        var a = CloneExpr(e.E);
        return new AutoGeneratedExpression(Tok(e.tok), a);

      } else if (expr is ParensExpression) {
        var e = (ParensExpression)expr;
        return CloneExpr(e.E);  // skip the parentheses in the clone

      } else if (expr is MatchExpr) {
        var e = (MatchExpr)expr;
        return new MatchExpr(Tok(e.tok), CloneExpr(e.Source),
          e.Cases.ConvertAll(CloneMatchCaseExpr), e.UsesOptionalBraces);

      } else if (expr is NegationExpression) {
        var e = (NegationExpression)expr;
        return new NegationExpression(Tok(e.tok), CloneExpr(e.E));

      } else {
        Contract.Assert(false); throw new cce.UnreachableException();  // unexpected expression
      }
    }

    public MatchCaseExpr CloneMatchCaseExpr(MatchCaseExpr c) {
      Contract.Requires(c != null);
      if (c.Arguments != null) {
        Contract.Assert(c.CasePatterns == null);
        return new MatchCaseExpr(Tok(c.tok), c.Id, c.Arguments.ConvertAll(CloneBoundVar), CloneExpr(c.Body));
      } else {
        Contract.Assert(c.Arguments == null);
        Contract.Assert(c.CasePatterns != null);
        return new MatchCaseExpr(Tok(c.tok), c.Id, c.CasePatterns.ConvertAll(CloneCasePattern), CloneExpr(c.Body));
      }
    }

    public virtual Expression CloneApplySuffix(ApplySuffix e) {
        return new ApplySuffix(Tok(e.tok), CloneExpr(e.Lhs), e.Args.ConvertAll(CloneExpr));
    }

    public virtual CasePattern CloneCasePattern(CasePattern pat) {
      Contract.Requires(pat != null);
      if (pat.Var != null) {
        return new CasePattern(pat.tok, CloneBoundVar(pat.Var));
      } else if (pat.Arguments == null) {
        return new CasePattern(pat.tok, pat.Id, null);
      } else {
        return new CasePattern(pat.tok, pat.Id, pat.Arguments.ConvertAll(CloneCasePattern));
      }
    }

    public virtual NameSegment CloneNameSegment(Expression expr) {
      var e = (NameSegment)expr;
      return new NameSegment(Tok(e.tok), e.Name, e.OptTypeArguments == null ? null : e.OptTypeArguments.ConvertAll(CloneType));
    }

    public virtual AssignmentRhs CloneRHS(AssignmentRhs rhs) {
      AssignmentRhs c;
      if (rhs is ExprRhs) {
        var r = (ExprRhs)rhs;
        c = new ExprRhs(CloneExpr(r.Expr));
      } else if (rhs is HavocRhs) {
        c = new HavocRhs(Tok(rhs.Tok));
      } else {
        var r = (TypeRhs)rhs;
        if (r.ArrayDimensions != null) {
          c = new TypeRhs(Tok(r.Tok), CloneType(r.EType), r.ArrayDimensions.ConvertAll(CloneExpr));
        } else if (r.Arguments == null) {
          c = new TypeRhs(Tok(r.Tok), CloneType(r.EType));
        } else {
          c = new TypeRhs(Tok(r.Tok), CloneType(r.Path), r.Arguments.ConvertAll(CloneExpr), false);
        }
      }
      c.Attributes = CloneAttributes(rhs.Attributes);
      return c;
    }

    public virtual BlockStmt CloneBlockStmt(BlockStmt stmt) {
      if (stmt == null) {
        return null;
      } else {
        return new BlockStmt(Tok(stmt.Tok), Tok(stmt.EndTok), stmt.Body.ConvertAll(CloneStmt));
      }
    }

    public virtual Statement CloneStmt(Statement stmt) {
      if (stmt == null) {
        return null;
      }

      Statement r;
      if (stmt is AssertStmt) {
        var s = (AssertStmt)stmt;
        r = new AssertStmt(Tok(s.Tok), Tok(s.EndTok), CloneExpr(s.Expr), null);

      } else if (stmt is AssumeStmt) {
        var s = (AssumeStmt)stmt;
        r = new AssumeStmt(Tok(s.Tok), Tok(s.EndTok), CloneExpr(s.Expr), null);

      } else if (stmt is PrintStmt) {
        var s = (PrintStmt)stmt;
        r = new PrintStmt(Tok(s.Tok), Tok(s.EndTok), s.Args.ConvertAll(CloneExpr));

      } else if (stmt is BreakStmt) {
        var s = (BreakStmt)stmt;
        if (s.TargetLabel != null) {
          r = new BreakStmt(Tok(s.Tok), Tok(s.EndTok), s.TargetLabel);
        } else {
          r = new BreakStmt(Tok(s.Tok), Tok(s.EndTok), s.BreakCount);
        }

      } else if (stmt is ReturnStmt) {
        var s = (ReturnStmt)stmt;
        r = new ReturnStmt(Tok(s.Tok), Tok(s.EndTok), s.rhss == null ? null : s.rhss.ConvertAll(CloneRHS));

      } else if (stmt is YieldStmt) {
        var s = (YieldStmt)stmt;
        r = new YieldStmt(Tok(s.Tok), Tok(s.EndTok), s.rhss == null ? null : s.rhss.ConvertAll(CloneRHS));

      } else if (stmt is AssignStmt) {
        var s = (AssignStmt)stmt;
        r = new AssignStmt(Tok(s.Tok), Tok(s.EndTok), CloneExpr(s.Lhs), CloneRHS(s.Rhs));

      } else if (stmt is BlockStmt) {
        r = CloneBlockStmt((BlockStmt)stmt);

      } else if (stmt is IfStmt) {
        var s = (IfStmt)stmt;
        r = new IfStmt(Tok(s.Tok), Tok(s.EndTok), CloneExpr(s.Guard), CloneBlockStmt(s.Thn), CloneStmt(s.Els));

      } else if (stmt is AlternativeStmt) {
        var s = (AlternativeStmt)stmt;
        r = new AlternativeStmt(Tok(s.Tok), Tok(s.EndTok), s.Alternatives.ConvertAll(CloneGuardedAlternative));

      } else if (stmt is WhileStmt) {
        var s = (WhileStmt)stmt;
        r = new WhileStmt(Tok(s.Tok), Tok(s.EndTok), CloneExpr(s.Guard), s.Invariants.ConvertAll(CloneMayBeFreeExpr), CloneSpecExpr(s.Decreases), CloneSpecFrameExpr(s.Mod), CloneBlockStmt(s.Body));

      } else if (stmt is AlternativeLoopStmt) {
        var s = (AlternativeLoopStmt)stmt;
        r = new AlternativeLoopStmt(Tok(s.Tok), Tok(s.EndTok), s.Invariants.ConvertAll(CloneMayBeFreeExpr), CloneSpecExpr(s.Decreases), CloneSpecFrameExpr(s.Mod), s.Alternatives.ConvertAll(CloneGuardedAlternative));

      } else if (stmt is ForallStmt) {
        var s = (ForallStmt)stmt;
        r = new ForallStmt(Tok(s.Tok), Tok(s.EndTok), s.BoundVars.ConvertAll(CloneBoundVar), null, CloneExpr(s.Range), s.Ens.ConvertAll(CloneMayBeFreeExpr), CloneStmt(s.Body));

      } else if (stmt is CalcStmt) {
          var s = (CalcStmt)stmt;
          r = new CalcStmt(Tok(s.Tok), Tok(s.EndTok), CloneCalcOp(s.Op), s.Lines.ConvertAll(CloneExpr), s.Hints.ConvertAll(CloneBlockStmt), s.StepOps.ConvertAll(CloneCalcOp), CloneCalcOp(s.ResultOp), CloneAttributes(s.Attributes));

      } else if (stmt is MatchStmt) {
        var s = (MatchStmt)stmt;
        r = new MatchStmt(Tok(s.Tok), Tok(s.EndTok), CloneExpr(s.Source),
          s.Cases.ConvertAll(CloneMatchCaseStmt), s.UsesOptionalBraces);

      } else if (stmt is AssignSuchThatStmt) {
        var s = (AssignSuchThatStmt)stmt;
        r = new AssignSuchThatStmt(Tok(s.Tok), Tok(s.EndTok), s.Lhss.ConvertAll(CloneExpr), CloneExpr(s.Expr), s.AssumeToken == null ? null : Tok(s.AssumeToken), null);

      } else if (stmt is UpdateStmt) {
        var s = (UpdateStmt)stmt;
        r = new UpdateStmt(Tok(s.Tok), Tok(s.EndTok), s.Lhss.ConvertAll(CloneExpr), s.Rhss.ConvertAll(CloneRHS), s.CanMutateKnownState);

      } else if (stmt is VarDeclStmt) {
        var s = (VarDeclStmt)stmt;
        var lhss = s.Locals.ConvertAll(c => new LocalVariable(Tok(c.Tok), Tok(c.EndTok), c.Name, CloneType(c.OptionalType), c.IsGhost));
        r = new VarDeclStmt(Tok(s.Tok), Tok(s.EndTok), lhss, (ConcreteUpdateStatement)CloneStmt(s.Update));

      } else if (stmt is ModifyStmt) {
        var s = (ModifyStmt)stmt;
        var mod = CloneSpecFrameExpr(s.Mod);
        var body = s.Body == null ? null : CloneBlockStmt(s.Body);
        r = new ModifyStmt(Tok(s.Tok), Tok(s.EndTok), mod.Expressions, mod.Attributes, body);

      } else {
        Contract.Assert(false); throw new cce.UnreachableException();  // unexpected statement
      }

      // add labels to the cloned statement
      AddStmtLabels(r, stmt.Labels);
      r.Attributes = CloneAttributes(stmt.Attributes);

      return r;
    }

    public MatchCaseStmt CloneMatchCaseStmt(MatchCaseStmt c) {
      Contract.Requires(c != null);
      if (c.Arguments != null) {
        Contract.Assert(c.CasePatterns == null);
        return new MatchCaseStmt(Tok(c.tok), c.Id, c.Arguments.ConvertAll(CloneBoundVar), c.Body.ConvertAll(CloneStmt));
      } else {
        Contract.Assert(c.Arguments == null);
        Contract.Assert(c.CasePatterns != null);
        return new MatchCaseStmt(Tok(c.tok), c.Id, c.CasePatterns.ConvertAll(CloneCasePattern), c.Body.ConvertAll(CloneStmt));
      }
    }

    public CalcStmt.CalcOp CloneCalcOp(CalcStmt.CalcOp op) {
      if (op is CalcStmt.BinaryCalcOp) {
        return new CalcStmt.BinaryCalcOp(((CalcStmt.BinaryCalcOp) op).Op);
      } else if (op is CalcStmt.TernaryCalcOp) {
        return new CalcStmt.TernaryCalcOp(CloneExpr(((CalcStmt.TernaryCalcOp) op).Index));
      } else {
        Contract.Assert(false);
        throw new cce.UnreachableException();
      }
    }

    public void AddStmtLabels(Statement s, LList<Label> node) {
      if (node != null) {
        AddStmtLabels(s, node.Next);
        if (node.Data.Name == null) {
          // this indicates an implicit-target break statement that has been resolved; don't add it
        } else {
          s.Labels = new LList<Label>(new Label(Tok(node.Data.Tok), node.Data.Name), s.Labels);
        }
      }
    }

    public GuardedAlternative CloneGuardedAlternative(GuardedAlternative alt) {
      return new GuardedAlternative(Tok(alt.Tok), CloneExpr(alt.Guard), alt.Body.ConvertAll(CloneStmt));
    }

    public Function CloneFunction(Function f, string newName = null) {
      var tps = f.TypeArgs.ConvertAll(CloneTypeParam);
      var formals = f.Formals.ConvertAll(CloneFormal);
      var req = f.Req.ConvertAll(CloneExpr);
      var reads = f.Reads.ConvertAll(CloneFrameExpr);
      var decreases = CloneSpecExpr(f.Decreases);
      var ens = f.Ens.ConvertAll(CloneExpr);
      var body = CloneExpr(f.Body);

      if (newName == null) {
        newName = f.Name;
      }

      if (f is Predicate) {
        return new Predicate(Tok(f.tok), newName, f.HasStaticKeyword, f.IsProtected, f.IsGhost, tps, formals,
          req, reads, ens, decreases, body, Predicate.BodyOriginKind.OriginalOrInherited, CloneAttributes(f.Attributes), null);
      } else if (f is InductivePredicate) {
        return new InductivePredicate(Tok(f.tok), newName, f.HasStaticKeyword, f.IsProtected, tps, formals,
          req, reads, ens, body, CloneAttributes(f.Attributes), null);
      } else if (f is CoPredicate) {
        return new CoPredicate(Tok(f.tok), newName, f.HasStaticKeyword, f.IsProtected, tps, formals,
          req, reads, ens, body, CloneAttributes(f.Attributes), null);
      } else {
        return new Function(Tok(f.tok), newName, f.HasStaticKeyword, f.IsProtected, f.IsGhost, tps, formals, CloneType(f.ResultType),
          req, reads, ens, decreases, body, CloneAttributes(f.Attributes), null);
      }
    }

    public Method CloneMethod(Method m) {
      Contract.Requires(m != null);

      var tps = m.TypeArgs.ConvertAll(CloneTypeParam);
      var ins = m.Ins.ConvertAll(CloneFormal);
      var req = m.Req.ConvertAll(CloneMayBeFreeExpr);
      var mod = CloneSpecFrameExpr(m.Mod);
      var decreases = CloneSpecExpr(m.Decreases);

      var ens = m.Ens.ConvertAll(CloneMayBeFreeExpr);

      var body = CloneBlockStmt(m.Body);
      if (m is Constructor) {
        return new Constructor(Tok(m.tok), m.Name, tps, ins,
          req, mod, ens, decreases, body, CloneAttributes(m.Attributes), null);
      } else if (m is InductiveLemma) {
        return new InductiveLemma(Tok(m.tok), m.Name, m.HasStaticKeyword, tps, ins, m.Outs.ConvertAll(CloneFormal),
          req, mod, ens, decreases, body, CloneAttributes(m.Attributes), null);
      } else if (m is CoLemma) {
        return new CoLemma(Tok(m.tok), m.Name, m.HasStaticKeyword, tps, ins, m.Outs.ConvertAll(CloneFormal),
          req, mod, ens, decreases, body, CloneAttributes(m.Attributes), null);
      } else if (m is Lemma) {
        return new Lemma(Tok(m.tok), m.Name, m.HasStaticKeyword, tps, ins, m.Outs.ConvertAll(CloneFormal),
          req, mod, ens, decreases, body, CloneAttributes(m.Attributes), null);
      } else {
        return new Method(Tok(m.tok), m.Name, m.HasStaticKeyword, m.IsGhost, tps, ins, m.Outs.ConvertAll(CloneFormal),
          req, mod, ens, decreases, body, CloneAttributes(m.Attributes), null);
      }
    }
    public virtual IToken Tok(IToken tok) {
      return tok;
    }
  }

  class ClonerButDropMethodBodies : Cloner
  {
    public ClonerButDropMethodBodies()
      : base() {
    }

    public override BlockStmt CloneBlockStmt(BlockStmt stmt) {
      return null;
    }
  }

  /// <summary>
  /// Subclass of Cloner that collects some common functionality between FixpointLemmaSpecificationSubstituter and
  /// FixpointLemmaBodyCloner.
  /// </summary>
  abstract class FixpointCloner : Cloner
  {
    protected readonly Expression k;
    protected readonly ErrorReporter reporter;
    readonly string suffix;
    protected FixpointCloner(Expression k, ErrorReporter reporter)
    {
      Contract.Requires(k != null);
      Contract.Requires(reporter != null);
      this.k = k;
      this.reporter = reporter;
      this.suffix = string.Format("#[{0}]", Printer.ExprToString(k));
    }
<<<<<<< HEAD
=======
    protected void ReportAdditionalInformation(IToken tok, string s)
    {
      Contract.Requires(tok != null);
      Contract.Requires(s != null);
      resolver.ReportAdditionalInformation(tok, s + suffix);
    }
>>>>>>> 09ba7aee
  }

  /// <summary>
  /// The FixpointLemmaSpecificationSubstituter clones the precondition (or postcondition) declared
  /// on an inductive lemma (resp. colemma), but replaces the calls and equalities in "coConclusions"
  /// with corresponding prefix versions.  The resulting expression is then appropriate to be a
  /// precondition (resp. postcondition) of the inductive lemma's (resp. colemma's) corresponding prefix lemma.
  /// It is assumed that the source expression has been resolved.  Note, the "k" given to the constructor
  /// is not cloned with each use; it is simply used as is.
  /// </summary>
  class FixpointLemmaSpecificationSubstituter : FixpointCloner
  {
    readonly bool isCoContext;
    readonly ISet<Expression> friendlyCalls;
    public FixpointLemmaSpecificationSubstituter(ISet<Expression> friendlyCalls, Expression k, ErrorReporter reporter, bool isCoContext)
      : base(k, reporter)
    {
      Contract.Requires(friendlyCalls != null);
      Contract.Requires(k != null);
      Contract.Requires(reporter != null);
      this.isCoContext = isCoContext;
      this.friendlyCalls = friendlyCalls;
    }
    public override Expression CloneExpr(Expression expr) {
      if (expr is ConcreteSyntaxExpression) {
        var e = (ConcreteSyntaxExpression)expr;
        // Note, the CoLemmaPostconditionSubstituter is an unusual cloner in that it operates on
        // resolved expressions.  Hence, we bypass the syntactic parts here.
        return CloneExpr(e.Resolved);
      } else if (expr is FunctionCallExpr) {
        var e = (FunctionCallExpr)expr;
        if (friendlyCalls.Contains(e)) {
          var receiver = CloneExpr(e.Receiver);
          var args = new List<Expression>();
          args.Add(k);
          foreach (var arg in e.Args) {
            args.Add(CloneExpr(arg));
          }
          var fexp = new FunctionCallExpr(Tok(e.tok), e.Name + "#", receiver, e.OpenParen, args);
          reporter.Info(MessageSource.Cloner, e.tok, e.Name);
          return fexp;
        }
      } else if (expr is BinaryExpr && isCoContext) {
        var e = (BinaryExpr)expr;
        if ((e.ResolvedOp == BinaryExpr.ResolvedOpcode.EqCommon || e.ResolvedOp == BinaryExpr.ResolvedOpcode.NeqCommon) && friendlyCalls.Contains(e)) {
          var op = e.ResolvedOp == BinaryExpr.ResolvedOpcode.EqCommon ? TernaryExpr.Opcode.PrefixEqOp : TernaryExpr.Opcode.PrefixNeqOp;
          var A = CloneExpr(e.E0);
          var B = CloneExpr(e.E1);
          var teq = new TernaryExpr(Tok(e.tok), op, k, A, B);
          var opString = op == TernaryExpr.Opcode.PrefixEqOp ? "==" : "!=";
          reporter.Info(MessageSource.Cloner, e.tok, opString);
          return teq;
        }
      }
      return base.CloneExpr(expr);
    }
    public override Type CloneType(Type t) {
      if (t is UserDefinedType) {
        var tt = (UserDefinedType)t;
        // We want syntactic cloning of the Expression that is tt.NamePath, unlike the semantic (that is, post-resolved)
        // cloning that CloneExpr is doing above.
        return new UserDefinedType(Tok(tt.tok), CloneNamePathExpression(tt.NamePath));
      } else {
        return base.CloneType(t);
      }
    }
    Expression CloneNamePathExpression(Expression expr) {
      Contract.Requires(expr is NameSegment || expr is ExprDotName);
      if (expr is NameSegment) {
        var e = (NameSegment)expr;
        return new NameSegment(Tok(e.tok), e.Name, e.OptTypeArguments == null ? null : e.OptTypeArguments.ConvertAll(CloneType));
      } else {
        var e = (ExprDotName)expr;
        return new ExprDotName(Tok(e.tok), CloneNamePathExpression(e.Lhs), e.SuffixName, e.OptTypeArguments == null ? null : e.OptTypeArguments.ConvertAll(CloneType));
      }
    }
  }

  /// <summary>
  /// The task of the FixpointLemmaBodyCloner is to fill in the implicit _k-1 arguments in recursive inductive/co-lemma calls.
  /// The source statement and the given "k" are assumed to have been resolved.
  /// </summary>
  class FixpointLemmaBodyCloner : FixpointCloner
  {
    readonly FixpointLemma context;
    public FixpointLemmaBodyCloner(FixpointLemma context, Expression k, ErrorReporter reporter)
      : base(k, reporter)
    {
      Contract.Requires(context != null);
      Contract.Requires(k != null);
      Contract.Requires(reporter != null);
      this.context = context;
    }
    public override AssignmentRhs CloneRHS(AssignmentRhs rhs) {
      var r = rhs as ExprRhs;
      if (r != null && r.Expr is ApplySuffix) {
        var apply = (ApplySuffix)r.Expr;
        var mse = apply.Lhs.Resolved as MemberSelectExpr;
        if (mse != null && mse.Member is FixpointLemma && ModuleDefinition.InSameSCC(context, (FixpointLemma)mse.Member)) {
          // we're looking at a recursive call to a fixpoint lemma
          Contract.Assert(apply.Lhs is NameSegment || apply.Lhs is ExprDotName);  // this is the only way a call statement can have been parsed
          // clone "apply.Lhs", changing the inductive/co lemma to the prefix lemma; then clone "apply", adding in the extra argument
          Expression lhsClone;
          if (apply.Lhs is NameSegment) {
            var lhs = (NameSegment)apply.Lhs;
            lhsClone = new NameSegment(Tok(lhs.tok), lhs.Name + "#", lhs.OptTypeArguments == null ? null : lhs.OptTypeArguments.ConvertAll(CloneType));
          } else {
            var lhs = (ExprDotName)apply.Lhs;
            lhsClone = new ExprDotName(Tok(lhs.tok), CloneExpr(lhs.Lhs), lhs.SuffixName + "#", lhs.OptTypeArguments == null ? null : lhs.OptTypeArguments.ConvertAll(CloneType));
          }
          var args = new List<Expression>();
          args.Add(k);
          apply.Args.ForEach(arg => args.Add(CloneExpr(arg)));
          var applyClone = new ApplySuffix(Tok(apply.tok), lhsClone, args);
          var c = new ExprRhs(applyClone);
<<<<<<< HEAD
          reporter.Info(MessageSource.Cloner, apply.tok, mse.Member.Name);
=======
          ReportAdditionalInformation(apply.Lhs.tok, mse.Member.Name);
>>>>>>> 09ba7aee
          return c;
        }
      }
      return base.CloneRHS(rhs);
    }
  }


  class ResolvedCloner : Cloner {

    public override Type CloneType(Type t) {
      Type new_t = base.CloneType(t);

      if (t is UserDefinedType) {
        var tt = (UserDefinedType)t;
        var new_tt = (UserDefinedType)new_t;

        new_tt.ResolvedClass = tt.ResolvedClass;
        new_tt.ResolvedParam = tt.ResolvedParam;                
      }

      return new_t;
    }

    public override CasePattern CloneCasePattern(CasePattern pat) {
      if (pat.Var != null) {
        var newPat = new CasePattern(pat.tok, CloneBoundVar(pat.Var));
        newPat.AssembleExpr(null);
        return newPat;
      } else {
        var newArgs = pat.Arguments == null ? null : pat.Arguments.ConvertAll(CloneCasePattern);
        var patE = (DatatypeValue)pat.Expr;
        var newPat = new CasePattern(pat.tok, pat.Id, newArgs);
        newPat.Ctor = pat.Ctor;
        newPat.AssembleExpr(patE.InferredTypeArgs.ConvertAll(CloneType));
        return newPat;
      }
    }

    public override BoundVar CloneBoundVar(BoundVar bv) {
      // The difference here from the overridden method is that we do CloneType(bv.Type) instead of CloneType(bv.SyntacticType)
      var bvNew = new BoundVar(Tok(bv.tok), bv.Name, CloneType(bv.Type));
      bvNew.IsGhost = bv.IsGhost;
      return bvNew;
    }
  }

}
<|MERGE_RESOLUTION|>--- conflicted
+++ resolved
@@ -1,897 +1,882 @@
-﻿
-using System;
-using System.Collections.Generic;
-using System.Numerics;
-using System.Diagnostics.Contracts;
-using IToken = Microsoft.Boogie.IToken;
-using System.Linq;
-
-namespace Microsoft.Dafny
-{
-  class Cloner
-  {
-    public Cloner() {
-    }
-     
-    public ModuleDefinition CloneModuleDefinition(ModuleDefinition m, string name) {
-      ModuleDefinition nw;
-      if (m is DefaultModuleDecl) {
-        nw = new DefaultModuleDecl();
-      } else {
-        nw = new ModuleDefinition(Tok(m.tok), name, m.IsAbstract, m.IsFacade, m.IsExclusiveRefinement, m.RefinementBaseName, m.Module, CloneAttributes(m.Attributes), true);
-      }
-      foreach (var d in m.TopLevelDecls) {
-        nw.TopLevelDecls.Add(CloneDeclaration(d, nw));
-      }
-      if (null != m.RefinementBase) {
-          nw.RefinementBase = m.RefinementBase;
-      }
-      nw.ClonedFrom = m;
-      nw.Height = m.Height;
-      return nw;
-    }
-
-    public TopLevelDecl CloneDeclaration(TopLevelDecl d, ModuleDefinition m) {
-      Contract.Requires(d != null);
-      Contract.Requires(m != null);
-
-      if (d is OpaqueTypeDecl) {
-        var dd = (OpaqueTypeDecl)d;
-        return new OpaqueTypeDecl(Tok(dd.tok), dd.Name, m, dd.EqualitySupport, dd.TypeArgs.ConvertAll(CloneTypeParam), CloneAttributes(dd.Attributes), d);
-      } else if (d is TypeSynonymDecl) {
-        var dd = (TypeSynonymDecl)d;
-        var tps = dd.TypeArgs.ConvertAll(CloneTypeParam);
-        return new TypeSynonymDecl(Tok(dd.tok), dd.Name, tps, m, CloneType(dd.Rhs), CloneAttributes(dd.Attributes));
-      } else if (d is NewtypeDecl) {
-        var dd = (NewtypeDecl)d;
-        if (dd.Var == null) {
-          return new NewtypeDecl(Tok(dd.tok), dd.Name, m, CloneType(dd.BaseType), CloneAttributes(dd.Attributes), dd);
-        } else {
-          return new NewtypeDecl(Tok(dd.tok), dd.Name, m, CloneBoundVar(dd.Var), CloneExpr(dd.Constraint), CloneAttributes(dd.Attributes), dd);
-        }
-      } else if (d is TupleTypeDecl) {
-        var dd = (TupleTypeDecl)d;
-        return new TupleTypeDecl(dd.Dims, dd.Module);
-      } else if (d is IndDatatypeDecl) {
-        var dd = (IndDatatypeDecl)d;
-        var tps = dd.TypeArgs.ConvertAll(CloneTypeParam);
-        var ctors = dd.Ctors.ConvertAll(CloneCtor);
-        var dt = new IndDatatypeDecl(Tok(dd.tok), dd.Name, m, tps, ctors, CloneAttributes(dd.Attributes), dd);
-        return dt;
-      } else if (d is CoDatatypeDecl) {
-        var dd = (CoDatatypeDecl)d;
-        var tps = dd.TypeArgs.ConvertAll(CloneTypeParam);
-        var ctors = dd.Ctors.ConvertAll(CloneCtor);
-        var dt = new CoDatatypeDecl(Tok(dd.tok), dd.Name, m, tps, ctors, CloneAttributes(dd.Attributes));
-        return dt;
-      } else if (d is IteratorDecl) {
-        var dd = (IteratorDecl)d;
-        var tps = dd.TypeArgs.ConvertAll(CloneTypeParam);
-        var ins = dd.Ins.ConvertAll(CloneFormal);
-        var outs = dd.Outs.ConvertAll(CloneFormal);
-        var reads = CloneSpecFrameExpr(dd.Reads);
-        var mod = CloneSpecFrameExpr(dd.Modifies);
-        var decr = CloneSpecExpr(dd.Decreases);
-        var req = dd.Requires.ConvertAll(CloneMayBeFreeExpr);
-        var yreq = dd.YieldRequires.ConvertAll(CloneMayBeFreeExpr);
-        var ens = dd.Ensures.ConvertAll(CloneMayBeFreeExpr);
-        var yens = dd.YieldEnsures.ConvertAll(CloneMayBeFreeExpr);
-        var body = CloneBlockStmt(dd.Body);
-        var iter = new IteratorDecl(Tok(dd.tok), dd.Name, dd.Module,
-          tps, ins, outs, reads, mod, decr,
-          req, ens, yreq, yens,
-          body, CloneAttributes(dd.Attributes), dd.SignatureEllipsis);
-        return iter;
-      }
-      else if (d is TraitDecl)
-      {
-          if (d is DefaultClassDecl)
-          {
-              var dd = (TraitDecl)d;
-              var tps = dd.TypeArgs.ConvertAll(CloneTypeParam);
-              var mm = dd.Members.ConvertAll(CloneMember);
-              var cl = new DefaultClassDecl(m, mm);
-              return cl;
-          }
-          else
-          {
-              var dd = (TraitDecl)d;
-              var tps = dd.TypeArgs.ConvertAll(CloneTypeParam);
-              var mm = dd.Members.ConvertAll(CloneMember);
-              var cl = new TraitDecl(Tok(dd.tok), dd.Name, m, tps, mm, CloneAttributes(dd.Attributes));
-              return cl;
-          }
-      }
-      else if (d is ClassDecl) {
-        var dd = (ClassDecl)d;
-        var tps = dd.TypeArgs.ConvertAll(CloneTypeParam);
-        var mm = dd.Members.ConvertAll(CloneMember);
-        if (d is DefaultClassDecl) {
-          return new DefaultClassDecl(m, mm);
-        } else {
-          return new ClassDecl(Tok(dd.tok), dd.Name, m, tps, mm, CloneAttributes(dd.Attributes), dd.TraitsTyp.ConvertAll(CloneType), dd);
-        }
-      } else if (d is ModuleDecl) {
-        if (d is LiteralModuleDecl) {
-          var l = new LiteralModuleDecl(((LiteralModuleDecl)d).ModuleDef, m);
-          l.Signature = ((ModuleDecl)d).Signature;
-          return l;
-        } else if (d is AliasModuleDecl) {
-          var a = (AliasModuleDecl)d;
-          var alias = new AliasModuleDecl(a.Path, a.tok, m, a.Opened);
-          alias.Signature = a.Signature;
-          return alias;
-        } else if (d is ModuleFacadeDecl) {
-          var a = (ModuleFacadeDecl)d;
-          var abs = new ModuleFacadeDecl(a.Path, a.tok, m, a.CompilePath, a.Opened);
-          abs.Signature = a.Signature;
-          abs.OriginalSignature = a.OriginalSignature;
-          return abs;
-        } else {
-          Contract.Assert(false);  // unexpected declaration
-          return null;  // to please compiler
-        }
-      } else {
-        Contract.Assert(false);  // unexpected declaration
-        return null;  // to please compiler
-      }
-    }
-
-    public DatatypeCtor CloneCtor(DatatypeCtor ct) {
-      return new DatatypeCtor(Tok(ct.tok), ct.Name, ct.Formals.ConvertAll(CloneFormal), CloneAttributes(ct.Attributes));
-    }
-
-    public TypeParameter CloneTypeParam(TypeParameter tp) {
-      return new TypeParameter(Tok(tp.tok), tp.Name, tp.EqualitySupport, tp);
-    }
-
-    public MemberDecl CloneMember(MemberDecl member) {
-      if (member is Field) {
-        Contract.Assert(!(member is SpecialField));  // we don't expect a SpecialField to be cloned (or do we?)
-        var f = (Field)member;
-        return new Field(Tok(f.tok), f.Name, f.IsGhost, f.IsMutable, f.IsUserMutable, CloneType(f.Type), CloneAttributes(f.Attributes));
-      } else if (member is Function) {
-        var f = (Function)member;
-        return CloneFunction(f);
-      } else {
-        var m = (Method)member;
-        return CloneMethod(m);
-      }
-    }
-
-    public virtual Type CloneType(Type t) {
-      if (t is BasicType) {
-        return t;
-      } else if (t is SetType) {
-        var tt = (SetType)t;
-        return new SetType(tt.Finite, CloneType(tt.Arg));
-      } else if (t is SeqType) {
-        var tt = (SeqType)t;
-        return new SeqType(CloneType(tt.Arg));
-      } else if (t is MultiSetType) {
-        var tt = (MultiSetType)t;
-        return new MultiSetType(CloneType(tt.Arg));
-      } else if (t is MapType) {
-        var tt = (MapType)t;
-        return new MapType(tt.Finite, CloneType(tt.Domain), CloneType(tt.Range));
-      } else if (t is ArrowType) {
-        var tt = (ArrowType)t;
-        return new ArrowType(Tok(tt.tok), tt.Args.ConvertAll(CloneType), CloneType(tt.Result));
-      } else if (t is UserDefinedType) {
-        var tt = (UserDefinedType)t;
-#if TEST_TYPE_SYNONYM_TRANSPARENCY
-        if (tt.Name == "type#synonym#transparency#test") {
-          // time to drop the synonym wrapper
-          var syn = (TypeSynonymDecl)tt.ResolvedClass;
-          return CloneType(syn.Rhs);
-        }
-#endif
-        return new UserDefinedType(Tok(tt.tok), CloneExpr(tt.NamePath));
-      } else if (t is InferredTypeProxy) {
-        return new InferredTypeProxy();
-      } else if (t is OperationTypeProxy) {
-        var p = (OperationTypeProxy)t;
-        return new OperationTypeProxy(p.AllowInts, p.AllowReals, p.AllowChar, p.AllowSeq, p.AllowSetVarieties, p.AllowISet);
-      } else if (t is ParamTypeProxy) {
-        return new ParamTypeProxy(CloneTypeParam(((ParamTypeProxy)t).orig));
-      } else {
-        Contract.Assert(false);  // unexpected type (e.g., no other type proxies are expected at this time)
-        return null;  // to please compiler
-      }
-    }
-
-    public Formal CloneFormal(Formal formal) {
-      Formal f = new Formal(Tok(formal.tok), formal.Name, CloneType(formal.Type), formal.InParam, formal.IsGhost);
-      //if (f.Type is UserDefinedType && formal.Type is UserDefinedType)
-      //    ((UserDefinedType)f.Type).ResolvedClass = ((UserDefinedType)(formal.Type)).ResolvedClass;
-      return f;
-    }
-
-    public virtual BoundVar CloneBoundVar(BoundVar bv) {
-      var bvNew = new BoundVar(Tok(bv.tok), bv.Name, CloneType(bv.SyntacticType));
-      bvNew.IsGhost = bv.IsGhost;
-      return bvNew;
-    }
-
-    public Specification<Expression> CloneSpecExpr(Specification<Expression> spec) {
-      var ee = spec.Expressions == null ? null : spec.Expressions.ConvertAll(CloneExpr);
-      return new Specification<Expression>(ee, CloneAttributes(spec.Attributes));
-    }
-
-    public Specification<FrameExpression> CloneSpecFrameExpr(Specification<FrameExpression> frame) {
-      var ee = frame.Expressions == null ? null : frame.Expressions.ConvertAll(CloneFrameExpr);
-      return new Specification<FrameExpression>(ee, CloneAttributes(frame.Attributes));
-    }
-
-    public FrameExpression CloneFrameExpr(FrameExpression frame) {
-      return new FrameExpression(Tok(frame.tok), CloneExpr(frame.E), frame.FieldName);
-    }
-    public Attributes CloneAttributes(Attributes attrs) {
-      if (attrs == null) {
-        return null;
-      } else if (attrs.Name.StartsWith("_")) {
-        // skip this attribute, since it would have been produced during resolution
-        return CloneAttributes(attrs.Prev);
-      } else {
-        return new Attributes(attrs.Name, attrs.Args.ConvertAll(CloneExpr), CloneAttributes(attrs.Prev));
-      }
-    }
-
-    public MaybeFreeExpression CloneMayBeFreeExpr(MaybeFreeExpression expr) {
-      var mfe = new MaybeFreeExpression(CloneExpr(expr.E), expr.IsFree);
-      mfe.Attributes = CloneAttributes(expr.Attributes);
-      return mfe;
-    }
-
-    public virtual Expression CloneExpr(Expression expr) {
-      if (expr == null) {
-        return null;
-      } else if (expr is LiteralExpr) {
-        var e = (LiteralExpr)expr;
-        if (e is StaticReceiverExpr) {
-          var ee = (StaticReceiverExpr)e;
-          return new StaticReceiverExpr(e.tok, CloneType(ee.UnresolvedType), ee.IsImplicit);
-        } else if (e.Value == null) {          
-          return new LiteralExpr(Tok(e.tok));
-        } else if (e.Value is bool) {
-          return new LiteralExpr(Tok(e.tok), (bool)e.Value);
-        } else if (e is CharLiteralExpr) {
-          return new CharLiteralExpr(Tok(e.tok), (string)e.Value);
-        } else if (e is StringLiteralExpr) {
-          var str = (StringLiteralExpr)e;
-          return new StringLiteralExpr(Tok(e.tok), (string)e.Value, str.IsVerbatim);
-        } else if (e.Value is Basetypes.BigDec) {
-          return new LiteralExpr(Tok(e.tok), (Basetypes.BigDec)e.Value);
-        } else {
-          return new LiteralExpr(Tok(e.tok), (BigInteger)e.Value);
-        }
-
-      } else if (expr is ThisExpr) {
-        if (expr is ImplicitThisExpr) {
-          return new ImplicitThisExpr(Tok(expr.tok));
-        } else {
-          return new ThisExpr(Tok(expr.tok));
-        }
-
-      } else if (expr is IdentifierExpr) {
-        var e = (IdentifierExpr)expr;
-        return new IdentifierExpr(Tok(e.tok), e.Name);
-
-      } else if (expr is DatatypeValue) {
-        var e = (DatatypeValue)expr;
-        return new DatatypeValue(Tok(e.tok), e.DatatypeName, e.MemberName, e.Arguments.ConvertAll(CloneExpr));
-
-      } else if (expr is DisplayExpression) {
-        DisplayExpression e = (DisplayExpression)expr;
-        if (expr is SetDisplayExpr) {
-          return new SetDisplayExpr(Tok(e.tok), ((SetDisplayExpr)expr).Finite, e.Elements.ConvertAll(CloneExpr));
-        } else if (expr is MultiSetDisplayExpr) {
-          return new MultiSetDisplayExpr(Tok(e.tok), e.Elements.ConvertAll(CloneExpr));
-        } else {
-          Contract.Assert(expr is SeqDisplayExpr);
-          return new SeqDisplayExpr(Tok(e.tok), e.Elements.ConvertAll(CloneExpr));
-        }
-
-      } else if (expr is MapDisplayExpr) {
-        MapDisplayExpr e = (MapDisplayExpr)expr;
-        List<ExpressionPair> pp = new List<ExpressionPair>();
-        foreach (ExpressionPair p in e.Elements) {
-          pp.Add(new ExpressionPair(CloneExpr(p.A), CloneExpr(p.B)));
-        }
-        return new MapDisplayExpr(Tok(expr.tok), e.Finite, pp);
-
-      } else if (expr is NameSegment) {
-        return CloneNameSegment(expr);
-      } else if (expr is ExprDotName) {
-        var e = (ExprDotName)expr;
-        return new ExprDotName(Tok(e.tok), CloneExpr(e.Lhs), e.SuffixName, e.OptTypeArguments == null ? null : e.OptTypeArguments.ConvertAll(CloneType));
-      } else if (expr is ApplySuffix) {
-        var e = (ApplySuffix) expr;
-        return CloneApplySuffix(e);
-      } else if (expr is MemberSelectExpr) {
-        var e = (MemberSelectExpr)expr;
-        return new MemberSelectExpr(Tok(e.tok), CloneExpr(e.Obj), e.MemberName);
-
-      } else if (expr is SeqSelectExpr) {
-        var e = (SeqSelectExpr)expr;
-        return new SeqSelectExpr(Tok(e.tok), e.SelectOne, CloneExpr(e.Seq), CloneExpr(e.E0), CloneExpr(e.E1));
-
-      } else if (expr is MultiSelectExpr) {
-        var e = (MultiSelectExpr)expr;
-        return new MultiSelectExpr(Tok(e.tok), CloneExpr(e.Array), e.Indices.ConvertAll(CloneExpr));
-
-      } else if (expr is SeqUpdateExpr) {
-        var e = (SeqUpdateExpr)expr;
-        return new SeqUpdateExpr(Tok(e.tok), CloneExpr(e.Seq), CloneExpr(e.Index), CloneExpr(e.Value));
-
-      } else if (expr is FunctionCallExpr) {
-        var e = (FunctionCallExpr)expr;
-        return new FunctionCallExpr(Tok(e.tok), e.Name, CloneExpr(e.Receiver), e.OpenParen == null ? null : Tok(e.OpenParen), e.Args.ConvertAll(CloneExpr));
-
-      } else if (expr is ApplyExpr) {
-        var e = (ApplyExpr)expr;
-        return new ApplyExpr(Tok(e.tok), CloneExpr(e.Function), e.Args.ConvertAll(CloneExpr));
-
-      } else if (expr is OldExpr) {
-        var e = (OldExpr)expr;
-        return new OldExpr(Tok(e.tok), CloneExpr(e.E));
-
-      } else if (expr is MultiSetFormingExpr) {
-        var e = (MultiSetFormingExpr)expr;
-        return new MultiSetFormingExpr(Tok(e.tok), CloneExpr(e.E));
-
-      } else if (expr is UnaryOpExpr) {
-        var e = (UnaryOpExpr)expr;
-        return new UnaryOpExpr(Tok(e.tok), e.Op, CloneExpr(e.E));
-
-      } else if (expr is ConversionExpr) {
-        var e = (ConversionExpr)expr;
-        return new ConversionExpr(Tok(e.tok), CloneExpr(e.E), CloneType(e.ToType));
-
-      } else if (expr is BinaryExpr) {
-        var e = (BinaryExpr)expr;
-        return new BinaryExpr(Tok(e.tok), e.Op, CloneExpr(e.E0), CloneExpr(e.E1));
-
-      } else if (expr is TernaryExpr) {
-        var e = (TernaryExpr)expr;
-        return new TernaryExpr(Tok(e.tok), e.Op, CloneExpr(e.E0), CloneExpr(e.E1), CloneExpr(e.E2));
-
-      } else if (expr is ChainingExpression) {
-        var e = (ChainingExpression)expr;
-        return CloneExpr(e.E);  // just clone the desugaring, since it's already available
-
-      } else if (expr is LetExpr) {
-        var e = (LetExpr)expr;
-        return new LetExpr(Tok(e.tok), e.LHSs.ConvertAll(CloneCasePattern), e.RHSs.ConvertAll(CloneExpr), CloneExpr(e.Body), e.Exact, e.Attributes);
-
-      } else if (expr is NamedExpr) {
-        var e = (NamedExpr)expr;
-        return new NamedExpr(Tok(e.tok), e.Name, CloneExpr(e.Body));
-      } else if (expr is ComprehensionExpr) {
-        var e = (ComprehensionExpr)expr;
-
-        var tk = Tok(e.tok);
-        var bvs = e.BoundVars.ConvertAll(CloneBoundVar);
-        var range = CloneExpr(e.Range);
-        var term = CloneExpr(e.Term);
-        if (e is QuantifierExpr) {
-          var q = (QuantifierExpr)e;
-          var tvs = q.TypeArgs.ConvertAll(CloneTypeParam);
-          if (e is ForallExpr) {
-            return new ForallExpr(tk, tvs, bvs, range, term, CloneAttributes(e.Attributes));
-          } else if (e is ExistsExpr) {
-            return new ExistsExpr(tk, tvs, bvs, range, term, CloneAttributes(e.Attributes));
-          } else {
-            Contract.Assert(false); throw new cce.UnreachableException();  // unexpected quantifier expression
-          }
-        } else if (e is MapComprehension) {
-          return new MapComprehension(tk, ((MapComprehension)e).Finite, bvs, range, term, CloneAttributes(e.Attributes));
-        } else if (e is LambdaExpr) {
-          var l = (LambdaExpr)e;
-          return new LambdaExpr(tk, l.OneShot, bvs, range, l.Reads.ConvertAll(CloneFrameExpr), term);
-        } else {
-          Contract.Assert(e is SetComprehension);
-          var tt = (SetComprehension)e;
-          return new SetComprehension(tk, tt.Finite, bvs, range, term, CloneAttributes(e.Attributes));
-        }
-
-      } else if (expr is WildcardExpr) {
-        return new WildcardExpr(Tok(expr.tok));
-
-      } else if (expr is StmtExpr) {
-        var e = (StmtExpr)expr;
-        return new StmtExpr(Tok(e.tok), CloneStmt(e.S), CloneExpr(e.E));
-
-      } else if (expr is ITEExpr) {
-        var e = (ITEExpr)expr;
-        return new ITEExpr(Tok(e.tok), CloneExpr(e.Test), CloneExpr(e.Thn), CloneExpr(e.Els));
-
-      } else if (expr is AutoGeneratedExpression) {
-        var e = (AutoGeneratedExpression)expr;
-        var a = CloneExpr(e.E);
-        return new AutoGeneratedExpression(Tok(e.tok), a);
-
-      } else if (expr is ParensExpression) {
-        var e = (ParensExpression)expr;
-        return CloneExpr(e.E);  // skip the parentheses in the clone
-
-      } else if (expr is MatchExpr) {
-        var e = (MatchExpr)expr;
-        return new MatchExpr(Tok(e.tok), CloneExpr(e.Source),
-          e.Cases.ConvertAll(CloneMatchCaseExpr), e.UsesOptionalBraces);
-
-      } else if (expr is NegationExpression) {
-        var e = (NegationExpression)expr;
-        return new NegationExpression(Tok(e.tok), CloneExpr(e.E));
-
-      } else {
-        Contract.Assert(false); throw new cce.UnreachableException();  // unexpected expression
-      }
-    }
-
-    public MatchCaseExpr CloneMatchCaseExpr(MatchCaseExpr c) {
-      Contract.Requires(c != null);
-      if (c.Arguments != null) {
-        Contract.Assert(c.CasePatterns == null);
-        return new MatchCaseExpr(Tok(c.tok), c.Id, c.Arguments.ConvertAll(CloneBoundVar), CloneExpr(c.Body));
-      } else {
-        Contract.Assert(c.Arguments == null);
-        Contract.Assert(c.CasePatterns != null);
-        return new MatchCaseExpr(Tok(c.tok), c.Id, c.CasePatterns.ConvertAll(CloneCasePattern), CloneExpr(c.Body));
-      }
-    }
-
-    public virtual Expression CloneApplySuffix(ApplySuffix e) {
-        return new ApplySuffix(Tok(e.tok), CloneExpr(e.Lhs), e.Args.ConvertAll(CloneExpr));
-    }
-
-    public virtual CasePattern CloneCasePattern(CasePattern pat) {
-      Contract.Requires(pat != null);
-      if (pat.Var != null) {
-        return new CasePattern(pat.tok, CloneBoundVar(pat.Var));
-      } else if (pat.Arguments == null) {
-        return new CasePattern(pat.tok, pat.Id, null);
-      } else {
-        return new CasePattern(pat.tok, pat.Id, pat.Arguments.ConvertAll(CloneCasePattern));
-      }
-    }
-
-    public virtual NameSegment CloneNameSegment(Expression expr) {
-      var e = (NameSegment)expr;
-      return new NameSegment(Tok(e.tok), e.Name, e.OptTypeArguments == null ? null : e.OptTypeArguments.ConvertAll(CloneType));
-    }
-
-    public virtual AssignmentRhs CloneRHS(AssignmentRhs rhs) {
-      AssignmentRhs c;
-      if (rhs is ExprRhs) {
-        var r = (ExprRhs)rhs;
-        c = new ExprRhs(CloneExpr(r.Expr));
-      } else if (rhs is HavocRhs) {
-        c = new HavocRhs(Tok(rhs.Tok));
-      } else {
-        var r = (TypeRhs)rhs;
-        if (r.ArrayDimensions != null) {
-          c = new TypeRhs(Tok(r.Tok), CloneType(r.EType), r.ArrayDimensions.ConvertAll(CloneExpr));
-        } else if (r.Arguments == null) {
-          c = new TypeRhs(Tok(r.Tok), CloneType(r.EType));
-        } else {
-          c = new TypeRhs(Tok(r.Tok), CloneType(r.Path), r.Arguments.ConvertAll(CloneExpr), false);
-        }
-      }
-      c.Attributes = CloneAttributes(rhs.Attributes);
-      return c;
-    }
-
-    public virtual BlockStmt CloneBlockStmt(BlockStmt stmt) {
-      if (stmt == null) {
-        return null;
-      } else {
-        return new BlockStmt(Tok(stmt.Tok), Tok(stmt.EndTok), stmt.Body.ConvertAll(CloneStmt));
-      }
-    }
-
-    public virtual Statement CloneStmt(Statement stmt) {
-      if (stmt == null) {
-        return null;
-      }
-
-      Statement r;
-      if (stmt is AssertStmt) {
-        var s = (AssertStmt)stmt;
-        r = new AssertStmt(Tok(s.Tok), Tok(s.EndTok), CloneExpr(s.Expr), null);
-
-      } else if (stmt is AssumeStmt) {
-        var s = (AssumeStmt)stmt;
-        r = new AssumeStmt(Tok(s.Tok), Tok(s.EndTok), CloneExpr(s.Expr), null);
-
-      } else if (stmt is PrintStmt) {
-        var s = (PrintStmt)stmt;
-        r = new PrintStmt(Tok(s.Tok), Tok(s.EndTok), s.Args.ConvertAll(CloneExpr));
-
-      } else if (stmt is BreakStmt) {
-        var s = (BreakStmt)stmt;
-        if (s.TargetLabel != null) {
-          r = new BreakStmt(Tok(s.Tok), Tok(s.EndTok), s.TargetLabel);
-        } else {
-          r = new BreakStmt(Tok(s.Tok), Tok(s.EndTok), s.BreakCount);
-        }
-
-      } else if (stmt is ReturnStmt) {
-        var s = (ReturnStmt)stmt;
-        r = new ReturnStmt(Tok(s.Tok), Tok(s.EndTok), s.rhss == null ? null : s.rhss.ConvertAll(CloneRHS));
-
-      } else if (stmt is YieldStmt) {
-        var s = (YieldStmt)stmt;
-        r = new YieldStmt(Tok(s.Tok), Tok(s.EndTok), s.rhss == null ? null : s.rhss.ConvertAll(CloneRHS));
-
-      } else if (stmt is AssignStmt) {
-        var s = (AssignStmt)stmt;
-        r = new AssignStmt(Tok(s.Tok), Tok(s.EndTok), CloneExpr(s.Lhs), CloneRHS(s.Rhs));
-
-      } else if (stmt is BlockStmt) {
-        r = CloneBlockStmt((BlockStmt)stmt);
-
-      } else if (stmt is IfStmt) {
-        var s = (IfStmt)stmt;
-        r = new IfStmt(Tok(s.Tok), Tok(s.EndTok), CloneExpr(s.Guard), CloneBlockStmt(s.Thn), CloneStmt(s.Els));
-
-      } else if (stmt is AlternativeStmt) {
-        var s = (AlternativeStmt)stmt;
-        r = new AlternativeStmt(Tok(s.Tok), Tok(s.EndTok), s.Alternatives.ConvertAll(CloneGuardedAlternative));
-
-      } else if (stmt is WhileStmt) {
-        var s = (WhileStmt)stmt;
-        r = new WhileStmt(Tok(s.Tok), Tok(s.EndTok), CloneExpr(s.Guard), s.Invariants.ConvertAll(CloneMayBeFreeExpr), CloneSpecExpr(s.Decreases), CloneSpecFrameExpr(s.Mod), CloneBlockStmt(s.Body));
-
-      } else if (stmt is AlternativeLoopStmt) {
-        var s = (AlternativeLoopStmt)stmt;
-        r = new AlternativeLoopStmt(Tok(s.Tok), Tok(s.EndTok), s.Invariants.ConvertAll(CloneMayBeFreeExpr), CloneSpecExpr(s.Decreases), CloneSpecFrameExpr(s.Mod), s.Alternatives.ConvertAll(CloneGuardedAlternative));
-
-      } else if (stmt is ForallStmt) {
-        var s = (ForallStmt)stmt;
-        r = new ForallStmt(Tok(s.Tok), Tok(s.EndTok), s.BoundVars.ConvertAll(CloneBoundVar), null, CloneExpr(s.Range), s.Ens.ConvertAll(CloneMayBeFreeExpr), CloneStmt(s.Body));
-
-      } else if (stmt is CalcStmt) {
-          var s = (CalcStmt)stmt;
-          r = new CalcStmt(Tok(s.Tok), Tok(s.EndTok), CloneCalcOp(s.Op), s.Lines.ConvertAll(CloneExpr), s.Hints.ConvertAll(CloneBlockStmt), s.StepOps.ConvertAll(CloneCalcOp), CloneCalcOp(s.ResultOp), CloneAttributes(s.Attributes));
-
-      } else if (stmt is MatchStmt) {
-        var s = (MatchStmt)stmt;
-        r = new MatchStmt(Tok(s.Tok), Tok(s.EndTok), CloneExpr(s.Source),
-          s.Cases.ConvertAll(CloneMatchCaseStmt), s.UsesOptionalBraces);
-
-      } else if (stmt is AssignSuchThatStmt) {
-        var s = (AssignSuchThatStmt)stmt;
-        r = new AssignSuchThatStmt(Tok(s.Tok), Tok(s.EndTok), s.Lhss.ConvertAll(CloneExpr), CloneExpr(s.Expr), s.AssumeToken == null ? null : Tok(s.AssumeToken), null);
-
-      } else if (stmt is UpdateStmt) {
-        var s = (UpdateStmt)stmt;
-        r = new UpdateStmt(Tok(s.Tok), Tok(s.EndTok), s.Lhss.ConvertAll(CloneExpr), s.Rhss.ConvertAll(CloneRHS), s.CanMutateKnownState);
-
-      } else if (stmt is VarDeclStmt) {
-        var s = (VarDeclStmt)stmt;
-        var lhss = s.Locals.ConvertAll(c => new LocalVariable(Tok(c.Tok), Tok(c.EndTok), c.Name, CloneType(c.OptionalType), c.IsGhost));
-        r = new VarDeclStmt(Tok(s.Tok), Tok(s.EndTok), lhss, (ConcreteUpdateStatement)CloneStmt(s.Update));
-
-      } else if (stmt is ModifyStmt) {
-        var s = (ModifyStmt)stmt;
-        var mod = CloneSpecFrameExpr(s.Mod);
-        var body = s.Body == null ? null : CloneBlockStmt(s.Body);
-        r = new ModifyStmt(Tok(s.Tok), Tok(s.EndTok), mod.Expressions, mod.Attributes, body);
-
-      } else {
-        Contract.Assert(false); throw new cce.UnreachableException();  // unexpected statement
-      }
-
-      // add labels to the cloned statement
-      AddStmtLabels(r, stmt.Labels);
-      r.Attributes = CloneAttributes(stmt.Attributes);
-
-      return r;
-    }
-
-    public MatchCaseStmt CloneMatchCaseStmt(MatchCaseStmt c) {
-      Contract.Requires(c != null);
-      if (c.Arguments != null) {
-        Contract.Assert(c.CasePatterns == null);
-        return new MatchCaseStmt(Tok(c.tok), c.Id, c.Arguments.ConvertAll(CloneBoundVar), c.Body.ConvertAll(CloneStmt));
-      } else {
-        Contract.Assert(c.Arguments == null);
-        Contract.Assert(c.CasePatterns != null);
-        return new MatchCaseStmt(Tok(c.tok), c.Id, c.CasePatterns.ConvertAll(CloneCasePattern), c.Body.ConvertAll(CloneStmt));
-      }
-    }
-
-    public CalcStmt.CalcOp CloneCalcOp(CalcStmt.CalcOp op) {
-      if (op is CalcStmt.BinaryCalcOp) {
-        return new CalcStmt.BinaryCalcOp(((CalcStmt.BinaryCalcOp) op).Op);
-      } else if (op is CalcStmt.TernaryCalcOp) {
-        return new CalcStmt.TernaryCalcOp(CloneExpr(((CalcStmt.TernaryCalcOp) op).Index));
-      } else {
-        Contract.Assert(false);
-        throw new cce.UnreachableException();
-      }
-    }
-
-    public void AddStmtLabels(Statement s, LList<Label> node) {
-      if (node != null) {
-        AddStmtLabels(s, node.Next);
-        if (node.Data.Name == null) {
-          // this indicates an implicit-target break statement that has been resolved; don't add it
-        } else {
-          s.Labels = new LList<Label>(new Label(Tok(node.Data.Tok), node.Data.Name), s.Labels);
-        }
-      }
-    }
-
-    public GuardedAlternative CloneGuardedAlternative(GuardedAlternative alt) {
-      return new GuardedAlternative(Tok(alt.Tok), CloneExpr(alt.Guard), alt.Body.ConvertAll(CloneStmt));
-    }
-
-    public Function CloneFunction(Function f, string newName = null) {
-      var tps = f.TypeArgs.ConvertAll(CloneTypeParam);
-      var formals = f.Formals.ConvertAll(CloneFormal);
-      var req = f.Req.ConvertAll(CloneExpr);
-      var reads = f.Reads.ConvertAll(CloneFrameExpr);
-      var decreases = CloneSpecExpr(f.Decreases);
-      var ens = f.Ens.ConvertAll(CloneExpr);
-      var body = CloneExpr(f.Body);
-
-      if (newName == null) {
-        newName = f.Name;
-      }
-
-      if (f is Predicate) {
-        return new Predicate(Tok(f.tok), newName, f.HasStaticKeyword, f.IsProtected, f.IsGhost, tps, formals,
-          req, reads, ens, decreases, body, Predicate.BodyOriginKind.OriginalOrInherited, CloneAttributes(f.Attributes), null);
-      } else if (f is InductivePredicate) {
-        return new InductivePredicate(Tok(f.tok), newName, f.HasStaticKeyword, f.IsProtected, tps, formals,
-          req, reads, ens, body, CloneAttributes(f.Attributes), null);
-      } else if (f is CoPredicate) {
-        return new CoPredicate(Tok(f.tok), newName, f.HasStaticKeyword, f.IsProtected, tps, formals,
-          req, reads, ens, body, CloneAttributes(f.Attributes), null);
-      } else {
-        return new Function(Tok(f.tok), newName, f.HasStaticKeyword, f.IsProtected, f.IsGhost, tps, formals, CloneType(f.ResultType),
-          req, reads, ens, decreases, body, CloneAttributes(f.Attributes), null);
-      }
-    }
-
-    public Method CloneMethod(Method m) {
-      Contract.Requires(m != null);
-
-      var tps = m.TypeArgs.ConvertAll(CloneTypeParam);
-      var ins = m.Ins.ConvertAll(CloneFormal);
-      var req = m.Req.ConvertAll(CloneMayBeFreeExpr);
-      var mod = CloneSpecFrameExpr(m.Mod);
-      var decreases = CloneSpecExpr(m.Decreases);
-
-      var ens = m.Ens.ConvertAll(CloneMayBeFreeExpr);
-
-      var body = CloneBlockStmt(m.Body);
-      if (m is Constructor) {
-        return new Constructor(Tok(m.tok), m.Name, tps, ins,
-          req, mod, ens, decreases, body, CloneAttributes(m.Attributes), null);
-      } else if (m is InductiveLemma) {
-        return new InductiveLemma(Tok(m.tok), m.Name, m.HasStaticKeyword, tps, ins, m.Outs.ConvertAll(CloneFormal),
-          req, mod, ens, decreases, body, CloneAttributes(m.Attributes), null);
-      } else if (m is CoLemma) {
-        return new CoLemma(Tok(m.tok), m.Name, m.HasStaticKeyword, tps, ins, m.Outs.ConvertAll(CloneFormal),
-          req, mod, ens, decreases, body, CloneAttributes(m.Attributes), null);
-      } else if (m is Lemma) {
-        return new Lemma(Tok(m.tok), m.Name, m.HasStaticKeyword, tps, ins, m.Outs.ConvertAll(CloneFormal),
-          req, mod, ens, decreases, body, CloneAttributes(m.Attributes), null);
-      } else {
-        return new Method(Tok(m.tok), m.Name, m.HasStaticKeyword, m.IsGhost, tps, ins, m.Outs.ConvertAll(CloneFormal),
-          req, mod, ens, decreases, body, CloneAttributes(m.Attributes), null);
-      }
-    }
-    public virtual IToken Tok(IToken tok) {
-      return tok;
-    }
-  }
-
-  class ClonerButDropMethodBodies : Cloner
-  {
-    public ClonerButDropMethodBodies()
-      : base() {
-    }
-
-    public override BlockStmt CloneBlockStmt(BlockStmt stmt) {
-      return null;
-    }
-  }
-
-  /// <summary>
-  /// Subclass of Cloner that collects some common functionality between FixpointLemmaSpecificationSubstituter and
-  /// FixpointLemmaBodyCloner.
-  /// </summary>
-  abstract class FixpointCloner : Cloner
-  {
-    protected readonly Expression k;
-    protected readonly ErrorReporter reporter;
-    readonly string suffix;
-    protected FixpointCloner(Expression k, ErrorReporter reporter)
-    {
-      Contract.Requires(k != null);
-      Contract.Requires(reporter != null);
-      this.k = k;
-      this.reporter = reporter;
-      this.suffix = string.Format("#[{0}]", Printer.ExprToString(k));
-    }
-<<<<<<< HEAD
-=======
-    protected void ReportAdditionalInformation(IToken tok, string s)
-    {
-      Contract.Requires(tok != null);
-      Contract.Requires(s != null);
-      resolver.ReportAdditionalInformation(tok, s + suffix);
-    }
->>>>>>> 09ba7aee
-  }
-
-  /// <summary>
-  /// The FixpointLemmaSpecificationSubstituter clones the precondition (or postcondition) declared
-  /// on an inductive lemma (resp. colemma), but replaces the calls and equalities in "coConclusions"
-  /// with corresponding prefix versions.  The resulting expression is then appropriate to be a
-  /// precondition (resp. postcondition) of the inductive lemma's (resp. colemma's) corresponding prefix lemma.
-  /// It is assumed that the source expression has been resolved.  Note, the "k" given to the constructor
-  /// is not cloned with each use; it is simply used as is.
-  /// </summary>
-  class FixpointLemmaSpecificationSubstituter : FixpointCloner
-  {
-    readonly bool isCoContext;
-    readonly ISet<Expression> friendlyCalls;
-    public FixpointLemmaSpecificationSubstituter(ISet<Expression> friendlyCalls, Expression k, ErrorReporter reporter, bool isCoContext)
-      : base(k, reporter)
-    {
-      Contract.Requires(friendlyCalls != null);
-      Contract.Requires(k != null);
-      Contract.Requires(reporter != null);
-      this.isCoContext = isCoContext;
-      this.friendlyCalls = friendlyCalls;
-    }
-    public override Expression CloneExpr(Expression expr) {
-      if (expr is ConcreteSyntaxExpression) {
-        var e = (ConcreteSyntaxExpression)expr;
-        // Note, the CoLemmaPostconditionSubstituter is an unusual cloner in that it operates on
-        // resolved expressions.  Hence, we bypass the syntactic parts here.
-        return CloneExpr(e.Resolved);
-      } else if (expr is FunctionCallExpr) {
-        var e = (FunctionCallExpr)expr;
-        if (friendlyCalls.Contains(e)) {
-          var receiver = CloneExpr(e.Receiver);
-          var args = new List<Expression>();
-          args.Add(k);
-          foreach (var arg in e.Args) {
-            args.Add(CloneExpr(arg));
-          }
-          var fexp = new FunctionCallExpr(Tok(e.tok), e.Name + "#", receiver, e.OpenParen, args);
-          reporter.Info(MessageSource.Cloner, e.tok, e.Name);
-          return fexp;
-        }
-      } else if (expr is BinaryExpr && isCoContext) {
-        var e = (BinaryExpr)expr;
-        if ((e.ResolvedOp == BinaryExpr.ResolvedOpcode.EqCommon || e.ResolvedOp == BinaryExpr.ResolvedOpcode.NeqCommon) && friendlyCalls.Contains(e)) {
-          var op = e.ResolvedOp == BinaryExpr.ResolvedOpcode.EqCommon ? TernaryExpr.Opcode.PrefixEqOp : TernaryExpr.Opcode.PrefixNeqOp;
-          var A = CloneExpr(e.E0);
-          var B = CloneExpr(e.E1);
-          var teq = new TernaryExpr(Tok(e.tok), op, k, A, B);
-          var opString = op == TernaryExpr.Opcode.PrefixEqOp ? "==" : "!=";
-          reporter.Info(MessageSource.Cloner, e.tok, opString);
-          return teq;
-        }
-      }
-      return base.CloneExpr(expr);
-    }
-    public override Type CloneType(Type t) {
-      if (t is UserDefinedType) {
-        var tt = (UserDefinedType)t;
-        // We want syntactic cloning of the Expression that is tt.NamePath, unlike the semantic (that is, post-resolved)
-        // cloning that CloneExpr is doing above.
-        return new UserDefinedType(Tok(tt.tok), CloneNamePathExpression(tt.NamePath));
-      } else {
-        return base.CloneType(t);
-      }
-    }
-    Expression CloneNamePathExpression(Expression expr) {
-      Contract.Requires(expr is NameSegment || expr is ExprDotName);
-      if (expr is NameSegment) {
-        var e = (NameSegment)expr;
-        return new NameSegment(Tok(e.tok), e.Name, e.OptTypeArguments == null ? null : e.OptTypeArguments.ConvertAll(CloneType));
-      } else {
-        var e = (ExprDotName)expr;
-        return new ExprDotName(Tok(e.tok), CloneNamePathExpression(e.Lhs), e.SuffixName, e.OptTypeArguments == null ? null : e.OptTypeArguments.ConvertAll(CloneType));
-      }
-    }
-  }
-
-  /// <summary>
-  /// The task of the FixpointLemmaBodyCloner is to fill in the implicit _k-1 arguments in recursive inductive/co-lemma calls.
-  /// The source statement and the given "k" are assumed to have been resolved.
-  /// </summary>
-  class FixpointLemmaBodyCloner : FixpointCloner
-  {
-    readonly FixpointLemma context;
-    public FixpointLemmaBodyCloner(FixpointLemma context, Expression k, ErrorReporter reporter)
-      : base(k, reporter)
-    {
-      Contract.Requires(context != null);
-      Contract.Requires(k != null);
-      Contract.Requires(reporter != null);
-      this.context = context;
-    }
-    public override AssignmentRhs CloneRHS(AssignmentRhs rhs) {
-      var r = rhs as ExprRhs;
-      if (r != null && r.Expr is ApplySuffix) {
-        var apply = (ApplySuffix)r.Expr;
-        var mse = apply.Lhs.Resolved as MemberSelectExpr;
-        if (mse != null && mse.Member is FixpointLemma && ModuleDefinition.InSameSCC(context, (FixpointLemma)mse.Member)) {
-          // we're looking at a recursive call to a fixpoint lemma
-          Contract.Assert(apply.Lhs is NameSegment || apply.Lhs is ExprDotName);  // this is the only way a call statement can have been parsed
-          // clone "apply.Lhs", changing the inductive/co lemma to the prefix lemma; then clone "apply", adding in the extra argument
-          Expression lhsClone;
-          if (apply.Lhs is NameSegment) {
-            var lhs = (NameSegment)apply.Lhs;
-            lhsClone = new NameSegment(Tok(lhs.tok), lhs.Name + "#", lhs.OptTypeArguments == null ? null : lhs.OptTypeArguments.ConvertAll(CloneType));
-          } else {
-            var lhs = (ExprDotName)apply.Lhs;
-            lhsClone = new ExprDotName(Tok(lhs.tok), CloneExpr(lhs.Lhs), lhs.SuffixName + "#", lhs.OptTypeArguments == null ? null : lhs.OptTypeArguments.ConvertAll(CloneType));
-          }
-          var args = new List<Expression>();
-          args.Add(k);
-          apply.Args.ForEach(arg => args.Add(CloneExpr(arg)));
-          var applyClone = new ApplySuffix(Tok(apply.tok), lhsClone, args);
-          var c = new ExprRhs(applyClone);
-<<<<<<< HEAD
-          reporter.Info(MessageSource.Cloner, apply.tok, mse.Member.Name);
-=======
-          ReportAdditionalInformation(apply.Lhs.tok, mse.Member.Name);
->>>>>>> 09ba7aee
-          return c;
-        }
-      }
-      return base.CloneRHS(rhs);
-    }
-  }
-
-
-  class ResolvedCloner : Cloner {
-
-    public override Type CloneType(Type t) {
-      Type new_t = base.CloneType(t);
-
-      if (t is UserDefinedType) {
-        var tt = (UserDefinedType)t;
-        var new_tt = (UserDefinedType)new_t;
-
-        new_tt.ResolvedClass = tt.ResolvedClass;
-        new_tt.ResolvedParam = tt.ResolvedParam;                
-      }
-
-      return new_t;
-    }
-
-    public override CasePattern CloneCasePattern(CasePattern pat) {
-      if (pat.Var != null) {
-        var newPat = new CasePattern(pat.tok, CloneBoundVar(pat.Var));
-        newPat.AssembleExpr(null);
-        return newPat;
-      } else {
-        var newArgs = pat.Arguments == null ? null : pat.Arguments.ConvertAll(CloneCasePattern);
-        var patE = (DatatypeValue)pat.Expr;
-        var newPat = new CasePattern(pat.tok, pat.Id, newArgs);
-        newPat.Ctor = pat.Ctor;
-        newPat.AssembleExpr(patE.InferredTypeArgs.ConvertAll(CloneType));
-        return newPat;
-      }
-    }
-
-    public override BoundVar CloneBoundVar(BoundVar bv) {
-      // The difference here from the overridden method is that we do CloneType(bv.Type) instead of CloneType(bv.SyntacticType)
-      var bvNew = new BoundVar(Tok(bv.tok), bv.Name, CloneType(bv.Type));
-      bvNew.IsGhost = bv.IsGhost;
-      return bvNew;
-    }
-  }
-
-}
+﻿
+using System;
+using System.Collections.Generic;
+using System.Numerics;
+using System.Diagnostics.Contracts;
+using IToken = Microsoft.Boogie.IToken;
+
+namespace Microsoft.Dafny
+{
+  class Cloner
+  {
+    public Cloner() {
+    }
+     
+    public ModuleDefinition CloneModuleDefinition(ModuleDefinition m, string name) {
+      ModuleDefinition nw;
+      if (m is DefaultModuleDecl) {
+        nw = new DefaultModuleDecl();
+      } else {
+        nw = new ModuleDefinition(Tok(m.tok), name, m.IsAbstract, m.IsFacade, m.IsExclusiveRefinement, m.RefinementBaseName, m.Module, CloneAttributes(m.Attributes), true);
+      }
+      foreach (var d in m.TopLevelDecls) {
+        nw.TopLevelDecls.Add(CloneDeclaration(d, nw));
+      }
+      if (null != m.RefinementBase) {
+          nw.RefinementBase = m.RefinementBase;
+      }
+      nw.ClonedFrom = m;
+      nw.Height = m.Height;
+      return nw;
+    }
+
+    public TopLevelDecl CloneDeclaration(TopLevelDecl d, ModuleDefinition m) {
+      Contract.Requires(d != null);
+      Contract.Requires(m != null);
+
+      if (d is OpaqueTypeDecl) {
+        var dd = (OpaqueTypeDecl)d;
+        return new OpaqueTypeDecl(Tok(dd.tok), dd.Name, m, dd.EqualitySupport, dd.TypeArgs.ConvertAll(CloneTypeParam), CloneAttributes(dd.Attributes), d);
+      } else if (d is TypeSynonymDecl) {
+        var dd = (TypeSynonymDecl)d;
+        var tps = dd.TypeArgs.ConvertAll(CloneTypeParam);
+        return new TypeSynonymDecl(Tok(dd.tok), dd.Name, tps, m, CloneType(dd.Rhs), CloneAttributes(dd.Attributes));
+      } else if (d is NewtypeDecl) {
+        var dd = (NewtypeDecl)d;
+        if (dd.Var == null) {
+          return new NewtypeDecl(Tok(dd.tok), dd.Name, m, CloneType(dd.BaseType), CloneAttributes(dd.Attributes), dd);
+        } else {
+          return new NewtypeDecl(Tok(dd.tok), dd.Name, m, CloneBoundVar(dd.Var), CloneExpr(dd.Constraint), CloneAttributes(dd.Attributes), dd);
+        }
+      } else if (d is TupleTypeDecl) {
+        var dd = (TupleTypeDecl)d;
+        return new TupleTypeDecl(dd.Dims, dd.Module);
+      } else if (d is IndDatatypeDecl) {
+        var dd = (IndDatatypeDecl)d;
+        var tps = dd.TypeArgs.ConvertAll(CloneTypeParam);
+        var ctors = dd.Ctors.ConvertAll(CloneCtor);
+        var dt = new IndDatatypeDecl(Tok(dd.tok), dd.Name, m, tps, ctors, CloneAttributes(dd.Attributes), dd);
+        return dt;
+      } else if (d is CoDatatypeDecl) {
+        var dd = (CoDatatypeDecl)d;
+        var tps = dd.TypeArgs.ConvertAll(CloneTypeParam);
+        var ctors = dd.Ctors.ConvertAll(CloneCtor);
+        var dt = new CoDatatypeDecl(Tok(dd.tok), dd.Name, m, tps, ctors, CloneAttributes(dd.Attributes));
+        return dt;
+      } else if (d is IteratorDecl) {
+        var dd = (IteratorDecl)d;
+        var tps = dd.TypeArgs.ConvertAll(CloneTypeParam);
+        var ins = dd.Ins.ConvertAll(CloneFormal);
+        var outs = dd.Outs.ConvertAll(CloneFormal);
+        var reads = CloneSpecFrameExpr(dd.Reads);
+        var mod = CloneSpecFrameExpr(dd.Modifies);
+        var decr = CloneSpecExpr(dd.Decreases);
+        var req = dd.Requires.ConvertAll(CloneMayBeFreeExpr);
+        var yreq = dd.YieldRequires.ConvertAll(CloneMayBeFreeExpr);
+        var ens = dd.Ensures.ConvertAll(CloneMayBeFreeExpr);
+        var yens = dd.YieldEnsures.ConvertAll(CloneMayBeFreeExpr);
+        var body = CloneBlockStmt(dd.Body);
+        var iter = new IteratorDecl(Tok(dd.tok), dd.Name, dd.Module,
+          tps, ins, outs, reads, mod, decr,
+          req, ens, yreq, yens,
+          body, CloneAttributes(dd.Attributes), dd.SignatureEllipsis);
+        return iter;
+      }
+      else if (d is TraitDecl)
+      {
+          if (d is DefaultClassDecl)
+          {
+              var dd = (TraitDecl)d;
+              var tps = dd.TypeArgs.ConvertAll(CloneTypeParam);
+              var mm = dd.Members.ConvertAll(CloneMember);
+              var cl = new DefaultClassDecl(m, mm);
+              return cl;
+          }
+          else
+          {
+              var dd = (TraitDecl)d;
+              var tps = dd.TypeArgs.ConvertAll(CloneTypeParam);
+              var mm = dd.Members.ConvertAll(CloneMember);
+              var cl = new TraitDecl(Tok(dd.tok), dd.Name, m, tps, mm, CloneAttributes(dd.Attributes));
+              return cl;
+          }
+      }
+      else if (d is ClassDecl) {
+        var dd = (ClassDecl)d;
+        var tps = dd.TypeArgs.ConvertAll(CloneTypeParam);
+        var mm = dd.Members.ConvertAll(CloneMember);
+        if (d is DefaultClassDecl) {
+          return new DefaultClassDecl(m, mm);
+        } else {
+          return new ClassDecl(Tok(dd.tok), dd.Name, m, tps, mm, CloneAttributes(dd.Attributes), dd.TraitsTyp.ConvertAll(CloneType), dd);
+        }
+      } else if (d is ModuleDecl) {
+        if (d is LiteralModuleDecl) {
+          var l = new LiteralModuleDecl(((LiteralModuleDecl)d).ModuleDef, m);
+          l.Signature = ((ModuleDecl)d).Signature;
+          return l;
+        } else if (d is AliasModuleDecl) {
+          var a = (AliasModuleDecl)d;
+          var alias = new AliasModuleDecl(a.Path, a.tok, m, a.Opened);
+          alias.Signature = a.Signature;
+          return alias;
+        } else if (d is ModuleFacadeDecl) {
+          var a = (ModuleFacadeDecl)d;
+          var abs = new ModuleFacadeDecl(a.Path, a.tok, m, a.CompilePath, a.Opened);
+          abs.Signature = a.Signature;
+          abs.OriginalSignature = a.OriginalSignature;
+          return abs;
+        } else {
+          Contract.Assert(false);  // unexpected declaration
+          return null;  // to please compiler
+        }
+      } else {
+        Contract.Assert(false);  // unexpected declaration
+        return null;  // to please compiler
+      }
+    }
+
+    public DatatypeCtor CloneCtor(DatatypeCtor ct) {
+      return new DatatypeCtor(Tok(ct.tok), ct.Name, ct.Formals.ConvertAll(CloneFormal), CloneAttributes(ct.Attributes));
+    }
+
+    public TypeParameter CloneTypeParam(TypeParameter tp) {
+      return new TypeParameter(Tok(tp.tok), tp.Name, tp.EqualitySupport, tp);
+    }
+
+    public MemberDecl CloneMember(MemberDecl member) {
+      if (member is Field) {
+        Contract.Assert(!(member is SpecialField));  // we don't expect a SpecialField to be cloned (or do we?)
+        var f = (Field)member;
+        return new Field(Tok(f.tok), f.Name, f.IsGhost, f.IsMutable, f.IsUserMutable, CloneType(f.Type), CloneAttributes(f.Attributes));
+      } else if (member is Function) {
+        var f = (Function)member;
+        return CloneFunction(f);
+      } else {
+        var m = (Method)member;
+        return CloneMethod(m);
+      }
+    }
+
+    public virtual Type CloneType(Type t) {
+      if (t is BasicType) {
+        return t;
+      } else if (t is SetType) {
+        var tt = (SetType)t;
+        return new SetType(tt.Finite, CloneType(tt.Arg));
+      } else if (t is SeqType) {
+        var tt = (SeqType)t;
+        return new SeqType(CloneType(tt.Arg));
+      } else if (t is MultiSetType) {
+        var tt = (MultiSetType)t;
+        return new MultiSetType(CloneType(tt.Arg));
+      } else if (t is MapType) {
+        var tt = (MapType)t;
+        return new MapType(tt.Finite, CloneType(tt.Domain), CloneType(tt.Range));
+      } else if (t is ArrowType) {
+        var tt = (ArrowType)t;
+        return new ArrowType(Tok(tt.tok), tt.Args.ConvertAll(CloneType), CloneType(tt.Result));
+      } else if (t is UserDefinedType) {
+        var tt = (UserDefinedType)t;
+#if TEST_TYPE_SYNONYM_TRANSPARENCY
+        if (tt.Name == "type#synonym#transparency#test") {
+          // time to drop the synonym wrapper
+          var syn = (TypeSynonymDecl)tt.ResolvedClass;
+          return CloneType(syn.Rhs);
+        }
+#endif
+        return new UserDefinedType(Tok(tt.tok), CloneExpr(tt.NamePath));
+      } else if (t is InferredTypeProxy) {
+        return new InferredTypeProxy();
+      } else if (t is OperationTypeProxy) {
+        var p = (OperationTypeProxy)t;
+        return new OperationTypeProxy(p.AllowInts, p.AllowReals, p.AllowChar, p.AllowSeq, p.AllowSetVarieties, p.AllowISet);
+      } else if (t is ParamTypeProxy) {
+        return new ParamTypeProxy(CloneTypeParam(((ParamTypeProxy)t).orig));
+      } else {
+        Contract.Assert(false);  // unexpected type (e.g., no other type proxies are expected at this time)
+        return null;  // to please compiler
+      }
+    }
+
+    public Formal CloneFormal(Formal formal) {
+      Formal f = new Formal(Tok(formal.tok), formal.Name, CloneType(formal.Type), formal.InParam, formal.IsGhost);
+      //if (f.Type is UserDefinedType && formal.Type is UserDefinedType)
+      //    ((UserDefinedType)f.Type).ResolvedClass = ((UserDefinedType)(formal.Type)).ResolvedClass;
+      return f;
+    }
+
+    public virtual BoundVar CloneBoundVar(BoundVar bv) {
+      var bvNew = new BoundVar(Tok(bv.tok), bv.Name, CloneType(bv.SyntacticType));
+      bvNew.IsGhost = bv.IsGhost;
+      return bvNew;
+    }
+
+    public Specification<Expression> CloneSpecExpr(Specification<Expression> spec) {
+      var ee = spec.Expressions == null ? null : spec.Expressions.ConvertAll(CloneExpr);
+      return new Specification<Expression>(ee, CloneAttributes(spec.Attributes));
+    }
+
+    public Specification<FrameExpression> CloneSpecFrameExpr(Specification<FrameExpression> frame) {
+      var ee = frame.Expressions == null ? null : frame.Expressions.ConvertAll(CloneFrameExpr);
+      return new Specification<FrameExpression>(ee, CloneAttributes(frame.Attributes));
+    }
+
+    public FrameExpression CloneFrameExpr(FrameExpression frame) {
+      return new FrameExpression(Tok(frame.tok), CloneExpr(frame.E), frame.FieldName);
+    }
+    public Attributes CloneAttributes(Attributes attrs) {
+      if (attrs == null) {
+        return null;
+      } else if (attrs.Name.StartsWith("_")) {
+        // skip this attribute, since it would have been produced during resolution
+        return CloneAttributes(attrs.Prev);
+      } else {
+        return new Attributes(attrs.Name, attrs.Args.ConvertAll(CloneExpr), CloneAttributes(attrs.Prev));
+      }
+    }
+
+    public MaybeFreeExpression CloneMayBeFreeExpr(MaybeFreeExpression expr) {
+      var mfe = new MaybeFreeExpression(CloneExpr(expr.E), expr.IsFree);
+      mfe.Attributes = CloneAttributes(expr.Attributes);
+      return mfe;
+    }
+
+    public virtual Expression CloneExpr(Expression expr) {
+      if (expr == null) {
+        return null;
+      } else if (expr is LiteralExpr) {
+        var e = (LiteralExpr)expr;
+        if (e is StaticReceiverExpr) {
+          var ee = (StaticReceiverExpr)e;
+          return new StaticReceiverExpr(e.tok, CloneType(ee.UnresolvedType), ee.IsImplicit);
+        } else if (e.Value == null) {          
+          return new LiteralExpr(Tok(e.tok));
+        } else if (e.Value is bool) {
+          return new LiteralExpr(Tok(e.tok), (bool)e.Value);
+        } else if (e is CharLiteralExpr) {
+          return new CharLiteralExpr(Tok(e.tok), (string)e.Value);
+        } else if (e is StringLiteralExpr) {
+          var str = (StringLiteralExpr)e;
+          return new StringLiteralExpr(Tok(e.tok), (string)e.Value, str.IsVerbatim);
+        } else if (e.Value is Basetypes.BigDec) {
+          return new LiteralExpr(Tok(e.tok), (Basetypes.BigDec)e.Value);
+        } else {
+          return new LiteralExpr(Tok(e.tok), (BigInteger)e.Value);
+        }
+
+      } else if (expr is ThisExpr) {
+        if (expr is ImplicitThisExpr) {
+          return new ImplicitThisExpr(Tok(expr.tok));
+        } else {
+          return new ThisExpr(Tok(expr.tok));
+        }
+
+      } else if (expr is IdentifierExpr) {
+        var e = (IdentifierExpr)expr;
+        return new IdentifierExpr(Tok(e.tok), e.Name);
+
+      } else if (expr is DatatypeValue) {
+        var e = (DatatypeValue)expr;
+        return new DatatypeValue(Tok(e.tok), e.DatatypeName, e.MemberName, e.Arguments.ConvertAll(CloneExpr));
+
+      } else if (expr is DisplayExpression) {
+        DisplayExpression e = (DisplayExpression)expr;
+        if (expr is SetDisplayExpr) {
+          return new SetDisplayExpr(Tok(e.tok), ((SetDisplayExpr)expr).Finite, e.Elements.ConvertAll(CloneExpr));
+        } else if (expr is MultiSetDisplayExpr) {
+          return new MultiSetDisplayExpr(Tok(e.tok), e.Elements.ConvertAll(CloneExpr));
+        } else {
+          Contract.Assert(expr is SeqDisplayExpr);
+          return new SeqDisplayExpr(Tok(e.tok), e.Elements.ConvertAll(CloneExpr));
+        }
+
+      } else if (expr is MapDisplayExpr) {
+        MapDisplayExpr e = (MapDisplayExpr)expr;
+        List<ExpressionPair> pp = new List<ExpressionPair>();
+        foreach (ExpressionPair p in e.Elements) {
+          pp.Add(new ExpressionPair(CloneExpr(p.A), CloneExpr(p.B)));
+        }
+        return new MapDisplayExpr(Tok(expr.tok), e.Finite, pp);
+
+      } else if (expr is NameSegment) {
+        return CloneNameSegment(expr);
+      } else if (expr is ExprDotName) {
+        var e = (ExprDotName)expr;
+        return new ExprDotName(Tok(e.tok), CloneExpr(e.Lhs), e.SuffixName, e.OptTypeArguments == null ? null : e.OptTypeArguments.ConvertAll(CloneType));
+      } else if (expr is ApplySuffix) {
+        var e = (ApplySuffix) expr;
+        return CloneApplySuffix(e);
+      } else if (expr is MemberSelectExpr) {
+        var e = (MemberSelectExpr)expr;
+        return new MemberSelectExpr(Tok(e.tok), CloneExpr(e.Obj), e.MemberName);
+
+      } else if (expr is SeqSelectExpr) {
+        var e = (SeqSelectExpr)expr;
+        return new SeqSelectExpr(Tok(e.tok), e.SelectOne, CloneExpr(e.Seq), CloneExpr(e.E0), CloneExpr(e.E1));
+
+      } else if (expr is MultiSelectExpr) {
+        var e = (MultiSelectExpr)expr;
+        return new MultiSelectExpr(Tok(e.tok), CloneExpr(e.Array), e.Indices.ConvertAll(CloneExpr));
+
+      } else if (expr is SeqUpdateExpr) {
+        var e = (SeqUpdateExpr)expr;
+        return new SeqUpdateExpr(Tok(e.tok), CloneExpr(e.Seq), CloneExpr(e.Index), CloneExpr(e.Value));
+
+      } else if (expr is FunctionCallExpr) {
+        var e = (FunctionCallExpr)expr;
+        return new FunctionCallExpr(Tok(e.tok), e.Name, CloneExpr(e.Receiver), e.OpenParen == null ? null : Tok(e.OpenParen), e.Args.ConvertAll(CloneExpr));
+
+      } else if (expr is ApplyExpr) {
+        var e = (ApplyExpr)expr;
+        return new ApplyExpr(Tok(e.tok), CloneExpr(e.Function), e.Args.ConvertAll(CloneExpr));
+
+      } else if (expr is OldExpr) {
+        var e = (OldExpr)expr;
+        return new OldExpr(Tok(e.tok), CloneExpr(e.E));
+
+      } else if (expr is MultiSetFormingExpr) {
+        var e = (MultiSetFormingExpr)expr;
+        return new MultiSetFormingExpr(Tok(e.tok), CloneExpr(e.E));
+
+      } else if (expr is UnaryOpExpr) {
+        var e = (UnaryOpExpr)expr;
+        return new UnaryOpExpr(Tok(e.tok), e.Op, CloneExpr(e.E));
+
+      } else if (expr is ConversionExpr) {
+        var e = (ConversionExpr)expr;
+        return new ConversionExpr(Tok(e.tok), CloneExpr(e.E), CloneType(e.ToType));
+
+      } else if (expr is BinaryExpr) {
+        var e = (BinaryExpr)expr;
+        return new BinaryExpr(Tok(e.tok), e.Op, CloneExpr(e.E0), CloneExpr(e.E1));
+
+      } else if (expr is TernaryExpr) {
+        var e = (TernaryExpr)expr;
+        return new TernaryExpr(Tok(e.tok), e.Op, CloneExpr(e.E0), CloneExpr(e.E1), CloneExpr(e.E2));
+
+      } else if (expr is ChainingExpression) {
+        var e = (ChainingExpression)expr;
+        return CloneExpr(e.E);  // just clone the desugaring, since it's already available
+
+      } else if (expr is LetExpr) {
+        var e = (LetExpr)expr;
+        return new LetExpr(Tok(e.tok), e.LHSs.ConvertAll(CloneCasePattern), e.RHSs.ConvertAll(CloneExpr), CloneExpr(e.Body), e.Exact, e.Attributes);
+
+      } else if (expr is NamedExpr) {
+        var e = (NamedExpr)expr;
+        return new NamedExpr(Tok(e.tok), e.Name, CloneExpr(e.Body));
+      } else if (expr is ComprehensionExpr) {
+        var e = (ComprehensionExpr)expr;
+        var tk = Tok(e.tok);
+        var bvs = e.BoundVars.ConvertAll(CloneBoundVar);
+        var range = CloneExpr(e.Range);
+        var term = CloneExpr(e.Term);
+        if (e is QuantifierExpr) {
+          var q = (QuantifierExpr)e;
+          var tvs = q.TypeArgs.ConvertAll(CloneTypeParam);
+          if (e is ForallExpr) {
+            return new ForallExpr(tk, tvs, bvs, range, term, CloneAttributes(e.Attributes));
+          } else if (e is ExistsExpr) {
+            return new ExistsExpr(tk, tvs, bvs, range, term, CloneAttributes(e.Attributes));
+          } else {
+            Contract.Assert(false); throw new cce.UnreachableException();  // unexpected quantifier expression
+          }
+        } else if (e is MapComprehension) {
+          return new MapComprehension(tk, ((MapComprehension)e).Finite, bvs, range, term, CloneAttributes(e.Attributes));
+        } else if (e is LambdaExpr) {
+          var l = (LambdaExpr)e;
+          return new LambdaExpr(tk, l.OneShot, bvs, range, l.Reads.ConvertAll(CloneFrameExpr), term);
+        } else {
+          Contract.Assert(e is SetComprehension);
+          var tt = (SetComprehension)e;
+          return new SetComprehension(tk, tt.Finite, bvs, range, term, CloneAttributes(e.Attributes));
+        }
+
+      } else if (expr is WildcardExpr) {
+        return new WildcardExpr(Tok(expr.tok));
+
+      } else if (expr is StmtExpr) {
+        var e = (StmtExpr)expr;
+        return new StmtExpr(Tok(e.tok), CloneStmt(e.S), CloneExpr(e.E));
+
+      } else if (expr is ITEExpr) {
+        var e = (ITEExpr)expr;
+        return new ITEExpr(Tok(e.tok), CloneExpr(e.Test), CloneExpr(e.Thn), CloneExpr(e.Els));
+
+      } else if (expr is AutoGeneratedExpression) {
+        var e = (AutoGeneratedExpression)expr;
+        var a = CloneExpr(e.E);
+        return new AutoGeneratedExpression(Tok(e.tok), a);
+
+      } else if (expr is ParensExpression) {
+        var e = (ParensExpression)expr;
+        return CloneExpr(e.E);  // skip the parentheses in the clone
+
+      } else if (expr is MatchExpr) {
+        var e = (MatchExpr)expr;
+        return new MatchExpr(Tok(e.tok), CloneExpr(e.Source),
+          e.Cases.ConvertAll(CloneMatchCaseExpr), e.UsesOptionalBraces);
+
+      } else if (expr is NegationExpression) {
+        var e = (NegationExpression)expr;
+        return new NegationExpression(Tok(e.tok), CloneExpr(e.E));
+
+      } else {
+        Contract.Assert(false); throw new cce.UnreachableException();  // unexpected expression
+      }
+    }
+
+    public MatchCaseExpr CloneMatchCaseExpr(MatchCaseExpr c) {
+      Contract.Requires(c != null);
+      if (c.Arguments != null) {
+        Contract.Assert(c.CasePatterns == null);
+        return new MatchCaseExpr(Tok(c.tok), c.Id, c.Arguments.ConvertAll(CloneBoundVar), CloneExpr(c.Body));
+      } else {
+        Contract.Assert(c.Arguments == null);
+        Contract.Assert(c.CasePatterns != null);
+        return new MatchCaseExpr(Tok(c.tok), c.Id, c.CasePatterns.ConvertAll(CloneCasePattern), CloneExpr(c.Body));
+      }
+    }
+
+    public virtual Expression CloneApplySuffix(ApplySuffix e) {
+        return new ApplySuffix(Tok(e.tok), CloneExpr(e.Lhs), e.Args.ConvertAll(CloneExpr));
+    }
+
+    public virtual CasePattern CloneCasePattern(CasePattern pat) {
+      Contract.Requires(pat != null);
+      if (pat.Var != null) {
+        return new CasePattern(pat.tok, CloneBoundVar(pat.Var));
+      } else if (pat.Arguments == null) {
+        return new CasePattern(pat.tok, pat.Id, null);
+      } else {
+        return new CasePattern(pat.tok, pat.Id, pat.Arguments.ConvertAll(CloneCasePattern));
+      }
+    }
+
+    public virtual NameSegment CloneNameSegment(Expression expr) {
+      var e = (NameSegment)expr;
+      return new NameSegment(Tok(e.tok), e.Name, e.OptTypeArguments == null ? null : e.OptTypeArguments.ConvertAll(CloneType));
+    }
+
+    public virtual AssignmentRhs CloneRHS(AssignmentRhs rhs) {
+      AssignmentRhs c;
+      if (rhs is ExprRhs) {
+        var r = (ExprRhs)rhs;
+        c = new ExprRhs(CloneExpr(r.Expr));
+      } else if (rhs is HavocRhs) {
+        c = new HavocRhs(Tok(rhs.Tok));
+      } else {
+        var r = (TypeRhs)rhs;
+        if (r.ArrayDimensions != null) {
+          c = new TypeRhs(Tok(r.Tok), CloneType(r.EType), r.ArrayDimensions.ConvertAll(CloneExpr));
+        } else if (r.Arguments == null) {
+          c = new TypeRhs(Tok(r.Tok), CloneType(r.EType));
+        } else {
+          c = new TypeRhs(Tok(r.Tok), CloneType(r.Path), r.Arguments.ConvertAll(CloneExpr), false);
+        }
+      }
+      c.Attributes = CloneAttributes(rhs.Attributes);
+      return c;
+    }
+
+    public virtual BlockStmt CloneBlockStmt(BlockStmt stmt) {
+      if (stmt == null) {
+        return null;
+      } else {
+        return new BlockStmt(Tok(stmt.Tok), Tok(stmt.EndTok), stmt.Body.ConvertAll(CloneStmt));
+      }
+    }
+
+    public virtual Statement CloneStmt(Statement stmt) {
+      if (stmt == null) {
+        return null;
+      }
+
+      Statement r;
+      if (stmt is AssertStmt) {
+        var s = (AssertStmt)stmt;
+        r = new AssertStmt(Tok(s.Tok), Tok(s.EndTok), CloneExpr(s.Expr), null);
+
+      } else if (stmt is AssumeStmt) {
+        var s = (AssumeStmt)stmt;
+        r = new AssumeStmt(Tok(s.Tok), Tok(s.EndTok), CloneExpr(s.Expr), null);
+
+      } else if (stmt is PrintStmt) {
+        var s = (PrintStmt)stmt;
+        r = new PrintStmt(Tok(s.Tok), Tok(s.EndTok), s.Args.ConvertAll(CloneExpr));
+
+      } else if (stmt is BreakStmt) {
+        var s = (BreakStmt)stmt;
+        if (s.TargetLabel != null) {
+          r = new BreakStmt(Tok(s.Tok), Tok(s.EndTok), s.TargetLabel);
+        } else {
+          r = new BreakStmt(Tok(s.Tok), Tok(s.EndTok), s.BreakCount);
+        }
+
+      } else if (stmt is ReturnStmt) {
+        var s = (ReturnStmt)stmt;
+        r = new ReturnStmt(Tok(s.Tok), Tok(s.EndTok), s.rhss == null ? null : s.rhss.ConvertAll(CloneRHS));
+
+      } else if (stmt is YieldStmt) {
+        var s = (YieldStmt)stmt;
+        r = new YieldStmt(Tok(s.Tok), Tok(s.EndTok), s.rhss == null ? null : s.rhss.ConvertAll(CloneRHS));
+
+      } else if (stmt is AssignStmt) {
+        var s = (AssignStmt)stmt;
+        r = new AssignStmt(Tok(s.Tok), Tok(s.EndTok), CloneExpr(s.Lhs), CloneRHS(s.Rhs));
+
+      } else if (stmt is BlockStmt) {
+        r = CloneBlockStmt((BlockStmt)stmt);
+
+      } else if (stmt is IfStmt) {
+        var s = (IfStmt)stmt;
+        r = new IfStmt(Tok(s.Tok), Tok(s.EndTok), CloneExpr(s.Guard), CloneBlockStmt(s.Thn), CloneStmt(s.Els));
+
+      } else if (stmt is AlternativeStmt) {
+        var s = (AlternativeStmt)stmt;
+        r = new AlternativeStmt(Tok(s.Tok), Tok(s.EndTok), s.Alternatives.ConvertAll(CloneGuardedAlternative));
+
+      } else if (stmt is WhileStmt) {
+        var s = (WhileStmt)stmt;
+        r = new WhileStmt(Tok(s.Tok), Tok(s.EndTok), CloneExpr(s.Guard), s.Invariants.ConvertAll(CloneMayBeFreeExpr), CloneSpecExpr(s.Decreases), CloneSpecFrameExpr(s.Mod), CloneBlockStmt(s.Body));
+
+      } else if (stmt is AlternativeLoopStmt) {
+        var s = (AlternativeLoopStmt)stmt;
+        r = new AlternativeLoopStmt(Tok(s.Tok), Tok(s.EndTok), s.Invariants.ConvertAll(CloneMayBeFreeExpr), CloneSpecExpr(s.Decreases), CloneSpecFrameExpr(s.Mod), s.Alternatives.ConvertAll(CloneGuardedAlternative));
+
+      } else if (stmt is ForallStmt) {
+        var s = (ForallStmt)stmt;
+        r = new ForallStmt(Tok(s.Tok), Tok(s.EndTok), s.BoundVars.ConvertAll(CloneBoundVar), null, CloneExpr(s.Range), s.Ens.ConvertAll(CloneMayBeFreeExpr), CloneStmt(s.Body));
+
+      } else if (stmt is CalcStmt) {
+          var s = (CalcStmt)stmt;
+          r = new CalcStmt(Tok(s.Tok), Tok(s.EndTok), CloneCalcOp(s.Op), s.Lines.ConvertAll(CloneExpr), s.Hints.ConvertAll(CloneBlockStmt), s.StepOps.ConvertAll(CloneCalcOp), CloneCalcOp(s.ResultOp), CloneAttributes(s.Attributes));
+
+      } else if (stmt is MatchStmt) {
+        var s = (MatchStmt)stmt;
+        r = new MatchStmt(Tok(s.Tok), Tok(s.EndTok), CloneExpr(s.Source),
+          s.Cases.ConvertAll(CloneMatchCaseStmt), s.UsesOptionalBraces);
+
+      } else if (stmt is AssignSuchThatStmt) {
+        var s = (AssignSuchThatStmt)stmt;
+        r = new AssignSuchThatStmt(Tok(s.Tok), Tok(s.EndTok), s.Lhss.ConvertAll(CloneExpr), CloneExpr(s.Expr), s.AssumeToken == null ? null : Tok(s.AssumeToken), null);
+
+      } else if (stmt is UpdateStmt) {
+        var s = (UpdateStmt)stmt;
+        r = new UpdateStmt(Tok(s.Tok), Tok(s.EndTok), s.Lhss.ConvertAll(CloneExpr), s.Rhss.ConvertAll(CloneRHS), s.CanMutateKnownState);
+
+      } else if (stmt is VarDeclStmt) {
+        var s = (VarDeclStmt)stmt;
+        var lhss = s.Locals.ConvertAll(c => new LocalVariable(Tok(c.Tok), Tok(c.EndTok), c.Name, CloneType(c.OptionalType), c.IsGhost));
+        r = new VarDeclStmt(Tok(s.Tok), Tok(s.EndTok), lhss, (ConcreteUpdateStatement)CloneStmt(s.Update));
+
+      } else if (stmt is ModifyStmt) {
+        var s = (ModifyStmt)stmt;
+        var mod = CloneSpecFrameExpr(s.Mod);
+        var body = s.Body == null ? null : CloneBlockStmt(s.Body);
+        r = new ModifyStmt(Tok(s.Tok), Tok(s.EndTok), mod.Expressions, mod.Attributes, body);
+
+      } else {
+        Contract.Assert(false); throw new cce.UnreachableException();  // unexpected statement
+      }
+
+      // add labels to the cloned statement
+      AddStmtLabels(r, stmt.Labels);
+      r.Attributes = CloneAttributes(stmt.Attributes);
+
+      return r;
+    }
+
+    public MatchCaseStmt CloneMatchCaseStmt(MatchCaseStmt c) {
+      Contract.Requires(c != null);
+      if (c.Arguments != null) {
+        Contract.Assert(c.CasePatterns == null);
+        return new MatchCaseStmt(Tok(c.tok), c.Id, c.Arguments.ConvertAll(CloneBoundVar), c.Body.ConvertAll(CloneStmt));
+      } else {
+        Contract.Assert(c.Arguments == null);
+        Contract.Assert(c.CasePatterns != null);
+        return new MatchCaseStmt(Tok(c.tok), c.Id, c.CasePatterns.ConvertAll(CloneCasePattern), c.Body.ConvertAll(CloneStmt));
+      }
+    }
+
+    public CalcStmt.CalcOp CloneCalcOp(CalcStmt.CalcOp op) {
+      if (op is CalcStmt.BinaryCalcOp) {
+        return new CalcStmt.BinaryCalcOp(((CalcStmt.BinaryCalcOp) op).Op);
+      } else if (op is CalcStmt.TernaryCalcOp) {
+        return new CalcStmt.TernaryCalcOp(CloneExpr(((CalcStmt.TernaryCalcOp) op).Index));
+      } else {
+        Contract.Assert(false);
+        throw new cce.UnreachableException();
+      }
+    }
+
+    public void AddStmtLabels(Statement s, LList<Label> node) {
+      if (node != null) {
+        AddStmtLabels(s, node.Next);
+        if (node.Data.Name == null) {
+          // this indicates an implicit-target break statement that has been resolved; don't add it
+        } else {
+          s.Labels = new LList<Label>(new Label(Tok(node.Data.Tok), node.Data.Name), s.Labels);
+        }
+      }
+    }
+
+    public GuardedAlternative CloneGuardedAlternative(GuardedAlternative alt) {
+      return new GuardedAlternative(Tok(alt.Tok), CloneExpr(alt.Guard), alt.Body.ConvertAll(CloneStmt));
+    }
+
+    public Function CloneFunction(Function f, string newName = null) {
+      var tps = f.TypeArgs.ConvertAll(CloneTypeParam);
+      var formals = f.Formals.ConvertAll(CloneFormal);
+      var req = f.Req.ConvertAll(CloneExpr);
+      var reads = f.Reads.ConvertAll(CloneFrameExpr);
+      var decreases = CloneSpecExpr(f.Decreases);
+      var ens = f.Ens.ConvertAll(CloneExpr);
+      var body = CloneExpr(f.Body);
+
+      if (newName == null) {
+        newName = f.Name;
+      }
+
+      if (f is Predicate) {
+        return new Predicate(Tok(f.tok), newName, f.HasStaticKeyword, f.IsProtected, f.IsGhost, tps, formals,
+          req, reads, ens, decreases, body, Predicate.BodyOriginKind.OriginalOrInherited, CloneAttributes(f.Attributes), null);
+      } else if (f is InductivePredicate) {
+        return new InductivePredicate(Tok(f.tok), newName, f.HasStaticKeyword, f.IsProtected, tps, formals,
+          req, reads, ens, body, CloneAttributes(f.Attributes), null);
+      } else if (f is CoPredicate) {
+        return new CoPredicate(Tok(f.tok), newName, f.HasStaticKeyword, f.IsProtected, tps, formals,
+          req, reads, ens, body, CloneAttributes(f.Attributes), null);
+      } else {
+        return new Function(Tok(f.tok), newName, f.HasStaticKeyword, f.IsProtected, f.IsGhost, tps, formals, CloneType(f.ResultType),
+          req, reads, ens, decreases, body, CloneAttributes(f.Attributes), null);
+      }
+    }
+
+    public Method CloneMethod(Method m) {
+      Contract.Requires(m != null);
+
+      var tps = m.TypeArgs.ConvertAll(CloneTypeParam);
+      var ins = m.Ins.ConvertAll(CloneFormal);
+      var req = m.Req.ConvertAll(CloneMayBeFreeExpr);
+      var mod = CloneSpecFrameExpr(m.Mod);
+      var decreases = CloneSpecExpr(m.Decreases);
+
+      var ens = m.Ens.ConvertAll(CloneMayBeFreeExpr);
+
+      var body = CloneBlockStmt(m.Body);
+      if (m is Constructor) {
+        return new Constructor(Tok(m.tok), m.Name, tps, ins,
+          req, mod, ens, decreases, body, CloneAttributes(m.Attributes), null);
+      } else if (m is InductiveLemma) {
+        return new InductiveLemma(Tok(m.tok), m.Name, m.HasStaticKeyword, tps, ins, m.Outs.ConvertAll(CloneFormal),
+          req, mod, ens, decreases, body, CloneAttributes(m.Attributes), null);
+      } else if (m is CoLemma) {
+        return new CoLemma(Tok(m.tok), m.Name, m.HasStaticKeyword, tps, ins, m.Outs.ConvertAll(CloneFormal),
+          req, mod, ens, decreases, body, CloneAttributes(m.Attributes), null);
+      } else if (m is Lemma) {
+        return new Lemma(Tok(m.tok), m.Name, m.HasStaticKeyword, tps, ins, m.Outs.ConvertAll(CloneFormal),
+          req, mod, ens, decreases, body, CloneAttributes(m.Attributes), null);
+      } else {
+        return new Method(Tok(m.tok), m.Name, m.HasStaticKeyword, m.IsGhost, tps, ins, m.Outs.ConvertAll(CloneFormal),
+          req, mod, ens, decreases, body, CloneAttributes(m.Attributes), null);
+      }
+    }
+    public virtual IToken Tok(IToken tok) {
+      return tok;
+    }
+  }
+
+  class ClonerButDropMethodBodies : Cloner
+  {
+    public ClonerButDropMethodBodies()
+      : base() {
+    }
+
+    public override BlockStmt CloneBlockStmt(BlockStmt stmt) {
+      return null;
+    }
+  }
+
+  /// <summary>
+  /// Subclass of Cloner that collects some common functionality between FixpointLemmaSpecificationSubstituter and
+  /// FixpointLemmaBodyCloner.
+  /// </summary>
+  abstract class FixpointCloner : Cloner
+  {
+    protected readonly Expression k;
+    protected readonly ErrorReporter reporter;
+    readonly string suffix;
+    protected FixpointCloner(Expression k, ErrorReporter reporter)
+    {
+      Contract.Requires(k != null);
+      Contract.Requires(reporter != null);
+      this.k = k;
+      this.reporter = reporter;
+      this.suffix = string.Format("#[{0}]", Printer.ExprToString(k));
+    }
+  }
+
+  /// <summary>
+  /// The FixpointLemmaSpecificationSubstituter clones the precondition (or postcondition) declared
+  /// on an inductive lemma (resp. colemma), but replaces the calls and equalities in "coConclusions"
+  /// with corresponding prefix versions.  The resulting expression is then appropriate to be a
+  /// precondition (resp. postcondition) of the inductive lemma's (resp. colemma's) corresponding prefix lemma.
+  /// It is assumed that the source expression has been resolved.  Note, the "k" given to the constructor
+  /// is not cloned with each use; it is simply used as is.
+  /// </summary>
+  class FixpointLemmaSpecificationSubstituter : FixpointCloner
+  {
+    readonly bool isCoContext;
+    readonly ISet<Expression> friendlyCalls;
+    public FixpointLemmaSpecificationSubstituter(ISet<Expression> friendlyCalls, Expression k, ErrorReporter reporter, bool isCoContext)
+      : base(k, reporter)
+    {
+      Contract.Requires(friendlyCalls != null);
+      Contract.Requires(k != null);
+      Contract.Requires(reporter != null);
+      this.isCoContext = isCoContext;
+      this.friendlyCalls = friendlyCalls;
+    }
+    public override Expression CloneExpr(Expression expr) {
+      if (expr is ConcreteSyntaxExpression) {
+        var e = (ConcreteSyntaxExpression)expr;
+        // Note, the CoLemmaPostconditionSubstituter is an unusual cloner in that it operates on
+        // resolved expressions.  Hence, we bypass the syntactic parts here.
+        return CloneExpr(e.Resolved);
+      } else if (expr is FunctionCallExpr) {
+        var e = (FunctionCallExpr)expr;
+        if (friendlyCalls.Contains(e)) {
+          var receiver = CloneExpr(e.Receiver);
+          var args = new List<Expression>();
+          args.Add(k);
+          foreach (var arg in e.Args) {
+            args.Add(CloneExpr(arg));
+          }
+          var fexp = new FunctionCallExpr(Tok(e.tok), e.Name + "#", receiver, e.OpenParen, args);
+          reporter.Info(MessageSource.Cloner, e.tok, e.Name);
+          return fexp;
+        }
+      } else if (expr is BinaryExpr && isCoContext) {
+        var e = (BinaryExpr)expr;
+        if ((e.ResolvedOp == BinaryExpr.ResolvedOpcode.EqCommon || e.ResolvedOp == BinaryExpr.ResolvedOpcode.NeqCommon) && friendlyCalls.Contains(e)) {
+          var op = e.ResolvedOp == BinaryExpr.ResolvedOpcode.EqCommon ? TernaryExpr.Opcode.PrefixEqOp : TernaryExpr.Opcode.PrefixNeqOp;
+          var A = CloneExpr(e.E0);
+          var B = CloneExpr(e.E1);
+          var teq = new TernaryExpr(Tok(e.tok), op, k, A, B);
+          var opString = op == TernaryExpr.Opcode.PrefixEqOp ? "==" : "!=";
+          reporter.Info(MessageSource.Cloner, e.tok, opString);
+          return teq;
+        }
+      }
+      return base.CloneExpr(expr);
+    }
+    public override Type CloneType(Type t) {
+      if (t is UserDefinedType) {
+        var tt = (UserDefinedType)t;
+        // We want syntactic cloning of the Expression that is tt.NamePath, unlike the semantic (that is, post-resolved)
+        // cloning that CloneExpr is doing above.
+        return new UserDefinedType(Tok(tt.tok), CloneNamePathExpression(tt.NamePath));
+      } else {
+        return base.CloneType(t);
+      }
+    }
+    Expression CloneNamePathExpression(Expression expr) {
+      Contract.Requires(expr is NameSegment || expr is ExprDotName);
+      if (expr is NameSegment) {
+        var e = (NameSegment)expr;
+        return new NameSegment(Tok(e.tok), e.Name, e.OptTypeArguments == null ? null : e.OptTypeArguments.ConvertAll(CloneType));
+      } else {
+        var e = (ExprDotName)expr;
+        return new ExprDotName(Tok(e.tok), CloneNamePathExpression(e.Lhs), e.SuffixName, e.OptTypeArguments == null ? null : e.OptTypeArguments.ConvertAll(CloneType));
+      }
+    }
+  }
+
+  /// <summary>
+  /// The task of the FixpointLemmaBodyCloner is to fill in the implicit _k-1 arguments in recursive inductive/co-lemma calls.
+  /// The source statement and the given "k" are assumed to have been resolved.
+  /// </summary>
+  class FixpointLemmaBodyCloner : FixpointCloner
+  {
+    readonly FixpointLemma context;
+    public FixpointLemmaBodyCloner(FixpointLemma context, Expression k, ErrorReporter reporter)
+      : base(k, reporter)
+    {
+      Contract.Requires(context != null);
+      Contract.Requires(k != null);
+      Contract.Requires(reporter != null);
+      this.context = context;
+    }
+    public override AssignmentRhs CloneRHS(AssignmentRhs rhs) {
+      var r = rhs as ExprRhs;
+      if (r != null && r.Expr is ApplySuffix) {
+        var apply = (ApplySuffix)r.Expr;
+        var mse = apply.Lhs.Resolved as MemberSelectExpr;
+        if (mse != null && mse.Member is FixpointLemma && ModuleDefinition.InSameSCC(context, (FixpointLemma)mse.Member)) {
+          // we're looking at a recursive call to a fixpoint lemma
+          Contract.Assert(apply.Lhs is NameSegment || apply.Lhs is ExprDotName);  // this is the only way a call statement can have been parsed
+          // clone "apply.Lhs", changing the inductive/co lemma to the prefix lemma; then clone "apply", adding in the extra argument
+          Expression lhsClone;
+          if (apply.Lhs is NameSegment) {
+            var lhs = (NameSegment)apply.Lhs;
+            lhsClone = new NameSegment(Tok(lhs.tok), lhs.Name + "#", lhs.OptTypeArguments == null ? null : lhs.OptTypeArguments.ConvertAll(CloneType));
+          } else {
+            var lhs = (ExprDotName)apply.Lhs;
+            lhsClone = new ExprDotName(Tok(lhs.tok), CloneExpr(lhs.Lhs), lhs.SuffixName + "#", lhs.OptTypeArguments == null ? null : lhs.OptTypeArguments.ConvertAll(CloneType));
+          }
+          var args = new List<Expression>();
+          args.Add(k);
+          apply.Args.ForEach(arg => args.Add(CloneExpr(arg)));
+          var applyClone = new ApplySuffix(Tok(apply.tok), lhsClone, args);
+          var c = new ExprRhs(applyClone);
+          reporter.Info(MessageSource.Cloner, apply.Lhs.tok, mse.Member.Name);
+          return c;
+        }
+      }
+      return base.CloneRHS(rhs);
+    }
+  }
+
+
+  class ResolvedCloner : Cloner {
+
+    public override Type CloneType(Type t) {
+      Type new_t = base.CloneType(t);
+
+      if (t is UserDefinedType) {
+        var tt = (UserDefinedType)t;
+        var new_tt = (UserDefinedType)new_t;
+
+        new_tt.ResolvedClass = tt.ResolvedClass;
+        new_tt.ResolvedParam = tt.ResolvedParam;                
+      }
+
+      return new_t;
+    }
+
+    public override CasePattern CloneCasePattern(CasePattern pat) {
+      if (pat.Var != null) {
+        var newPat = new CasePattern(pat.tok, CloneBoundVar(pat.Var));
+        newPat.AssembleExpr(null);
+        return newPat;
+      } else {
+        var newArgs = pat.Arguments == null ? null : pat.Arguments.ConvertAll(CloneCasePattern);
+        var patE = (DatatypeValue)pat.Expr;
+        var newPat = new CasePattern(pat.tok, pat.Id, newArgs);
+        newPat.Ctor = pat.Ctor;
+        newPat.AssembleExpr(patE.InferredTypeArgs.ConvertAll(CloneType));
+        return newPat;
+      }
+    }
+
+    public override BoundVar CloneBoundVar(BoundVar bv) {
+      // The difference here from the overridden method is that we do CloneType(bv.Type) instead of CloneType(bv.SyntacticType)
+      var bvNew = new BoundVar(Tok(bv.tok), bv.Name, CloneType(bv.Type));
+      bvNew.IsGhost = bv.IsGhost;
+      return bvNew;
+    }
+  }
+
+}