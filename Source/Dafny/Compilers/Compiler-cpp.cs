//-----------------------------------------------------------------------------
//
// Copyright by the contributors to the Dafny Project
// SPDX-License-Identifier: MIT
//
//-----------------------------------------------------------------------------

using System;
using System.CodeDom;
using System.Collections.Generic;
using System.Linq;
using System.Numerics;
using System.IO;
using System.Diagnostics.Contracts;
using System.Collections.ObjectModel;
using System.Diagnostics;
using System.Runtime.InteropServices;
using JetBrains.Annotations;
using Bpl = Microsoft.Boogie;

namespace Microsoft.Dafny.Compilers {
  public class CppCompiler : SinglePassCompiler {
    public override void OnPreCompile(ErrorReporter reporter, ReadOnlyCollection<string> otherFileNames) {
      base.OnPreCompile(reporter, otherFileNames);
      datatypeDecls = new List<DatatypeDecl>();
      classDefaults = new List<string>();
    }

    public override IReadOnlySet<string> SupportedExtensions => new HashSet<string> { ".h" };

    public override IReadOnlySet<Feature> UnsupportedFeatures => new HashSet<Feature> {
      Feature.UnboundedIntegers,
      Feature.RealNumbers,
      Feature.CollectionsOfTraits,
      Feature.Codatatypes,
      Feature.Multisets,
      Feature.ExternalClasses,
      Feature.Traits,
      Feature.Iterators,
      Feature.NonNativeNewtypes,
      Feature.RuntimeTypeDescriptors,
      Feature.MultiDimensionalArrays,
      Feature.CollectionsOfTraits,
      Feature.Quantifiers,
      Feature.NewObject,
      Feature.BitvectorRotateFunctions,
      Feature.NonSequentializableForallLoops,
      Feature.FunctionValues,
      Feature.ArrayLength,
      Feature.Ordinals,
      Feature.MapItems,
      Feature.Codatatypes,
      Feature.LetSuchThatExpressions,
      Feature.NonNativeNewtypes,
      Feature.TypeTests,
      Feature.SequenceDisplaysOfCharacters,
      Feature.MapComprehensions,
      Feature.ExactBoundedPool,
      Feature.RunAllTests
    };
    
    public override string TargetLanguage => "C++";
    public override string TargetExtension => "cpp";

    public override bool SupportsInMemoryCompilation => false;
    public override bool TextualTargetIsExecutable => false;

    private ReadOnlyCollection<string> headers => OtherFileNames;
    private List<DatatypeDecl> datatypeDecls;
    private List<string> classDefaults;

    /*
     * Unlike other Dafny and Dafny's other backends, C++ cares about
     * the order in which types are declared.  To make this more likely
     * to succeed, we emit type information as gradually as possible
     * in hopes that definitions are in place when needed.
     */

    // Forward declarations of class and struct names
    private ConcreteSyntaxTree modDeclsWr = null;
    private ConcreteSyntaxTree modDeclWr = null;
    // Dafny datatype declarations
    private ConcreteSyntaxTree dtDeclsWr = null;
    private ConcreteSyntaxTree dtDeclWr = null;
    // Dafny class declarations
    private ConcreteSyntaxTree classDeclsWr = null;
    private ConcreteSyntaxTree classDeclWr = null;
    // Dedicated hash-function definitions for each type
    private ConcreteSyntaxTree hashWr = null;

    const string DafnySetClass = "DafnySet";
    const string DafnyMultiSetClass = "DafnyMultiset";
    const string DafnySeqClass = "DafnySequence";
    const string DafnyMapClass = "DafnyMap";

    protected override string ModuleSeparator => "::";
    protected override string ClassAccessor => "->";

    protected override void EmitHeader(Program program, ConcreteSyntaxTree wr) {
      wr.WriteLine("// Dafny program {0} compiled into Cpp", program.Name);
      wr.WriteLine("#include \"DafnyRuntime.h\"");
      foreach (var header in this.headers) {
        wr.WriteLine("#include \"{0}\"", header);
      }

      var filenameNoExtension = program.Name.Substring(0, program.Name.Length - 4);
      var headerFileName = String.Format("{0}.h", filenameNoExtension);
      wr.WriteLine("#include \"{0}\"", headerFileName);

      var headerFileWr = wr.NewFile(headerFileName);
      headerFileWr.WriteLine("// Dafny program {0} compiled into a Cpp header file", program.Name);
      headerFileWr.WriteLine("#pragma once");
      headerFileWr.WriteLine("#include \"DafnyRuntime.h\"");

      this.modDeclsWr = headerFileWr.Fork();
      this.dtDeclsWr = headerFileWr.Fork();
      this.classDeclsWr = headerFileWr.Fork();
      this.hashWr = headerFileWr.Fork();

      var rt = wr.NewFile("DafnyRuntime.h");
      ReadRuntimeSystem(program, "DafnyRuntime.h", rt);
    }

    protected override void EmitFooter(Program program, ConcreteSyntaxTree wr) {
      // Define default values for each datatype
      foreach (var dt in this.datatypeDecls) {
        var wd = wr.NewBlock(String.Format("template <{0}>\nstruct get_default<{1}::{2}{3} >",
          TypeParameters(dt.TypeArgs),
          dt.EnclosingModuleDefinition.CompileName,
          dt.CompileName,
          InstantiateTemplate(dt.TypeArgs)), ";");
        var wc = wd.NewBlock(String.Format("static {0}::{1}{2} call()",
          dt.EnclosingModuleDefinition.CompileName,
          dt.CompileName,
          InstantiateTemplate(dt.TypeArgs)));
        wc.WriteLine("return {0}::{1}{2}();", dt.EnclosingModuleDefinition.CompileName, dt.CompileName, InstantiateTemplate(dt.TypeArgs));
      }

      // Define default values for each class
      foreach (var classDefault in classDefaults) {
        wr.WriteLine(classDefault);
      }
    }

    public override void EmitCallToMain(Method mainMethod, string baseName, ConcreteSyntaxTree wr) {
      var w = wr.NewBlock("int main()");
      var tryWr = w.NewBlock("try");
      tryWr.WriteLine(string.Format("{0}::{1}::{2}();", mainMethod.EnclosingClass.EnclosingModuleDefinition.CompileName, mainMethod.EnclosingClass.CompileName, mainMethod.Name));
      var catchWr = w.NewBlock("catch (DafnyHaltException & e)");
      catchWr.WriteLine("std::cout << \"Program halted: \" << e.what() << std::endl;");
    }

    protected override ConcreteSyntaxTree CreateStaticMain(IClassWriter cw) {
      var wr = (cw as CppCompiler.ClassWriter).MethodWriter;
      return wr.NewBlock("int main()");
    }

    protected override ConcreteSyntaxTree CreateModule(string moduleName, bool isDefault, bool isExtern, string/*?*/ libraryName, ConcreteSyntaxTree wr) {
      var s = string.Format("namespace {0} ", IdProtect(moduleName));
      string footer = "// end of " + s + " declarations";
      this.modDeclWr = this.modDeclsWr.NewBlock(s, footer);
      string footer1 = "// end of " + s + " datatype declarations";
      this.dtDeclWr = this.dtDeclsWr.NewBlock(s, footer1);
      string footer2 = "// end of " + s + " class declarations";
      this.classDeclWr = this.classDeclsWr.NewBlock(s, footer2);
      string footer3 = "// end of " + s;
      return wr.NewBlock(s, footer3);
    }

    private string TypeParameters(List<TypeParameter> targs) {
      Contract.Requires(cce.NonNullElements(targs));
      Contract.Ensures(Contract.Result<string>() != null);
      if (targs != null) {
        return Util.Comma(targs, tp => "typename " + IdName(tp));
      } else {
        return "";
      }
    }

    private string DeclareTemplate(List<TypeParameter> typeArgs) {
      var targs = "";
      if (typeArgs != null && typeArgs.Count > 0) {
        targs = String.Format("template <{0}>", TypeParameters(typeArgs));
      }
      return targs;
    }

    private string DeclareTemplate(List<Type> typeArgs) {
      var targs = "";
      if (typeArgs != null && typeArgs.Count > 0) {
        targs = String.Format("template <{0}>", Util.Comma(typeArgs, t => "typename " + TypeName(t, null, null)));
      }
      return targs;
    }

    private string InstantiateTemplate(List<TypeParameter> typeArgs) {
      if (typeArgs != null) {
        var targs = "";
        if (typeArgs.Count > 0) {
          targs = String.Format("<{0}>", Util.Comma(typeArgs, ta => ta.CompileName));
        }
        return targs;
      } else {
        return "";
      }
    }

    private string InstantiateTemplate(List<Type> typeArgs) {
      if (typeArgs != null) {
        var targs = "";
        if (typeArgs.Count > 0) {
          targs = String.Format("<{0}>", Util.Comma(typeArgs, ta => TypeName(ta, null, null)));
        }

        return targs;
      } else {
        return "";
      }
    }

    protected override string GetHelperModuleName() => "_dafny";

    protected override IClassWriter CreateClass(string moduleName, string name, bool isExtern, string/*?*/ fullPrintName, List<TypeParameter>/*?*/ typeParameters, TopLevelDecl cls, List<Type>/*?*/ superClasses, Bpl.IToken tok, ConcreteSyntaxTree wr) {
      if (isExtern) {
        throw new UnsupportedFeatureException(tok, Feature.ExternalClasses, String.Format("extern in class {0}", name));
      }
      if (superClasses != null && superClasses.Any(trait => !trait.IsObject)) {
        throw new UnsupportedFeatureException(tok, Feature.Traits, String.Format("traits in class {0}", name));
      }

      var classDeclWriter = modDeclWr;
      var classDefWriter = this.classDeclWr;

      if (typeParameters != null && typeParameters.Count > 0) {
        classDeclWriter.WriteLine(DeclareTemplate(typeParameters));
        classDefWriter.WriteLine(DeclareTemplate(typeParameters));
      }

      var methodDeclWriter = classDefWriter.NewBlock(string.Format("class {0}", name), ";");
      var methodDefWriter = wr;

      classDeclWriter.WriteLine("class {0};", name);

      methodDeclWriter.Write("public:\n");
      methodDeclWriter.WriteLine("// Default constructor");
      methodDeclWriter.WriteLine("{0}() {{}}", name);

      // Create the code for the specialization of get_default
      var fullName = moduleName + "::" + name;
      var getDefaultStr = String.Format("template <{0}>\nstruct get_default<std::shared_ptr<{1}{2} > > {{\n",
        TypeParameters(typeParameters),
        fullName,
        InstantiateTemplate(typeParameters));
      getDefaultStr += String.Format("static std::shared_ptr<{0}{1} > call() {{\n",
        fullName,
        InstantiateTemplate(typeParameters));
      getDefaultStr += String.Format("return std::shared_ptr<{0}{1} >();", fullName, InstantiateTemplate(typeParameters));
      getDefaultStr += "}\n};";
      this.classDefaults.Add(getDefaultStr);

      var fieldWriter = methodDeclWriter;

      return new ClassWriter(name, this, methodDeclWriter, methodDefWriter, fieldWriter, wr);
    }

    protected override bool SupportsProperties { get => false; }

<<<<<<< HEAD
    protected override IClassWriter CreateTrait(string name, bool isExtern, List<TypeParameter>/*?*/ typeParameters, List<Type>/*?*/ superClasses, Bpl.IToken tok, ConcreteSyntaxTree wr) {
      throw new UnsupportedFeatureException(tok, Feature.Traits, String.Format("traits in class {0}", name));
=======
    protected override IClassWriter CreateTrait(string name, bool isExtern, List<TypeParameter> typeParameters /*?*/,
      TopLevelDecl trait, List<Type> superClasses /*?*/, Bpl.IToken tok, ConcreteSyntaxTree wr) {
      throw NotSupported(String.Format("traits in class {0}", name), tok);
>>>>>>> 92736033
    }

    protected override ConcreteSyntaxTree CreateIterator(IteratorDecl iter, ConcreteSyntaxTree wr) {
      throw new UnsupportedFeatureException(iter.tok, Feature.Iterators, String.Format("iterator {0}", iter));
    }

    protected bool IsRecursiveConstructor(DatatypeDecl dt, DatatypeCtor ctor) {
      foreach (var dtor in ctor.Destructors) {
        if (dtor.Type is UserDefinedType t) {
          if (t.ResolvedClass == dt) {
            return true;
          }
        }
      }
      return false;
    }

    protected bool IsRecursiveDatatype(DatatypeDecl dt) {
      foreach (var ctor in dt.Ctors) {
        if (IsRecursiveConstructor(dt, ctor)) {
          return true;
        }
      }
      return false;
    }

    // Uniform naming convention
    protected string DatatypeSubStructName(DatatypeCtor ctor, bool inclTemplateArgs = false) {
      string args = "";
      if (inclTemplateArgs) {
        args = InstantiateTemplate(ctor.EnclosingDatatype.TypeArgs);
      }
      return String.Format("{0}_{1}{2}", IdProtect(ctor.EnclosingDatatype.CompileName), ctor.CompileName, args);
    }

    protected override bool DatatypeDeclarationAndMemberCompilationAreSeparate => false;

    protected override IClassWriter DeclareDatatype(DatatypeDecl dt, ConcreteSyntaxTree writer) {
      if (dt is TupleTypeDecl) {
        // Tuple types are declared once and for all in DafnyRuntime.h
        return null;
      }

      this.datatypeDecls.Add(dt);

      string DtT = dt.CompileName;
      string DtT_protected = IdProtect(DtT);

      // Forward declaration of the type
      this.modDeclWr.WriteLine("{0}\nstruct {1};", DeclareTemplate(dt.TypeArgs), DtT_protected);
      var wdecl = this.dtDeclWr;
      var wdef = writer;

      if (IsRecursiveDatatype(dt)) { // Note that if this is true, there must be more than one constructor!
        // Add some forward declarations
        wdecl.WriteLine("{0}\nstruct {1};", DeclareTemplate(dt.TypeArgs), DtT_protected);
        wdecl.WriteLine("{2}\nbool operator==(const {0}{1} &left, const {0}{1} &right); ", DtT_protected, InstantiateTemplate(dt.TypeArgs), DeclareTemplate(dt.TypeArgs));
      }

      // Optimize a not-uncommon case
      if (dt.Ctors.Count == 1) {
        var ctor = dt.Ctors[0];
        var ws = wdecl.NewBlock(String.Format("{0}\nstruct {1}", DeclareTemplate(dt.TypeArgs), DtT_protected), ";");

        // Declare the struct members
        var i = 0;
        var argNames = new List<string>();
        foreach (Formal arg in ctor.Formals) {
          if (!arg.IsGhost) {
            ws.WriteLine("{0} {1};", TypeName(arg.Type, wdecl, arg.tok), FormalName(arg, i));
            argNames.Add(FormalName(arg, i));
            i++;
          }
        }

        if (argNames.Count > 0) {
          // Create a constructor with arguments
          ws.Write("{0}(", DtT_protected);
          WriteFormals("", ctor.Formals, ws);
          ws.Write(")");
          if (argNames.Count > 0) {
            // Add initializers
            ws.Write(" :");
            ws.Write(Util.Comma(argNames, nm => String.Format(" {0} ({0})", IdProtect(nm))));
          }

          ws.WriteLine(" {}");
        }

        // Create a constructor with no arguments
        ws.WriteLine("{0}();", DtT_protected);
        var wc = wdef.NewNamedBlock("{1}\n{0}{2}::{0}()", DtT_protected, DeclareTemplate(dt.TypeArgs), InstantiateTemplate(dt.TypeArgs));
        foreach (var arg in ctor.Formals) {
          if (!arg.IsGhost) {
            wc.WriteLine("{0} = {1};", arg.CompileName, DefaultValue(arg.Type, wc, arg.tok));
          }
        }

        // Overload the comparison operator
        var wrCompOp = ws.NewNamedBlock("friend bool operator==(const {0} &left, const {0} &right)", DtT_protected);
        wrCompOp.Write("\treturn true");
        foreach (var arg in argNames) {
          wrCompOp.WriteLine("\t\t&& left.{0} == right.{0}", arg);
        }
        wrCompOp.WriteLine(";");

        // Overload the not-comparison operator
        ws.WriteLine("friend bool operator!=(const {0} &left, const {0} &right) {{ return !(left == right); }} ", DtT_protected);

        wdecl.WriteLine("{0}\ninline bool is_{1}(const struct {2}{3} d) {{ (void) d; return true; }}", DeclareTemplate(dt.TypeArgs), ctor.CompileName, DtT_protected, InstantiateTemplate(dt.TypeArgs));

        // Define a custom hasher
        hashWr.WriteLine("template <{0}>", TypeParameters(dt.TypeArgs));
        var fullName = dt.EnclosingModuleDefinition.CompileName + "::" + DtT_protected + InstantiateTemplate(dt.TypeArgs);
        var hwr = hashWr.NewBlock(string.Format("struct std::hash<{0}>", fullName), ";");
        var owr = hwr.NewBlock(string.Format("std::size_t operator()(const {0}& x) const", fullName));
        owr.WriteLine("size_t seed = 0;");
        foreach (var arg in ctor.Formals) {
          if (!arg.IsGhost) {
            owr.WriteLine("hash_combine<{0}>(seed, x.{1});", TypeName(arg.Type, owr, dt.tok), arg.CompileName);
          }
        }
        owr.WriteLine("return seed;");
      } else {

        /*** Create one struct for each constructor ***/
        foreach (var ctor in dt.Ctors) {
          string structName = DatatypeSubStructName(ctor);
          var wstruct = wdecl.NewBlock(String.Format("{0}\nstruct {1}", DeclareTemplate(dt.TypeArgs), structName), ";");
          // Declare the struct members
          var i = 0;
          foreach (Formal arg in ctor.Formals) {
            if (!arg.IsGhost) {
              if (arg.Type is UserDefinedType udt && udt.ResolvedClass == dt) {  // Recursive declaration needs to use a pointer
                wstruct.WriteLine("std::shared_ptr<{0}> {1};", TypeName(arg.Type, wdecl, arg.tok), FormalName(arg, i));
              } else {
                wstruct.WriteLine("{0} {1};", TypeName(arg.Type, wdecl, arg.tok), FormalName(arg, i));
              }
              i++;
            }
          }

          // Overload the comparison operator
          wstruct.WriteLine("friend bool operator==(const {0} &left, const {0} &right) {{ ", structName);

          var preReturn = wstruct.Fork();
          wstruct.Write("\treturn true ");
          i = 0;
          foreach (Formal arg in ctor.Formals) {
            if (!arg.IsGhost) {
              if (arg.Type is UserDefinedType udt && udt.ResolvedClass == dt) {  // Recursive destructor needs to use a pointer
                wstruct.WriteLine("\t\t&& *(left.{0}) == *(right.{0})", FormalName(arg, i));
              } else {
                wstruct.WriteLine("\t\t&& left.{0} == right.{0}", FormalName(arg, i));
              }
              i++;
            }
          }

          if (i == 0) { // Avoid a warning from the C++ compiler
            preReturn.WriteLine("(void)left; (void) right;");
          }

          wstruct.WriteLine(";\n}");

          // Overload the not-comparison operator
          wstruct.WriteLine("friend bool operator!=(const {0} &left, const {0} &right) {{ return !(left == right); }} ", structName);

          // Define a custom hasher
          hashWr.WriteLine("template <{0}>", TypeParameters(dt.TypeArgs));
          var fullName = dt.EnclosingModuleDefinition.CompileName + "::" + structName + InstantiateTemplate(dt.TypeArgs);
          var hwr = hashWr.NewBlock(string.Format("struct std::hash<{0}>", fullName), ";");
          var owr = hwr.NewBlock(string.Format("std::size_t operator()(const {0}& x) const", fullName));
          owr.WriteLine("size_t seed = 0;");
          int argCount = 0;
          foreach (var arg in ctor.Formals) {
            if (!arg.IsGhost) {
              if (arg.Type is UserDefinedType udt && udt.ResolvedClass == dt) {
                // Recursive destructor needs to use a pointer
                owr.WriteLine("hash_combine<std::shared_ptr<{0}>>(seed, x.{1});", TypeName(arg.Type, owr, dt.tok), arg.CompileName);
              } else {
                owr.WriteLine("hash_combine<{0}>(seed, x.{1});", TypeName(arg.Type, owr, dt.tok), arg.CompileName);
              }
              argCount++;
            }
          }
          if (argCount == 0) {
            owr.WriteLine("(void)x;");
          }
          owr.WriteLine("return seed;");
        }

        /*** Declare the overall tagged union ***/
        var ws = wdecl.NewBlock(String.Format("{0}\nstruct {1}", DeclareTemplate(dt.TypeArgs), DtT_protected), ";");
        ws.WriteLine("std::variant<{0}> v;", Util.Comma(dt.Ctors, ctor => DatatypeSubStructName(ctor, true)));

        // Declare static "constructors" for each Dafny constructor
        foreach (var ctor in dt.Ctors) {
          var wc = ws.NewNamedBlock("static {0} create_{1}({2})",
            DtT_protected, ctor.CompileName,
            DeclareFormals(ctor.Formals));
          wc.WriteLine("{0}{1} COMPILER_result;", DtT_protected, InstantiateTemplate(dt.TypeArgs));
          wc.WriteLine("{0} COMPILER_result_subStruct;", DatatypeSubStructName(ctor, true));

          foreach (Formal arg in ctor.Formals) {
            if (!arg.IsGhost) {
              if (arg.Type is UserDefinedType udt && udt.ResolvedClass == dt) {
                // This is a recursive destuctor, so we need to allocate space and copy the input in
                wc.WriteLine("COMPILER_result_subStruct.{0} = std::make_shared<{1}>({0});", arg.CompileName,
                  DtT_protected);
              } else {
                wc.WriteLine("COMPILER_result_subStruct.{0} = {0};", arg.CompileName);
              }
            }
          }

          wc.WriteLine("COMPILER_result.v = COMPILER_result_subStruct;");
          wc.WriteLine("return COMPILER_result;");
        }

        // Declare a default constructor
        ws.WriteLine("{0}();", DtT_protected);
        var wd = wdef.NewNamedBlock(String.Format("{1}\n{0}{2}::{0}()", DtT_protected, DeclareTemplate(dt.TypeArgs), InstantiateTemplate(dt.TypeArgs)));
        var default_ctor = dt.Ctors[0]; // Arbitrarily choose the first one
        wd.WriteLine("{0} COMPILER_result_subStruct;", DatatypeSubStructName(default_ctor, true));
        foreach (Formal arg in default_ctor.Formals) {
          if (!arg.IsGhost) {
            wd.WriteLine("COMPILER_result_subStruct.{0} = {1};", arg.CompileName,
              DefaultValue(arg.Type, wd, arg.tok));
          }
        }

        wd.WriteLine("v = COMPILER_result_subStruct;");

        // Declare a default destructor
        ws.WriteLine("~{0}() {{}}", DtT_protected);

        {
          // Declare a default copy constructor (just in case any of our components are non-trivial, i.e., contain smart_ptr)
          var wcc = ws.NewNamedBlock(String.Format("{0}(const {0} &other)", DtT_protected));
          wcc.WriteLine("v = other.v;");
        }
        {
          // Declare a default copy assignment operator (just in case any of our components are non-trivial, i.e., contain smart_ptr)
          var wcc = ws.NewNamedBlock(String.Format("{0}& operator=(const {0} other)", DtT_protected));
          wcc.WriteLine("v = other.v;");
          wcc.WriteLine("return *this;");
        }

        // Declare type queries, both as members and general-purpose functions
        foreach (var ctor in dt.Ctors) {
          var name = DatatypeSubStructName(ctor);
          var holds = String.Format("std::holds_alternative<{0}{1}>", name, InstantiateTemplate(dt.TypeArgs));
          ws.WriteLine("bool is_{0}() const {{ return {1}(v); }}", name, holds);
          wdecl.WriteLine("{0}\ninline bool is_{1}(const struct {2}{3} d);", DeclareTemplate(dt.TypeArgs), name, DtT_protected, InstantiateTemplate(dt.TypeArgs));
          wdef.WriteLine("{0}\ninline bool is_{1}(const struct {2}{3} d) {{ return {4}(d.v); }}",
            DeclareTemplate(dt.TypeArgs), name, DtT_protected, InstantiateTemplate(dt.TypeArgs), holds);
        }

        // Overload the comparison operator
        ws.WriteLine("friend bool operator==(const {0} &left, const {0} &right) {{ ", DtT_protected);
        ws.WriteLine("\treturn left.v == right.v;\n}");

        // Create destructors
        foreach (var ctor in dt.Ctors) {
          foreach (var dtor in ctor.Destructors) {
            if (dtor.EnclosingCtors[0] == ctor) {
              var arg = dtor.CorrespondingFormals[0];
              if (!arg.IsGhost && arg.HasName) {
                var returnType = TypeName(arg.Type, ws, arg.tok);
                if (arg.Type is UserDefinedType udt && udt.ResolvedClass == dt) {
                  // This is a recursive destuctor, so return a pointer
                  returnType = String.Format("std::shared_ptr<{0}>", returnType);
                }

                var wDtor = ws.NewNamedBlock("{0} dtor_{1}()", returnType,
                  arg.CompileName);
                if (dt.IsRecordType) {
                  wDtor.WriteLine("return this.{0};", IdName(arg));
                } else {
                  var n = dtor.EnclosingCtors.Count;
                  for (int i = 0; i < n - 1; i++) {
                    var ctor_i = dtor.EnclosingCtors[i];
                    var ctor_name = DatatypeSubStructName(ctor_i);
                    Contract.Assert(arg.CompileName == dtor.CorrespondingFormals[i].CompileName);
                    wDtor.WriteLine("if (is_{0}()) {{ return std::get<{0}{1}>(v).{2}; }}",
                      ctor_name, InstantiateTemplate(dt.TypeArgs), IdName(arg));
                  }

                  Contract.Assert(arg.CompileName == dtor.CorrespondingFormals[n - 1].CompileName);
                  var final_ctor_name = DatatypeSubStructName(dtor.EnclosingCtors[n - 1], true);
                  wDtor.WriteLine("return std::get<{0}>(v).{1}; ",
                    final_ctor_name, IdName(arg));
                }
              }
            }
          }
        }

        // Overload the not-comparison operator
        ws.WriteLine("friend bool operator!=(const {0} &left, const {0} &right) {{ return !(left == right); }} ", DtT_protected);

        // Define a custom hasher for the struct as a whole
        hashWr.WriteLine("template <{0}>", TypeParameters(dt.TypeArgs));
        var fullStructName = dt.EnclosingModuleDefinition.CompileName + "::" + DtT_protected;
        var hwr2 = hashWr.NewBlock(string.Format("struct std::hash<{0}{1}>", fullStructName, InstantiateTemplate(dt.TypeArgs)), ";");
        var owr2 = hwr2.NewBlock(string.Format("std::size_t operator()(const {0}{1}& x) const", fullStructName, InstantiateTemplate(dt.TypeArgs)));
        owr2.WriteLine("size_t seed = 0;");
        var index = 0;
        foreach (var ctor in dt.Ctors) {
          var ifwr = owr2.NewBlock(string.Format("if (x.is_{0}())", DatatypeSubStructName(ctor)));
          ifwr.WriteLine("hash_combine<uint64>(seed, {0});", index);
          ifwr.WriteLine("hash_combine<struct {0}::{1}>(seed, std::get<{0}::{1}>(x.v));", dt.EnclosingModuleDefinition.CompileName, DatatypeSubStructName(ctor, true));
          index++;
        }
        owr2.WriteLine("return seed;");

        if (IsRecursiveDatatype(dt)) {
          // Emit a custom hasher for a pointer to this type
          hashWr.WriteLine("template <{0}>", TypeParameters(dt.TypeArgs));
          hwr2 = hashWr.NewBlock(string.Format("struct std::hash<std::shared_ptr<{0}{1}>>", fullStructName, InstantiateTemplate(dt.TypeArgs)), ";");
          owr2 = hwr2.NewBlock(string.Format("std::size_t operator()(const std::shared_ptr<{0}{1}>& x) const", fullStructName, InstantiateTemplate(dt.TypeArgs)));
          owr2.WriteLine("struct std::hash<{0}{1}> hasher;", fullStructName, InstantiateTemplate(dt.TypeArgs));
          owr2.WriteLine("std::size_t h = hasher(*x);");
          owr2.WriteLine("return h;");
        }
      }

      return null;
    }

    protected override IClassWriter DeclareNewtype(NewtypeDecl nt, ConcreteSyntaxTree wr) {
      if (nt.NativeType != null) {
        if (nt.NativeType.Name != nt.Name) {
          string nt_name_def, literalSuffice_def;
          bool needsCastAfterArithmetic_def;
          GetNativeInfo(nt.NativeType.Sel, out nt_name_def, out literalSuffice_def, out needsCastAfterArithmetic_def);
          wr.WriteLine("typedef {0} {1};", nt_name_def, nt.Name);
        }
      } else {
        throw new UnsupportedFeatureException(nt.tok, Feature.NonNativeNewtypes, String.Format("non-native newtype {0}", nt));
      }
      var className = "class_" + IdName(nt);
      var cw = CreateClass(nt.EnclosingModuleDefinition.CompileName, className, nt, wr) as CppCompiler.ClassWriter;
      var w = cw.MethodDeclWriter;
      if (nt.WitnessKind == SubsetTypeDecl.WKind.Compiled) {
        var witness = new ConcreteSyntaxTree(w.RelativeIndentLevel);
        var wStmts = w.Fork();
        if (nt.NativeType == null) {
          TrExpr(nt.Witness, witness, false, wStmts);
        } else {
          TrParenExpr(nt.Witness, witness, false, wStmts);
          witness.Write(".toNumber()");
        }
        DeclareField(className, nt.TypeArgs, "Witness", true, true, nt.BaseType, nt.tok, witness.ToString(), w, wr);
      }

      string nt_name, literalSuffice;
      bool needsCastAfterArithmetic;
      GetNativeInfo(nt.NativeType.Sel, out nt_name, out literalSuffice, out needsCastAfterArithmetic);
      var wDefault = w.NewBlock(string.Format("static {0} get_Default()", nt_name));
      var udt = new UserDefinedType(nt.tok, nt.Name, nt, new List<Type>());
      var d = TypeInitializationValue(udt, wr, nt.tok, false, false);
      wDefault.WriteLine("return {0};", d);

      return cw;
    }

    protected override void DeclareSubsetType(SubsetTypeDecl sst, ConcreteSyntaxTree wr) {
      if (sst.Name == "nat") {
        return;  // C++ does not support Nats
      }

      string templateDecl = "";
      if (sst.Var.Type is SeqType s) {
        templateDecl = DeclareTemplate(s.TypeArgs[0].TypeArgs);  // We want the type args (if any) for the seq-elt type, not the seq
      } else {
        templateDecl = DeclareTemplate(sst.Var.Type.TypeArgs);
      }

      this.modDeclWr.WriteLine("{0} using {1} = {2};", templateDecl, IdName(sst), TypeName(sst.Var.Type, wr, sst.tok));

      var className = "class_" + IdName(sst);
      var cw = CreateClass(sst.EnclosingModuleDefinition.CompileName, className, sst, wr) as CppCompiler.ClassWriter;
      var w = cw.MethodDeclWriter;

      if (sst.WitnessKind == SubsetTypeDecl.WKind.Compiled) {
        var witness = new ConcreteSyntaxTree(w.RelativeIndentLevel);
        TrExpr(sst.Witness, witness, false, w);
        DeclareField(className, sst.TypeArgs, "Witness", true, true, sst.Rhs, sst.tok, witness.ToString(), w, wr);
      }

      var wDefault = w.NewBlock(String.Format("static {0}{1} get_Default()", IdName(sst), InstantiateTemplate(sst.TypeArgs)));
      var udt = new UserDefinedType(sst.tok, sst.Name, sst,
        sst.TypeArgs.ConvertAll(tp => (Type)new UserDefinedType(tp)));
      var d = TypeInitializationValue(udt, wr, sst.tok, false, false);
      wDefault.WriteLine("return {0};", d);
    }

    protected override void GetNativeInfo(NativeType.Selection sel, out string name, out string literalSuffix, out bool needsCastAfterArithmetic) {
      literalSuffix = "";
      needsCastAfterArithmetic = false;
      switch (sel) {
        case NativeType.Selection.Byte:
          name = "uint8";
          break;
        case NativeType.Selection.SByte:
          name = "int8";
          break;
        case NativeType.Selection.UShort:
          name = "uint16";
          break;
        case NativeType.Selection.Short:
          name = "int16";
          break;
        case NativeType.Selection.UInt:
          name = "uint32";
          break;
        case NativeType.Selection.Int:
          name = "int32";
          break;
        case NativeType.Selection.ULong:
          name = "uint64";
          break;
        case NativeType.Selection.Number:
        case NativeType.Selection.Long:
          name = "int64";
          break;
        default:
          Contract.Assert(false);  // unexpected native type
          throw new cce.UnreachableException();  // to please the compiler
      }
    }

    protected class ClassWriter : IClassWriter {
      public string ClassName;
      public readonly CppCompiler Compiler;
      public readonly ConcreteSyntaxTree MethodDeclWriter;
      public readonly ConcreteSyntaxTree MethodWriter;
      public readonly ConcreteSyntaxTree FieldWriter;
      public readonly ConcreteSyntaxTree Finisher;

      public ClassWriter(string className, CppCompiler compiler, ConcreteSyntaxTree methodDeclWriter, ConcreteSyntaxTree methodWriter, ConcreteSyntaxTree fieldWriter, ConcreteSyntaxTree finisher) {
        Contract.Requires(compiler != null);
        Contract.Requires(methodDeclWriter != null);
        Contract.Requires(methodWriter != null);
        Contract.Requires(fieldWriter != null);
        this.ClassName = className;
        this.Compiler = compiler;
        this.MethodDeclWriter = methodDeclWriter;
        this.MethodWriter = methodWriter;
        this.FieldWriter = fieldWriter;
        this.Finisher = finisher;
      }

      public ConcreteSyntaxTree/*?*/ CreateMethod(Method m, List<TypeArgumentInstantiation> typeArgs, bool createBody, bool forBodyInheritance, bool lookasideBody) {
        return Compiler.CreateMethod(m, typeArgs, createBody, MethodDeclWriter, MethodWriter, lookasideBody);
      }

      public ConcreteSyntaxTree SynthesizeMethod(Method m, List<TypeArgumentInstantiation> typeArgs, bool createBody, bool forBodyInheritance, bool lookasideBody) {
        throw new NotImplementedException();
      }

      public ConcreteSyntaxTree/*?*/ CreateFunction(string name, List<TypeArgumentInstantiation>/*?*/ typeArgs, List<Formal> formals, Type resultType, Bpl.IToken tok, bool isStatic, bool createBody, MemberDecl member, bool forBodyInheritance, bool lookasideBody) {
        return Compiler.CreateFunction(member.EnclosingClass.CompileName, member.EnclosingClass.TypeArgs, name, typeArgs, formals, resultType, tok, isStatic, createBody, member, MethodDeclWriter, MethodWriter, lookasideBody);
      }
      public ConcreteSyntaxTree/*?*/ CreateGetter(string name, TopLevelDecl enclosingDecl, Type resultType, Bpl.IToken tok, bool isStatic, bool isConst, bool createBody, MemberDecl/*?*/ member, bool forBodyInheritance) {
        return Compiler.CreateGetter(name, enclosingDecl, resultType, tok, isStatic, isConst, createBody, MethodDeclWriter, MethodWriter);
      }
      public ConcreteSyntaxTree/*?*/ CreateGetterSetter(string name, Type resultType, Bpl.IToken tok, bool isStatic, bool createBody, MemberDecl/*?*/ member, out ConcreteSyntaxTree setterWriter, bool forBodyInheritance) {
        return Compiler.CreateGetterSetter(name, resultType, tok, isStatic, createBody, out setterWriter, MethodWriter);
      }
      public void DeclareField(string name, TopLevelDecl enclosingDecl, bool isStatic, bool isConst, Type type, Bpl.IToken tok, string rhs, Field field) {
        Compiler.DeclareField(ClassName, enclosingDecl.TypeArgs, name, isStatic, isConst, type, tok, rhs, FieldWriter, Finisher);
      }
      public void InitializeField(Field field, Type instantiatedFieldType, TopLevelDeclWithMembers enclosingClass) {
        throw new NotSupportedException();  // InitializeField should be called only for those compilers that set ClassesRedeclareInheritedFields to false.
      }
      public ConcreteSyntaxTree/*?*/ ErrorWriter() => MethodWriter;
      public void Finish() { }
    }

    protected ConcreteSyntaxTree/*?*/ CreateMethod(Method m, List<TypeArgumentInstantiation> typeArgs, bool createBody, ConcreteSyntaxTree wdr, ConcreteSyntaxTree wr, bool lookasideBody) {
      List<Formal> nonGhostOuts = m.Outs.Where(o => !o.IsGhost).ToList();
      string targetReturnTypeReplacement = null;
      if (nonGhostOuts.Count == 1) {
        targetReturnTypeReplacement = TypeName(nonGhostOuts[0].Type, wr, nonGhostOuts[0].tok);
      } else if (nonGhostOuts.Count > 1) {
        targetReturnTypeReplacement = String.Format("struct Tuple{0}", InstantiateTemplate(nonGhostOuts.ConvertAll(n => n.Type)));
      }

      if (!createBody) {
        return null;
      }

      if (typeArgs.Count != 0) {
        var formalTypeParameters = TypeArgumentInstantiation.ToFormals(ForTypeParameters(typeArgs, m, lookasideBody));
        // Filter out type parameters we've already emitted at the class level, to avoid shadowing
        // the class' template parameter (which C++ treats as an error)
        formalTypeParameters = formalTypeParameters.Where(param =>
          m.EnclosingClass.TypeArgs == null || !m.EnclosingClass.TypeArgs.Contains(param)).ToList();
        wdr.WriteLine(DeclareTemplate(formalTypeParameters));
        wr.WriteLine(DeclareTemplate(formalTypeParameters));
      }

      if (m.EnclosingClass.TypeArgs != null && m.EnclosingClass.TypeArgs.Count > 0) {
        wr.WriteLine(DeclareTemplate(m.EnclosingClass.TypeArgs));
      }

      wr.Write("{0} {1}{2}::{3}",
        targetReturnTypeReplacement ?? "void",
        m.EnclosingClass.CompileName,
        InstantiateTemplate(m.EnclosingClass.TypeArgs),
        IdName(m));

      wdr.Write("{0}{1} {2}",
        m.IsStatic ? "static " : "",
        targetReturnTypeReplacement ?? "void",
        IdName(m));

      wr.Write("(");
      wdr.Write("(");
      int nIns = WriteFormals("", m.Ins, wr);
      WriteFormals("", m.Ins, wdr);
      if (targetReturnTypeReplacement == null) {
        WriteFormals(nIns == 0 ? "" : ", ", m.Outs, wr);
        WriteFormals(nIns == 0 ? "" : ", ", m.Outs, wdr);
      }
      wdr.Write(");\n");

      var block = wr.NewBlock(")", null, BlockStyle.NewlineBrace, BlockStyle.NewlineBrace);

      if (targetReturnTypeReplacement != null) {
        var beforeReturnBlock = block.Fork(0);
        EmitReturn(m.Outs, block);
        return beforeReturnBlock;
      }
      return block;
    }

    protected ConcreteSyntaxTree/*?*/ CreateFunction(string className, List<TypeParameter> classArgs, string name, List<TypeArgumentInstantiation>/*?*/ typeArgs, List<Formal> formals, Type resultType, Bpl.IToken tok, bool isStatic, bool createBody, MemberDecl member, ConcreteSyntaxTree wdr, ConcreteSyntaxTree wr, bool lookasideBody) {
      if (!createBody) {
        return null;
      }

      if (typeArgs.Count != 0) {
        var formalTypeParameters = TypeArgumentInstantiation.ToFormals(ForTypeParameters(typeArgs, member, lookasideBody));
        // Filter out type parameters we've already emitted at the class level, to avoid shadowing
        // the class' template parameter (which C++ treats as an error)
        formalTypeParameters = formalTypeParameters.Where(param =>
          !classArgs.Contains(param)).ToList();
        wdr.WriteLine(DeclareTemplate(formalTypeParameters));
        wr.WriteLine(DeclareTemplate(formalTypeParameters));
      }
      if (classArgs != null && classArgs.Count != 0) {
        wr.WriteLine(DeclareTemplate(classArgs));
      }

      wdr.Write("{0}{1} {2}",
        isStatic ? "static " : "",
        TypeName(resultType, wr, tok),
        name);
      wr.Write("{0} {1}{2}::{3}",
        TypeName(resultType, wr, tok),
        className,
        InstantiateTemplate(classArgs),
        name);

      wdr.Write("(");
      wr.Write("(");
      WriteFormals("", formals, wdr);
      int nIns = WriteFormals("", formals, wr);

      wdr.Write(");");
      var w = wr.NewBlock(")", null, BlockStyle.NewlineBrace, BlockStyle.NewlineBrace);

      return w;
    }

    protected override void TypeArgDescriptorUse(bool isStatic, bool lookasideBody, TopLevelDeclWithMembers cl, out bool needsTypeParameter, out bool needsTypeDescriptor) {
      needsTypeParameter = false;
      needsTypeDescriptor = false;
    }

    protected override string TypeDescriptor(Type type, ConcreteSyntaxTree wr, Bpl.IToken tok) {
      Contract.Requires(type != null);
      Contract.Requires(tok != null);
      Contract.Requires(wr != null);
      throw new UnsupportedFeatureException(tok, Feature.RuntimeTypeDescriptors, string.Format("RuntimeTypeDescriptor {0} not yet supported", type));
    }

    protected ConcreteSyntaxTree/*?*/ CreateGetter(string name, TopLevelDecl cls, Type resultType, Bpl.IToken tok, bool isStatic, bool isConst, bool createBody, ConcreteSyntaxTree wdr, ConcreteSyntaxTree wr) {
      // Compiler insists on using Getter for constants, but we just use the raw variable name to hold the value,
      // because o/w Compiler tries to use the Getter function as an Lvalue in assignments
      // Unfortunately, Compiler doesn't tell us what the initial value is, so we hack around it
      // by declaring the variable and a function to statically initialize it

      ConcreteSyntaxTree w = null;
      string postfix = null;
      if (createBody) {
        w = wdr.NewNamedBlock("{0}{1} init__{2}()", isStatic ? "static " : "", TypeName(resultType, wr, tok), name);
        postfix = String.Format(" init__{0}()", name);
      }
      DeclareField(cls.CompileName, cls.TypeArgs, name, isStatic, isConst, resultType, tok, postfix, wdr, wr);
      //wdr.Write("{0}{1} {2}{3};", isStatic ? "static " : "", TypeName(resultType, wr, tok), name, postfix);
      return w;
    }

    protected ConcreteSyntaxTree/*?*/ CreateGetterSetter(string name, Type resultType, Bpl.IToken tok, bool isStatic, bool createBody, out ConcreteSyntaxTree setterWriter, ConcreteSyntaxTree wr) {
      // We don't use getter/setter pairs; we just embed the trait's fields.
      if (createBody) {
        var abyss = new ConcreteSyntaxTree();
        setterWriter = abyss;
        return abyss.NewBlock("");
      } else {
        setterWriter = null;
        return null;
      }
    }

    protected override ConcreteSyntaxTree EmitTailCallStructure(MemberDecl member, ConcreteSyntaxTree wr) {
      wr.WriteLine("TAIL_CALL_START:");
      return wr;
    }

    protected override void EmitJumpToTailCallStart(ConcreteSyntaxTree wr) {
      wr.WriteLine("goto TAIL_CALL_START;");
    }

    protected void Warn(string msg, Bpl.IToken tok) {
      Console.Error.WriteLine("WARNING: {3} ({0}:{1}:{2})", tok.filename, tok.line, tok.col, msg);
    }

    // Because we use reference counting (via shared_ptr), the TypeName of a class differs
    // depending on whether we are declaring a variable or talking about the class itself.
    // Use class_name = true if you want the actual name of the class, not the type used when declaring variables/arguments/etc.
    protected string TypeName(Type type, ConcreteSyntaxTree wr, Bpl.IToken tok, MemberDecl/*?*/ member = null, bool class_name = false) {
      Contract.Ensures(Contract.Result<string>() != null);
      Contract.Assume(type != null);  // precondition; this ought to be declared as a Requires in the superclass

      var xType = type.NormalizeExpand();
      if (xType is TypeProxy) {
        // unresolved proxy; just treat as ref, since no particular type information is apparently needed for this type
        return "object";
      }

      if (xType is BoolType) {
        return "bool";
      } else if (xType is CharType) {
        return "char";
      } else if (xType is IntType || xType is BigOrdinalType) {
        UnsupportedFeatureError(tok, Feature.UnboundedIntegers);
        return "BigNumber";
      } else if (xType is RealType) {
        UnsupportedFeatureError(tok, Feature.RealNumbers);
        return "Dafny.BigRational";
      } else if (xType is BitvectorType) {
        var t = (BitvectorType)xType;
        return t.NativeType != null ? GetNativeTypeName(t.NativeType) : "BigNumber";
      } else if (xType.AsNewtype != null) {
        NativeType nativeType = xType.AsNewtype.NativeType;
        if (nativeType != null) {
          return GetNativeTypeName(nativeType);
        }
        return TypeName(xType.AsNewtype.BaseType, wr, tok);
      } else if (xType.IsObjectQ) {
        return "object";
      } else if (xType.IsArrayType) {
        ArrayClassDecl at = xType.AsArrayType;
        Contract.Assert(at != null);  // follows from type.IsArrayType
        Type elType = UserDefinedType.ArrayElementType(xType);
        if (at.Dims == 1) {
          return "DafnyArray<" + TypeName(elType, wr, tok, null, false) + ">";
        } else {
          throw new UnsupportedFeatureException(tok, Feature.MultiDimensionalArrays);
        }
      } else if (xType is UserDefinedType) {
        var udt = (UserDefinedType)xType;
        var s = FullTypeName(udt, member);
        var cl = udt.ResolvedClass;
        bool isHandle = true;
        if (cl != null && Attributes.ContainsBool(cl.Attributes, "handle", ref isHandle) && isHandle) {
          return "ulong";
        }
        if (class_name || xType.IsTypeParameter || xType.IsOpaqueType || xType.IsDatatype) {  // Don't add pointer decorations to class names or type parameters
          return IdProtect(s) + ActualTypeArgs(xType.TypeArgs);
        } else {
          return TypeName_UDT(s, udt, wr, udt.tok);
        }
      } else if (xType is SetType) {
        Type argType = ((SetType)xType).Arg;
        if (ComplicatedTypeParameterForCompilation(TypeParameter.TPVariance.Co, argType)) {
          UnsupportedFeatureError(tok, Feature.CollectionsOfTraits, "compilation of set<TRAIT> is not supported; consider introducing a ghost", wr);
        }
        return DafnySetClass + "<" + TypeName(argType, wr, tok) + ">";
      } else if (xType is SeqType) {
        Type argType = ((SeqType)xType).Arg;
        if (ComplicatedTypeParameterForCompilation(TypeParameter.TPVariance.Co, argType)) {
          UnsupportedFeatureError(tok, Feature.CollectionsOfTraits, "compilation of seq<TRAIT> is not supported; consider introducing a ghost", wr);
        }
        return DafnySeqClass + "<" + TypeName(argType, wr, tok) + ">";
      } else if (xType is MultiSetType) {
        Type argType = ((MultiSetType)xType).Arg;
        if (ComplicatedTypeParameterForCompilation(TypeParameter.TPVariance.Co, argType)) {
          UnsupportedFeatureError(tok, Feature.CollectionsOfTraits, "compilation of multiset<TRAIT> is not supported; consider introducing a ghost", wr);
        }
        return DafnyMultiSetClass + "<" + TypeName(argType, wr, tok) + ">";
      } else if (xType is MapType) {
        Type domType = ((MapType)xType).Domain;
        Type ranType = ((MapType)xType).Range;
        if (ComplicatedTypeParameterForCompilation(TypeParameter.TPVariance.Co, domType) || ComplicatedTypeParameterForCompilation(TypeParameter.TPVariance.Co, ranType)) {
          UnsupportedFeatureError(tok, Feature.CollectionsOfTraits, "compilation of map<TRAIT, _> or map<_, TRAIT> is not supported; consider introducing a ghost", wr);
        }
        return DafnyMapClass + "<" + TypeName(domType, wr, tok) + "," + TypeName(ranType, wr, tok) + ">";
      } else {
        Contract.Assert(false); throw new cce.UnreachableException();  // unexpected type
      }
    }

    internal override string TypeName(Type type, ConcreteSyntaxTree wr, Bpl.IToken tok, MemberDecl/*?*/ member = null) {
      Contract.Ensures(Contract.Result<string>() != null);
      Contract.Assume(type != null);  // precondition; this ought to be declared as a Requires in the superclass
      return TypeName(type, wr, tok, member, false);
    }

    protected override string TypeInitializationValue(Type type, ConcreteSyntaxTree wr, Bpl.IToken tok, bool usePlaceboValue, bool constructTypeParameterDefaultsFromTypeDescriptors) {
      var xType = type.NormalizeExpandKeepConstraints();
      if (xType is BoolType) {
        return "false";
      } else if (xType is CharType) {
        return CharType.DefaultValueAsString;
      } else if (xType is IntType || xType is BigOrdinalType) {
        UnsupportedFeatureError(tok, Feature.UnboundedIntegers);
        return "new BigNumber(0)";
      } else if (xType is RealType) {
        UnsupportedFeatureError(tok, Feature.RealNumbers);
        return "_dafny.BigRational.ZERO";
      } else if (xType is BitvectorType) {
        var t = (BitvectorType)xType;
        if (t.NativeType != null) {
          return "0";
        } else {
          Warn("Non-native bitvector type used.  Code will not compile.", tok);
          return "new BigNumber(0)";
        }
      } else if (xType is SetType) {
        var s = (SetType)xType;
        return String.Format("DafnySet<{0}>::empty()", TypeName(s.Arg, wr, tok));
      } else if (xType is MultiSetType) {
        throw new UnsupportedFeatureException(tok, Feature.Multisets);
      } else if (xType is SeqType) {
        return string.Format("DafnySequence<{0}>()", TypeName(xType.AsSeqType.Arg, wr, tok, null, false));
      } else if (xType is MapType) {
        var m = (MapType)xType;
        return String.Format("DafnyMap<{0},{1}>::empty()", TypeName(m.Domain, wr, tok), TypeName(m.Range, wr, tok));
      }

      var udt = (UserDefinedType)xType;
      var cl = udt.ResolvedClass;
      Contract.Assert(cl != null);
      if (cl is TypeParameter || cl is OpaqueTypeDecl) {
        var hasCompiledValue = (cl is TypeParameter ? ((TypeParameter)cl).Characteristics : ((OpaqueTypeDecl)cl).Characteristics).HasCompiledValue;
        if (Attributes.Contains(udt.ResolvedClass.Attributes, "extern")) {
          // Assume the external definition includes a default value
          return String.Format("{1}::get_{0}_default()", IdProtect(udt.Name), udt.ResolvedClass.EnclosingModuleDefinition.CompileName);
        } else if (usePlaceboValue && !hasCompiledValue) {
          return String.Format("get_default<{0}>::call()", IdProtect(udt.CompileName));
        } else {
          return String.Format("get_default<{0}>::call()", IdProtect(udt.CompileName));
        }
      } else if (cl is NewtypeDecl) {
        var td = (NewtypeDecl)cl;
        if (td.Witness != null) {
          return td.EnclosingModuleDefinition.CompileName + "::class_" + td.CompileName + "::Witness";
        } else if (td.NativeType != null) {
          return "0";
        } else {
          return TypeInitializationValue(td.BaseType, wr, tok, usePlaceboValue, constructTypeParameterDefaultsFromTypeDescriptors);
        }
      } else if (cl is SubsetTypeDecl) {
        var td = (SubsetTypeDecl)cl;
        if (td.WitnessKind == SubsetTypeDecl.WKind.Compiled) {
          return td.EnclosingModuleDefinition.CompileName + "::class_" + td.CompileName + "::Witness";
        } else if (td.WitnessKind == SubsetTypeDecl.WKind.Special) {
          // WKind.Special is only used with -->, ->, and non-null types:
          Contract.Assert(ArrowType.IsPartialArrowTypeName(td.Name) || ArrowType.IsTotalArrowTypeName(td.Name) || td is NonNullTypeDecl);
          if (ArrowType.IsPartialArrowTypeName(td.Name)) {
            return "nullptr";
          } else if (ArrowType.IsTotalArrowTypeName(td.Name)) {
            var rangeDefaultValue = TypeInitializationValue(udt.TypeArgs.Last(), wr, tok, usePlaceboValue, constructTypeParameterDefaultsFromTypeDescriptors);
            // return the lambda expression ((Ty0 x0, Ty1 x1, Ty2 x2) => rangeDefaultValue)
            return string.Format("function () {{ return {0}; }}", rangeDefaultValue);
          } else if (((NonNullTypeDecl)td).Class is ArrayClassDecl) {
            // non-null array type; we know how to initialize them
            var arrayClass = (ArrayClassDecl)((NonNullTypeDecl)td).Class;
            Type elType = UserDefinedType.ArrayElementType(xType);
            if (arrayClass.Dims == 1) {
              return string.Format("DafnyArray<{0}>::Null()", TypeName(elType, wr, tok));
            } else {
              return string.Format("_dafny.newArray(nullptr, {0})", Util.Comma(arrayClass.Dims, _ => "0"));
            }
          } else {
            // non-null (non-array) type
            // even though the type doesn't necessarily have a known initializer, it could be that the the compiler needs to
            // lay down some bits to please the C++ compiler's different definite-assignment rules.
            return "nullptr";
          }
        } else {
          return TypeInitializationValue(td.RhsWithArgument(udt.TypeArgs), wr, tok, usePlaceboValue, constructTypeParameterDefaultsFromTypeDescriptors);
        }
      } else if (cl is ClassDecl) {
        bool isHandle = true;
        if (Attributes.ContainsBool(cl.Attributes, "handle", ref isHandle) && isHandle) {
          return "0";
        } else {
          if (cl is ArrayClassDecl) {
            var arrayClass = (ArrayClassDecl)cl;
            Type elType = UserDefinedType.ArrayElementType(xType);
            if (arrayClass.Dims == 1) {
              return string.Format("DafnyArray<{0}>::Null()", TypeName(elType, wr, tok));
            } else {
              throw new UnsupportedFeatureException(tok, Feature.MultiDimensionalArrays);
            }
          } else {
            return "nullptr";
          }
        }
      } else if (cl is DatatypeDecl) {
        var dt = (DatatypeDecl)cl;
        var s = dt is TupleTypeDecl ? "Tuple" : FullTypeName(udt);
        var w = new ConcreteSyntaxTree();
        w.Write("{0}{1}()", s, InstantiateTemplate(udt.TypeArgs));
        return w.ToString();
      } else {
        Contract.Assert(false); throw new cce.UnreachableException();  // unexpected type
      }

    }

    private string ActualTypeArgs(List<Type> typeArgs) {
      return typeArgs.Count > 0
        ? String.Format(" <{0}> ", Util.Comma(typeArgs, tp => TypeName(tp, null, null))) : "";
    }

    protected override string TypeName_UDT(string fullCompileName, List<TypeParameter.TPVariance> variance, List<Type> typeArgs, ConcreteSyntaxTree wr, Bpl.IToken tok) {
      Contract.Assume(fullCompileName != null);  // precondition; this ought to be declared as a Requires in the superclass
      Contract.Assume(typeArgs != null);  // precondition; this ought to be declared as a Requires in the superclass
      string s = IdProtect(fullCompileName);
      return String.Format("std::shared_ptr<{0}{1}>", s, ActualTypeArgs(typeArgs));
    }

    protected override string TypeName_Companion(Type type, ConcreteSyntaxTree wr, Bpl.IToken tok, MemberDecl/*?*/ member) {
      // There are no companion classes for Cpp
      var t = TypeName(type, wr, tok, member, true);
      return t;
    }

    // ----- Declarations -------------------------------------------------------------
    protected override void DeclareExternType(OpaqueTypeDecl d, Expression compileTypeHint, ConcreteSyntaxTree wr) {
      if (compileTypeHint.AsStringLiteral() == "struct") {
        modDeclWr.WriteLine("// Extern declaration of {1}\n{0} struct {1};", DeclareTemplate(d.TypeArgs), d.Name);
      } else {
        Error(d.tok, "Opaque type ('{0}') with unrecognized extern attribute {1} cannot be compiled.  Expected {{:extern compile_type_hint}}, e.g., 'struct'.", wr, d.FullName, compileTypeHint.AsStringLiteral());
      }
    }

    protected void DeclareField(string className, List<TypeParameter> targs, string name, bool isStatic, bool isConst, Type type, Bpl.IToken tok, string rhs, ConcreteSyntaxTree wr, ConcreteSyntaxTree finisher) {
      var r = rhs != null ? rhs : DefaultValue(type, wr, tok);
      var t = TypeName(type, wr, tok);
      if (isStatic) {
        wr.WriteLine("static {0} {1};", t, name);
        finisher.WriteLine("{5} {0} {1}{4}::{2} = {3};", t, className, name, r, InstantiateTemplate(targs), DeclareTemplate(targs));
      } else {
        wr.WriteLine("{0} {1} = {2};", t, name, r);
      }
    }

    private string DeclareFormalString(string prefix, string name, Type type, Bpl.IToken tok, bool isInParam) {
      if (isInParam) {
        return String.Format("{0}{2} {1}", prefix, name, TypeName(type, null, tok));
      } else {
        return null;
      }
    }

    protected override bool DeclareFormal(string prefix, string name, Type type, Bpl.IToken tok, bool isInParam, ConcreteSyntaxTree wr) {
      var formal_str = DeclareFormalString(prefix, name, type, tok, isInParam);
      if (formal_str != null) {
        wr.Write(formal_str);
        return true;
      } else {
        return false;
      }
    }

    private string DeclareFormals(List<Formal> formals) {
      var i = 0;
      var ret = "";
      var sep = "";
      foreach (Formal arg in formals) {
        if (!arg.IsGhost) {
          string name = FormalName(arg, i);
          string decl = DeclareFormalString(sep, name, arg.Type, arg.tok, arg.InParam);
          if (decl != null) {
            ret += decl;
            sep = ", ";
          }
          i++;
        }
      }
      return ret;
    }

    protected override void DeclareLocalVar(string name, Type/*?*/ type, Bpl.IToken/*?*/ tok, bool leaveRoomForRhs, string/*?*/ rhs, ConcreteSyntaxTree wr) {
      if (type != null) {
        wr.Write("{0} ", TypeName(type, wr, tok));
      } else {
        wr.Write("auto ");
      }
      wr.Write("{0}", name);
      if (leaveRoomForRhs) {
        Contract.Assert(rhs == null);  // follows from precondition
      } else if (rhs != null) {
        wr.WriteLine(" = {0};", rhs);
      } else {
        wr.WriteLine(";");
      }
    }

    protected override ConcreteSyntaxTree DeclareLocalVar(string name, Type/*?*/ type, Bpl.IToken/*?*/ tok, ConcreteSyntaxTree wr) {
      if (type != null) {
        wr.Write("{0} ", TypeName(type, wr, tok));
      } else {
        wr.Write("auto ");
      }
      wr.Write("{0} = ", name);
      var w = wr.Fork();
      wr.WriteLine(";");
      return w;
    }

    protected override bool UseReturnStyleOuts(Method m, int nonGhostOutCount) => true;

    protected override void DeclareOutCollector(string collectorVarName, ConcreteSyntaxTree wr) {
      wr.Write("auto {0} = ", collectorVarName);
    }

    protected override void DeclareLocalOutVar(string name, Type type, Bpl.IToken tok, string rhs, bool useReturnStyleOuts, ConcreteSyntaxTree wr) {
      DeclareLocalVar(name, type, tok, false, rhs, wr);
    }

    protected override void EmitOutParameterSplits(string outCollector, List<string> actualOutParamNames, ConcreteSyntaxTree wr) {
      if (actualOutParamNames.Count == 1) {
        EmitAssignment(actualOutParamNames[0], null, outCollector, null, wr);
      } else {
        for (var i = 0; i < actualOutParamNames.Count; i++) {
          wr.WriteLine("{0} = {1}.template get<{2}>();", actualOutParamNames[i], outCollector, i);
        }
      }
    }

    protected override void EmitActualTypeArgs(List<Type> typeArgs, Bpl.IToken tok, ConcreteSyntaxTree wr) {
      wr.Write(ActualTypeArgs(typeArgs));
    }

    protected override string GenerateLhsDecl(string target, Type/*?*/ type, ConcreteSyntaxTree wr, Bpl.IToken tok) {
      return "auto " + target;
    }

    protected void EmitNullText(Type type, ConcreteSyntaxTree wr) {
      var xType = type.NormalizeExpand();
      if (xType.IsArrayType) {
        ArrayClassDecl at = xType.AsArrayType;
        Contract.Assert(at != null);  // follows from xType.IsArrayType
        Type elType = UserDefinedType.ArrayElementType(xType);
        if (at.Dims == 1) {
          wr.Write("DafnyArray<{0}>::Null()", TypeName(elType, wr, null));
        } else {
          throw new UnsupportedFeatureException(Bpl.Token.NoToken, Feature.MultiDimensionalArrays);
        }
      } else {
        wr.Write("nullptr");
      }
    }

    protected override void EmitNull(Type type, ConcreteSyntaxTree wr) {
      EmitNullText(type, wr);
    }

    // ----- Statements -------------------------------------------------------------

    protected override void EmitPrintStmt(ConcreteSyntaxTree wr, Expression arg) {
      var wStmts = wr.Fork();
      wr.Write("dafny_print(");
      TrExpr(arg, wr, false, wStmts);
      wr.WriteLine(");");
    }

    protected override void EmitReturn(List<Formal> outParams, ConcreteSyntaxTree wr) {
      outParams = outParams.Where(f => !f.IsGhost).ToList();
      if (!outParams.Any()) {
        wr.WriteLine("return;");
      } else if (outParams.Count == 1) {
        wr.WriteLine("return {0};", IdName(outParams[0]));
      } else {
        wr.WriteLine("return Tuple{0}({1});", InstantiateTemplate(outParams.ConvertAll(o => o.Type)), Util.Comma(outParams, IdName));
      }
    }

    protected override ConcreteSyntaxTree CreateLabeledCode(string label, bool createContinueLabel, ConcreteSyntaxTree wr) {
      var w = wr.Fork();
      var prefix = createContinueLabel ? "continue_" : "after_";
      wr.Fork(-1).WriteLine($"{prefix}{label}: ;");
      return w;
    }

    protected override void EmitBreak(string/*?*/ label, ConcreteSyntaxTree wr) {
      if (label == null) {
        wr.WriteLine("break;");
      } else {
        wr.WriteLine("goto after_{0};", label);
      }
    }

    protected override void EmitContinue(string label, ConcreteSyntaxTree wr) {
      wr.WriteLine("goto continue_{0};", label);
    }

    protected override void EmitYield(ConcreteSyntaxTree wr) {
      throw new UnsupportedFeatureException(Bpl.Token.NoToken, Feature.Iterators);
    }

    protected override void EmitAbsurd(string/*?*/ message, ConcreteSyntaxTree wr) {
      if (message == null) {
        message = "unexpected control point";
      }
      wr.WriteLine("throw \"{0}\";", message);
    }

    protected override void EmitHalt(Bpl.IToken tok, Expression messageExpr, ConcreteSyntaxTree wr) {
      var wStmts = wr.Fork();
      wr.Write("throw DafnyHaltException(");
      if (tok != null) {
        wr.Write("\"" + Dafny.ErrorReporter.TokenToString(tok) + ": \" + ");
      }

      TrExpr(messageExpr, wr, false, wStmts);
      wr.WriteLine(");");
    }

    protected override ConcreteSyntaxTree EmitForStmt(Bpl.IToken tok, IVariable loopIndex, bool goingUp, string /*?*/ endVarName,
      List<Statement> body, LList<Label> labels, ConcreteSyntaxTree wr) {

      throw new NotImplementedException("for loops have not yet been implemented");
    }

    protected override ConcreteSyntaxTree CreateForLoop(string indexVar, string bound, ConcreteSyntaxTree wr) {
      return wr.NewNamedBlock("for (auto {0} = 0; {0} < {1}; {0}++)", indexVar, bound);
    }

    protected override ConcreteSyntaxTree CreateDoublingForLoop(string indexVar, int start, ConcreteSyntaxTree wr) {
      return wr.NewNamedBlock("for (unsigned long long {0} = 1; ; {0} = {0} * 2)", indexVar, start);
    }

    protected override void EmitIncrementVar(string varName, ConcreteSyntaxTree wr) {
      wr.WriteLine("{0} += 1;", varName);
    }

    protected override void EmitDecrementVar(string varName, ConcreteSyntaxTree wr) {
      wr.WriteLine("{0} = {0} -= 1;", varName);
    }

    protected override string GetQuantifierName(string bvType) {
      throw new UnsupportedFeatureException(Bpl.Token.NoToken, Feature.Quantifiers);
    }

    protected override ConcreteSyntaxTree CreateForeachLoop(string tmpVarName, Type collectionElementType, Bpl.IToken tok,
      out ConcreteSyntaxTree collectionWriter, ConcreteSyntaxTree wr) {
      wr.Write("for ({1} {0} : ", tmpVarName, TypeName(collectionElementType, wr, tok));
      collectionWriter = wr.Fork();
      var wwr = wr.NewBlock(")");
      return wwr;
    }

    [CanBeNull]
    protected override string GetSubtypeCondition(string tmpVarName, Type boundVarType, Bpl.IToken tok, ConcreteSyntaxTree wPreconditions) {
      string typeTest;
      if (boundVarType.IsRefType) {
        if (boundVarType.IsObject || boundVarType.IsObjectQ) {
          typeTest = "true";
        } else if (boundVarType.IsTraitType) {
          typeTest = $"_dafny.InstanceOfTrait({tmpVarName}, {TypeName(boundVarType, wPreconditions, tok)})";
        } else {
          typeTest = $"typeid({tmpVarName}) is typeid({TypeName(boundVarType, wPreconditions, tok)})";
        }
        if (boundVarType.IsNonNullRefType) {
          typeTest = $"{tmpVarName} != null && {typeTest}";
        } else {
          typeTest = $"{tmpVarName} == null || {typeTest}";
        }
      } else {
        typeTest = "true";
      }

      return typeTest == "true" ? null : typeTest;
    }

    protected override void EmitDowncastVariableAssignment(string boundVarName, Type boundVarType, string tmpVarName,
      Type collectionElementType, bool introduceBoundVar, Bpl.IToken tok, ConcreteSyntaxTree wr) {
      var typeName = TypeName(boundVarType, wr, tok);
      wr.WriteLine("{0}{1} = ({2}){3};", introduceBoundVar ? typeName + " " : "", boundVarName, typeName, tmpVarName);
    }

    protected override ConcreteSyntaxTree CreateForeachIngredientLoop(string boundVarName, int L, string tupleTypeArgs, out ConcreteSyntaxTree collectionWriter, ConcreteSyntaxTree wr) {
      wr.Write($"for (auto {boundVarName} : ");
      collectionWriter = wr.Fork();
      return wr.NewBlock(")");
    }

    // ----- Expressions -------------------------------------------------------------

    protected override void EmitNew(Type type, Bpl.IToken tok, CallStmt initCall /*?*/, ConcreteSyntaxTree wr, ConcreteSyntaxTree wStmts) {
      var cl = (type.NormalizeExpand() as UserDefinedType)?.ResolvedClass;
      if (cl != null && cl.Name == "object") {
        //wr.Write("_dafny.NewObject()");
        throw new UnsupportedFeatureException(tok, Feature.NewObject,
          "Tried to emit new generic object, which C++ doesn't do");
      } else {
        var ctor = initCall == null ? null : (Constructor)initCall.Method;  // correctness of cast follows from precondition of "EmitNew"
        wr.Write("std::make_shared<{0}> (", TypeName(type, wr, tok, null, true));
        var tas = TypeArgumentInstantiation.ListFromClass(cl, type.TypeArgs);
        var sep = "";
        EmitTypeDescriptorsActuals(tas, tok, wr, ref sep);
        string q, n;
        if (ctor != null && ctor.IsExtern(out q, out n)) {
          // the arguments of any external constructor are placed here
          for (int i = 0; i < ctor.Ins.Count; i++) {
            Formal p = ctor.Ins[i];
            if (!p.IsGhost) {
              wr.Write(sep);
              TrExpr(initCall.Args[i], wr, false, wStmts);
              sep = ", ";
            }
          }
        }
        wr.Write(")");
      }
    }

    protected override void EmitNewArray(Type elmtType, Bpl.IToken tok, List<Expression> dimensions,
        bool mustInitialize, ConcreteSyntaxTree wr, ConcreteSyntaxTree wStmts) {
      var initValue = mustInitialize ? DefaultValue(elmtType, wr, tok) : null;
      // TODO: Handle initValue
      if (dimensions.Count == 1) {
        // handle the common case of 1-dimensional arrays separately
        wr.Write("DafnyArray<{0}>::New(", TypeName(elmtType, wr, tok));
        TrExpr(dimensions[0], wr, false, wStmts);
        wr.Write(")");
      } else {
        throw new UnsupportedFeatureException(tok, Feature.MultiDimensionalArrays);
      }
    }

    protected override void EmitLiteralExpr(ConcreteSyntaxTree wr, LiteralExpr e) {
      if (e is StaticReceiverExpr) {
        wr.Write(TypeName(e.Type, wr, e.tok));
      } else if (e.Value == null) {
        EmitNullText(e.Type, wr);
      } else if (e.Value is bool) {
        wr.Write((bool)e.Value ? "true" : "false");
      } else if (e is CharLiteralExpr) {
        var v = (string)e.Value;
        wr.Write("'{0}'", v);
      } else if (e is StringLiteralExpr) {
        var str = (StringLiteralExpr)e;
        // TODO: the string should be converted to a Dafny seq<char>
        TrStringLiteral(str, wr);
      } else if (AsNativeType(e.Type) is NativeType nt) {
        wr.Write("({0}){1}", GetNativeTypeName(nt), (BigInteger)e.Value);
        if ((BigInteger)e.Value > 9223372036854775807) {
          // Avoid compiler warning: integer literal is too large to be represented in a signed integer type
          wr.Write("U");
        }
      } else if (e.Value is BigInteger i) {
        EmitIntegerLiteral(i, wr);
      } else if (e.Value is BaseTypes.BigDec) {
        throw new UnsupportedFeatureException(e.tok, Feature.RealNumbers);
      } else {
        Contract.Assert(false); throw new cce.UnreachableException();  // unexpected literal
      }
    }
    void EmitIntegerLiteral(BigInteger i, ConcreteSyntaxTree wr) {
      Contract.Requires(wr != null);
      wr.Write(i.ToString());
    }

    protected override void EmitStringLiteral(string str, bool isVerbatim, ConcreteSyntaxTree wr) {
      var n = str.Length;
      wr.Write("DafnySequenceFromString(");
      if (!isVerbatim) {
        wr.Write("\"{0}\"", str);
      } else {
        wr.Write("\"");
        for (var i = 0; i < n; i++) {
          if (str[i] == '\"' && i + 1 < n && str[i + 1] == '\"') {
            wr.Write("\\\"");
            i++;
          } else if (str[i] == '\\') {
            wr.Write("\\\\");
          } else if (str[i] == '\n') {
            wr.Write("\\n");
          } else if (str[i] == '\r') {
            wr.Write("\\r");
          } else {
            wr.Write(str[i]);
          }
        }
        wr.Write("\"");
      }
      wr.Write(")");
    }

    protected override ConcreteSyntaxTree EmitBitvectorTruncation(BitvectorType bvType, bool surroundByUnchecked, ConcreteSyntaxTree wr) {
      string nativeName = null, literalSuffix = null;
      bool needsCastAfterArithmetic = false;
      if (bvType.NativeType != null) {
        GetNativeInfo(bvType.NativeType.Sel, out nativeName, out literalSuffix, out needsCastAfterArithmetic);
      }

      if (bvType.NativeType == null) {
        throw new UnsupportedFeatureException(Bpl.Token.NoToken, Feature.UnboundedIntegers, "EmitBitvectorTruncation with BigInteger value");
      } else if (bvType.NativeType.Bitwidth == bvType.Width) {
        // no truncation needed
        return wr;
      } else {
        wr.Write("((");
        var middle = wr.Fork();
        // print in hex, because that looks nice
        wr.Write(") & 0x{0:X}{1})", (1UL << bvType.Width) - 1, literalSuffix);
        return middle;
      }
    }

    protected override void EmitRotate(Expression e0, Expression e1, bool isRotateLeft, ConcreteSyntaxTree wr,
      bool inLetExprBody, ConcreteSyntaxTree wStmts, FCE_Arg_Translator tr) {
      throw new UnsupportedFeatureException(e0.tok, Feature.BitvectorRotateFunctions);
    }

    protected override void EmitEmptyTupleList(string tupleTypeArgs, ConcreteSyntaxTree wr) {
      throw new UnsupportedFeatureException(Bpl.Token.NoToken, Feature.NonSequentializableForallLoops);
    }

    protected override ConcreteSyntaxTree EmitAddTupleToList(string ingredients, string tupleTypeArgs, ConcreteSyntaxTree wr) {
      throw new UnsupportedFeatureException(Bpl.Token.NoToken, Feature.NonSequentializableForallLoops);
    }

    protected override void EmitTupleSelect(string prefix, int i, ConcreteSyntaxTree wr) {
      throw new UnsupportedFeatureException(Bpl.Token.NoToken, Feature.NonSequentializableForallLoops);
    }

    protected override string IdProtect(string name) {
      return PublicIdProtect(name);
    }
    public override string PublicIdProtect(string name) {
      Contract.Requires(name != null);
      switch (name) {
        // Taken from: https://www.w3schools.in/cplusplus-tutorial/keywords/
        // Keywords
        case "asm":
        case "auto":
        case "bool":
        case "break":
        case "case":
        case "catch":
        case "char":
        case "class":
        case "const":
        case "const_cast":
        case "continue":
        case "default":
        case "delete":
        case "do":
        case "double":
        case "dynamic_cast":
        case "else":
        case "enum":
        case "explicit":
        case "export":
        case "extern":
        case "false":
        case "float":
        case "for":
        case "friend":
        case "goto":
        case "if":
        case "inline":
        case "int":
        case "long":
        case "mutable":
        case "namespace":
        case "new":
        case "operator":
        case "private":
        case "protected":
        case "public":
        case "register":
        case "reinterpret_cast":
        case "return":
        case "short":
        case "signed":
        case "sizeof":
        case "static":
        case "static_cast":
        case "struct":
        case "switch":
        case "template":
        case "this":
        case "throw":
        case "true":
        case "try":
        case "typedef":
        case "typeid":
        case "typename":
        case "union":
        case "unsigned":
        case "using":
        case "virtual":
        case "void":
        case "volatile":
        case "wchar_t":
        case "while":

        // Also reserved
        case "And":
        case "and_eq":
        case "bitand":
        case "bitor":
        case "compl":
        case "not":
        case "not_eq":
        case "or":
        case "or_eq":
        case "xor":
        case "xor_eq":
          return name + "_";
        default:
          return name;
      }
    }

    protected override string FullTypeName(UserDefinedType udt, MemberDecl/*?*/ member = null) {
      Contract.Assume(udt != null);  // precondition; this ought to be declared as a Requires in the superclass
      if (udt is ArrowType) {
        throw new UnsupportedFeatureException(udt.tok, Feature.FunctionValues, string.Format("UserDefinedTypeName {0}", udt.Name));
        //return ArrowType.Arrow_FullCompileName;
      }
      var cl = udt.ResolvedClass;
      if (cl is TypeParameter) {
        return IdProtect(udt.CompileName);
      } else if (cl is ClassDecl cdecl && cdecl.IsDefaultClass && Attributes.Contains(cl.EnclosingModuleDefinition.Attributes, "extern") &&
                 member != null && Attributes.Contains(member.Attributes, "extern")) {
        // omit the default class name ("_default") in extern modules, when the class is used to qualify an extern member
        Contract.Assert(!cl.EnclosingModuleDefinition.IsDefaultModule); // default module is not marked ":extern"
        return IdProtect(cl.EnclosingModuleDefinition.CompileName);
      } else if (Attributes.Contains(cl.Attributes, "extern")) {
        return IdProtect(cl.EnclosingModuleDefinition.CompileName) + "::" + IdProtect(cl.Name);
      } else if (cl is TupleTypeDecl) {
        if (udt.TypeArgs.Count > 0) {
          return "Tuple";
        } else {
          return "Tuple0"; // Need to special case this, as C++ won't infer the correct type arguments
        }
      } else {
        return IdProtect(cl.EnclosingModuleDefinition.CompileName) + "::" + IdProtect(cl.CompileName);
      }
    }

    protected override void EmitThis(ConcreteSyntaxTree wr) {
      wr.Write("this");
    }

    protected override void EmitDatatypeValue(DatatypeValue dtv, string arguments, ConcreteSyntaxTree wr) {
      EmitDatatypeValue(dtv, dtv.Ctor, dtv.IsCoCall, arguments, wr);
    }

    void EmitDatatypeValue(DatatypeValue dtv, DatatypeCtor ctor, bool isCoCall, string arguments, ConcreteSyntaxTree wr) {
      var dt = dtv.Ctor.EnclosingDatatype;
      var dtName = dt.CompileName;
      var ctorName = ctor.CompileName;

      if (dt is TupleTypeDecl) {
        var tuple = dt as TupleTypeDecl;
        var types = new List<Type>();
        foreach (var arg in dtv.Arguments) {
          types.Add(arg.Type);
        }

        if (types.Count == 0) {
          wr.Write("Tuple0()");
        } else {
          wr.Write("Tuple{0}({1})", InstantiateTemplate(types), arguments);
        }
      } else if (!isCoCall) {
        // Ordinary constructor (that is, one that does not guard any co-recursive calls)
        // Generate:  Dt.create_Ctor(arguments)
        if (dt.Ctors.Count == 1) {
          wr.Write("{3}::{0}{1}({2})",
            dtName,
            InstantiateTemplate(dt.TypeArgs),
            arguments,
            dt.EnclosingModuleDefinition.CompileName);
        } else {
          wr.Write("{4}::{0}{1}::create_{2}({3})",
            dtName, ActualTypeArgs(dtv.InferredTypeArgs), ctorName,
            arguments, dt.EnclosingModuleDefinition.CompileName);
        }

      } else {
        // Co-recursive call
        // Generate:  Dt.lazy_Ctor(($dt) => Dt.create_Ctor($dt, args))
        wr.Write("{0}.lazy_{1}(($dt) => ", dtName, ctorName);
        wr.Write("{0}.create_{1}($dt{2}{3})", dtName, ctorName, arguments.Length == 0 ? "" : ", ", arguments);
        wr.Write(")");
      }
    }

    protected override void GetSpecialFieldInfo(SpecialField.ID id, object idParam, Type receiverType, out string compiledName, out string preString, out string postString) {
      compiledName = "";
      preString = "";
      postString = "";
      switch (id) {
        case SpecialField.ID.UseIdParam:
          compiledName = (string)idParam;
          break;
        case SpecialField.ID.ArrayLength:
        case SpecialField.ID.ArrayLengthInt:
          throw new UnsupportedFeatureException(Bpl.Token.NoToken, Feature.ArrayLength);
        case SpecialField.ID.Floor:
          compiledName = "int()";
          break;
        case SpecialField.ID.IsLimit:
          throw new UnsupportedFeatureException(Bpl.Token.NoToken, Feature.Ordinals);
        case SpecialField.ID.IsSucc:
          throw new UnsupportedFeatureException(Bpl.Token.NoToken, Feature.Ordinals);
        case SpecialField.ID.Offset:
          throw new UnsupportedFeatureException(Bpl.Token.NoToken, Feature.Ordinals);
        case SpecialField.ID.IsNat:
          throw new UnsupportedFeatureException(Bpl.Token.NoToken, Feature.Ordinals);
        case SpecialField.ID.Keys:
          compiledName = "dafnyKeySet()";
          break;
        case SpecialField.ID.Values:
          compiledName = "dafnyValues()";
          break;
        case SpecialField.ID.Items:
          throw new UnsupportedFeatureException(Bpl.Token.NoToken, Feature.MapItems);
        case SpecialField.ID.Reads:
          compiledName = "_reads";
          break;
        case SpecialField.ID.Modifies:
          compiledName = "_modifies";
          break;
        case SpecialField.ID.New:
          compiledName = "_new";
          break;
        default:
          Contract.Assert(false); // unexpected ID
          break;
      }
    }

    protected override ILvalue EmitMemberSelect(Action<ConcreteSyntaxTree> obj, Type objType, MemberDecl member, List<TypeArgumentInstantiation> typeArgs, Dictionary<TypeParameter, Type> typeMap,
      Type expectedType, string/*?*/ additionalCustomParameter = null, bool internalAccess = false) {
      if (member.IsStatic && member is ConstantField) {
        // This used to work, but now obj comes in wanting to use TypeName on the class, which results in (std::shared_ptr<_module::MyClass>)::c;
        //return SuffixLvalue(obj, "::{0}", member.CompileName);
        return SimpleLvalue(wr => {
          wr.Write("{0}::{1}::{2}", IdProtect(member.EnclosingClass.EnclosingModuleDefinition.CompileName), IdProtect(member.EnclosingClass.CompileName), IdProtect(member.CompileName));
        });
      } else if (member is DatatypeDestructor dtor && dtor.EnclosingClass is TupleTypeDecl) {
        return SuffixLvalue(obj, ".get<{0}>()", dtor.Name);
      } else if (member is SpecialField sf2 && sf2.SpecialId == SpecialField.ID.UseIdParam && sf2.IdParam is string fieldName
                 && fieldName.StartsWith("is_")) {
        // Ugly hack of a check to figure out if this is a datatype query: f.Constructor?
        return SuffixLvalue(obj, ".is_{0}_{1}()", IdProtect(sf2.EnclosingClass.CompileName), fieldName.Substring(3));
      } else if (member is SpecialField sf) {
        string compiledName, preStr, postStr;
        GetSpecialFieldInfo(sf.SpecialId, sf.IdParam, objType, out compiledName, out preStr, out postStr);
        if (sf.SpecialId == SpecialField.ID.Keys || sf.SpecialId == SpecialField.ID.Values) {
          return SuffixLvalue(obj, ".{0}", compiledName);
        } else if (sf is DatatypeDestructor dtor2) {
          if (dtor2.EnclosingCtors.Count > 1) {
            // TODO: Can't figure out how to trigger this one
            throw new Exception(
              String.Format("Using the same destructor {0} with multiple constructors is ambiguous", member.Name));
          }

          if (!(dtor2.EnclosingClass is IndDatatypeDecl)) {
            UnsupportedFeatureError(dtor2.tok, Feature.Codatatypes,
              String.Format("Unexpected use of a destructor {0} that isn't for an inductive datatype.  Panic!",
                member.Name));
          }

          var dt = dtor2.EnclosingClass as IndDatatypeDecl;
          return SimpleLvalue(wr => {
            if (dt.Ctors.Count > 1) {
              if (dtor2.Type is UserDefinedType udt && udt.ResolvedClass == dt) {
                // This a recursively defined datatype; need to dereference the pointer
                wr.Write("*");
              }

              wr.Write("(");
              obj(wr);
              wr.Write(".dtor_{0}()", sf.CompileName);
            } else {
              wr.Write("(");
              obj(wr);
              wr.Write(".{0}", sf.CompileName);
            }

            wr.Write(")");
          });
        } else if (!member.IsStatic && compiledName.Length != 0) {
          return SuffixLvalue(obj, "->{0}", compiledName);
        } else if (compiledName.Length != 0) {
          return SuffixLvalue(obj, "::{0}", compiledName);
        } else {
          // this member selection is handled by some kind of enclosing function call, so nothing to do here
          return SimpleLvalue(obj);
        }
      } else if (member is Function) {
        return StringLvalue(String.Format("{0}::{1}::{2}",
          IdProtect(member.EnclosingClass.EnclosingModuleDefinition.CompileName),
          IdName(member.EnclosingClass),
          IdName(member)
        ));
      } else {
        return SuffixLvalue(obj, "->{0}", IdName(member));
      }
    }

    protected override ConcreteSyntaxTree EmitArraySelect(List<string> indices, Type elmtType, ConcreteSyntaxTree wr) {
      var w = wr.Fork();
      foreach (var index in indices) {
        wr.Write(".at({0})", index);
      }
      return w;
    }

    protected override ConcreteSyntaxTree EmitArraySelect(List<Expression> indices, Type elmtType, bool inLetExprBody,
        ConcreteSyntaxTree wr, ConcreteSyntaxTree wStmts) {
      Contract.Assert(indices != null && 1 <= indices.Count);  // follows from precondition
      var w = wr.Fork();
      foreach (var index in indices) {
        wr.Write(".at(");
        TrExpr(index, wr, inLetExprBody, wStmts);
        wr.Write(")");
      }
      return w;
    }

    protected override string ArrayIndexToInt(string arrayIndex, Type fromType) {
      return arrayIndex;
    }

    protected override void EmitExprAsInt(Expression expr, bool inLetExprBody, ConcreteSyntaxTree wr, ConcreteSyntaxTree wStmts) {
      TrParenExpr(expr, wr, inLetExprBody, wStmts);
      if (AsNativeType(expr.Type) == null) {
        wr.Write(".toNumber()");
      }
    }

    protected override void EmitIndexCollectionSelect(Expression source, Expression index, bool inLetExprBody,
        ConcreteSyntaxTree wr, ConcreteSyntaxTree wStmts) {
      TrParenExpr(source, wr, inLetExprBody, wStmts);
      if (source.Type.NormalizeExpand() is SeqType) {
        // seq
        wr.Write(".select(");
        TrExpr(index, wr, inLetExprBody, wStmts);
        wr.Write(")");
      } else {
        // map or imap
        wr.Write(".get(");
        TrExpr(index, wr, inLetExprBody, wStmts);
        wr.Write(")");
      }
    }

    protected override void EmitIndexCollectionUpdate(Expression source, Expression index, Expression value,
        CollectionType resultCollectionType, bool inLetExprBody, ConcreteSyntaxTree wr, ConcreteSyntaxTree wStmts) {
      TrParenExpr(source, wr, inLetExprBody, wStmts);
      wr.Write(".update(");
      TrExpr(index, wr, inLetExprBody, wStmts);
      wr.Write(", ");
      TrExpr(value, wr, inLetExprBody, wStmts);
      wr.Write(")");
    }

    protected override void EmitSeqSelectRange(Expression source, Expression lo /*?*/, Expression hi /*?*/,
        bool fromArray, bool inLetExprBody, ConcreteSyntaxTree wr, ConcreteSyntaxTree wStmts) {
      if (fromArray) {
        string typeName = "";

        if (source.Type.TypeArgs.Count == 0 && source.Type is UserDefinedType udt && udt.ResolvedClass != null &&
            udt.ResolvedClass is TypeSynonymDecl tsd) {
          // Hack to workaround type synonyms wrapped around the actual array type
          // TODO: Come up with a more systematic way of resolving this!
          typeName = TypeName(tsd.Rhs.TypeArgs[0], wr, source.tok, null, false);
        } else {
          typeName = TypeName(source.Type.TypeArgs[0], wr, source.tok, null, false);
        }
        if (lo == null) {
          if (hi == null) {
            wr.Write("DafnySequence<{0}>::SeqFromArray", typeName);
            TrParenExpr(source, wr, inLetExprBody, wStmts);
          } else {
            wr.Write("DafnySequence<{0}>::SeqFromArrayPrefix(", typeName);
            TrParenExpr(source, wr, inLetExprBody, wStmts);
            wr.Write(",");
            TrParenExpr(hi, wr, inLetExprBody, wStmts);
            wr.Write(")");
          }
        } else {
          if (hi == null) {
            wr.Write("DafnySequence<{0}>::SeqFromArraySuffix(", typeName);
            TrParenExpr(source, wr, inLetExprBody, wStmts);
            wr.Write(",");
            TrParenExpr(lo, wr, inLetExprBody, wStmts);
            wr.Write(")");
          } else {
            wr.Write("DafnySequence<{0}>::SeqFromArraySlice(", typeName);
            TrParenExpr(source, wr, inLetExprBody, wStmts);
            wr.Write(",");
            TrParenExpr(lo, wr, inLetExprBody, wStmts);
            wr.Write(",");
            TrParenExpr(hi, wr, inLetExprBody, wStmts);
            wr.Write(")");
          }
        }
      } else {
        TrParenExpr(source, wr, inLetExprBody, wStmts);

        if (hi != null) {
          TrParenExpr(".take", hi, wr, inLetExprBody, wStmts);
        }
        if (lo != null) {
          TrParenExpr(".drop", lo, wr, inLetExprBody, wStmts);
        }
      }
    }

    protected override void EmitSeqConstructionExpr(SeqConstructionExpr expr, bool inLetExprBody, ConcreteSyntaxTree wr, ConcreteSyntaxTree wStmts) {
      wr.Write("DafnySequence<{0}>::Create(", TypeName(expr.Type, wr, expr.tok, null, false));
      TrExpr(expr.N, wr, inLetExprBody, wStmts);
      wr.Write(", ");
      TrExpr(expr.Initializer, wr, inLetExprBody, wStmts);
      wr.Write(")");
    }

    protected override void EmitMultiSetFormingExpr(MultiSetFormingExpr expr, bool inLetExprBody, ConcreteSyntaxTree wr,
      ConcreteSyntaxTree wStmts) {
      throw new UnsupportedFeatureException(expr.tok, Feature.Multisets);
    }

    protected override void EmitApplyExpr(Type functionType, Bpl.IToken tok, Expression function, List<Expression> arguments,
        bool inLetExprBody, ConcreteSyntaxTree wr, ConcreteSyntaxTree wStmts) {
      TrParenExpr(function, wr, inLetExprBody, wStmts);
      TrExprList(arguments, wr, inLetExprBody, wStmts);
    }

    protected override ConcreteSyntaxTree EmitBetaRedex(List<string> boundVars, List<Expression> arguments,
      List<Type> boundTypes, Type resultType, Bpl.IToken tok, bool inLetExprBody, ConcreteSyntaxTree wr,
      ref ConcreteSyntaxTree wStmts) {
      wr.Write("(({0}) => ", Util.Comma(boundVars));
      var w = wr.Fork();
      wr.Write(")");
      TrExprList(arguments, wr, inLetExprBody, wStmts);
      return w;
    }

    protected override void EmitConstructorCheck(string source, DatatypeCtor ctor, ConcreteSyntaxTree wr) {
      wr.Write("is_{1}({0})", source, DatatypeSubStructName(ctor));
    }

    protected override void EmitDestructor(string source, Formal dtor, int formalNonGhostIndex, DatatypeCtor ctor, List<Type> typeArgs, Type bvType, ConcreteSyntaxTree wr) {
      if (ctor.EnclosingDatatype is TupleTypeDecl) {
        wr.Write("({0}).template get<{1}>()", source, formalNonGhostIndex);
      } else {
        var dtorName = FormalName(dtor, formalNonGhostIndex);
        if (dtor.Type is UserDefinedType udt && udt.ResolvedClass == ctor.EnclosingDatatype) {
          // Recursively defined datatype requires a dereference here
          wr.Write("*");
        }

        if (ctor.EnclosingDatatype.Ctors.Count > 1) {
          wr.Write("(({0}).dtor_{1}())", source, dtorName);
        } else {
          wr.Write("(({0}).{1})", source, dtorName);
        }
      }
    }

    protected override ConcreteSyntaxTree CreateLambda(List<Type> inTypes, Bpl.IToken tok, List<string> inNames,
        Type resultType, ConcreteSyntaxTree wr, ConcreteSyntaxTree wStmts, bool untyped = false) {
      wr.Write("function (");
      Contract.Assert(inTypes.Count == inNames.Count);  // guaranteed by precondition
      for (var i = 0; i < inNames.Count; i++) {
        wr.Write("{0}{1}", i == 0 ? "" : ", ", inNames[i]);
      }
      var w = wr.NewExprBlock(")");
      return w;
    }

    protected override void CreateIIFE(string bvName, Type bvType, Bpl.IToken bvTok, Type bodyType, Bpl.IToken bodyTok,
      ConcreteSyntaxTree wr, ref ConcreteSyntaxTree wStmts, out ConcreteSyntaxTree wrRhs, out ConcreteSyntaxTree wrBody) {
      var w = wr.NewExprBlock("[&]({0} {1}) -> {2} ", TypeName(bvType, wr, bvTok), bvName, TypeName(bodyType, wr, bodyTok));
      wStmts = w.Fork();
      w.Write("return ");
      wrBody = w.Fork();
      w.WriteLine(";");
      wr.Write("(");
      wrRhs = wr.Fork();
      wr.Write(")");
    }

    protected override ConcreteSyntaxTree CreateIIFE0(Type resultType, Bpl.IToken resultTok, ConcreteSyntaxTree wr, ConcreteSyntaxTree wStmts) {
      var w = wr.NewBigExprBlock("[&] ", " ()");
      return w;
    }

    protected override ConcreteSyntaxTree CreateIIFE1(int source, Type resultType, Bpl.IToken resultTok, string bvName,
        ConcreteSyntaxTree wr, ConcreteSyntaxTree wStmts) {
      throw new UnsupportedFeatureException(resultTok, Feature.LetSuchThatExpressions);
    }

    protected override void EmitUnaryExpr(ResolvedUnaryOp op, Expression expr, bool inLetExprBody,
        ConcreteSyntaxTree wr, ConcreteSyntaxTree wStmts) {
      switch (op) {
        case ResolvedUnaryOp.BoolNot:
          TrParenExpr("!", expr, wr, inLetExprBody, wStmts);
          break;
        case ResolvedUnaryOp.BitwiseNot:
          if (AsNativeType(expr.Type) != null) {
            wr.Write("~ ");
            TrParenExpr(expr, wr, inLetExprBody, wStmts);
          } else {
            TrParenExpr(expr, wr, inLetExprBody, wStmts);
            wr.Write(".Not()");
          }
          break;
        case ResolvedUnaryOp.Cardinality:
          TrParenExpr(expr, wr, inLetExprBody, wStmts);
          wr.Write(".size()");
          break;
        default:
          Contract.Assert(false); throw new cce.UnreachableException();  // unexpected unary expression
      }
    }

    bool IsDirectlyComparable(Type t) {
      Contract.Requires(t != null);
      return t.IsBoolType || t.IsCharType || AsNativeType(t) != null;
    }

    protected override void CompileBinOp(BinaryExpr.ResolvedOpcode op,
      Expression e0, Expression e1, Bpl.IToken tok, Type resultType,
      out string opString,
      out string preOpString,
      out string postOpString,
      out string callString,
      out string staticCallString,
      out bool reverseArguments,
      out bool truncateResult,
      out bool convertE1_to_int,
      ConcreteSyntaxTree errorWr) {

      opString = null;
      preOpString = "";
      postOpString = "";
      callString = null;
      staticCallString = null;
      reverseArguments = false;
      truncateResult = false;
      convertE1_to_int = false;

      switch (op) {
        case BinaryExpr.ResolvedOpcode.Iff:
          opString = "=="; break;
        case BinaryExpr.ResolvedOpcode.Imp:
          preOpString = "!"; opString = "||"; break;
        case BinaryExpr.ResolvedOpcode.Or:
          opString = "||"; break;
        case BinaryExpr.ResolvedOpcode.And:
          opString = "&&"; break;
        case BinaryExpr.ResolvedOpcode.BitwiseAnd:
          if (AsNativeType(resultType) != null) {
            opString = "&";
          } else {
            callString = "And";
          }
          break;
        case BinaryExpr.ResolvedOpcode.BitwiseOr:
          if (AsNativeType(resultType) != null) {
            opString = "|";
          } else {
            callString = "Or";
          }
          break;
        case BinaryExpr.ResolvedOpcode.BitwiseXor:
          if (AsNativeType(resultType) != null) {
            opString = "^";
          } else {
            callString = "Xor";
          }
          break;

        case BinaryExpr.ResolvedOpcode.EqCommon: {
            if (IsHandleComparison(tok, e0, e1, errorWr)) {
              opString = "==";
            } else if (IsDirectlyComparable(e0.Type)) {
              opString = "==";
            } else if (e0.Type.IsRefType) {
              opString = "==";
            } else {
              //staticCallString = "==";
              opString = "==";
            }
            break;
          }
        case BinaryExpr.ResolvedOpcode.NeqCommon: {
            if (IsHandleComparison(tok, e0, e1, errorWr)) {
              opString = "!=";
              postOpString = "/* handle */";
            } else if (IsDirectlyComparable(e0.Type)) {
              opString = "!=";
            } else if (e0.Type.IsRefType) {
              opString = "!=";
            } else {
              opString = "!=";
            }
            break;
          }

        case BinaryExpr.ResolvedOpcode.Lt:
        case BinaryExpr.ResolvedOpcode.LtChar:
          opString = "<";
          break;
        case BinaryExpr.ResolvedOpcode.Le:
        case BinaryExpr.ResolvedOpcode.LeChar:
          opString = "<=";
          break;
        case BinaryExpr.ResolvedOpcode.Ge:
        case BinaryExpr.ResolvedOpcode.GeChar:
          opString = ">=";
          break;
        case BinaryExpr.ResolvedOpcode.Gt:
        case BinaryExpr.ResolvedOpcode.GtChar:
          opString = ">";
          break;
        case BinaryExpr.ResolvedOpcode.LeftShift:
          if (resultType.IsBitVectorType) {
            truncateResult = true;
          }
          if (AsNativeType(resultType) != null) {
            opString = "<<";
          } else {
            throw new UnsupportedFeatureException(tok, Feature.NonNativeNewtypes,
              "LeftShift of non-native type");
          }
          break;
        case BinaryExpr.ResolvedOpcode.RightShift:
          if (AsNativeType(resultType) != null) {
            opString = ">>";
            if (AsNativeType(e1.Type) == null) {
              postOpString = ".Uint64()";
            }
          } else {
            throw new UnsupportedFeatureException(tok, Feature.NonNativeNewtypes,
              "LeftShift of non-native type");
          }
          break;
        case BinaryExpr.ResolvedOpcode.Add:
          if (resultType.IsBitVectorType) {
            truncateResult = true;
          }
          if (resultType.IsCharType || AsNativeType(resultType) != null) {
            opString = "+";
          } else {
            throw new UnsupportedFeatureException(tok, Feature.NonNativeNewtypes,
              "Add of non-native type");
          }
          break;
        case BinaryExpr.ResolvedOpcode.Sub:
          if (resultType.IsBitVectorType) {
            truncateResult = true;
          }
          if (resultType.IsCharType || AsNativeType(resultType) != null) {
            opString = "-";
          } else {
            throw new UnsupportedFeatureException(tok, Feature.NonNativeNewtypes,
                          "Subtraction of non-native type");
          }
          break;
        case BinaryExpr.ResolvedOpcode.Mul:
          if (resultType.IsBitVectorType) {
            truncateResult = true;
          }
          if (AsNativeType(resultType) != null) {
            opString = "*";
          } else {
            throw new UnsupportedFeatureException(tok, Feature.NonNativeNewtypes,
                          "Multiplication of non-native type");
          }
          break;
        case BinaryExpr.ResolvedOpcode.Div:
          if (AsNativeType(resultType) != null) {
            var nt = AsNativeType(resultType);
            if (nt.LowerBound < BigInteger.Zero) {
              // Want Euclidean division for signed types
              staticCallString = "EuclideanDivision_" + GetNativeTypeName(AsNativeType(resultType));
            } else {
              // Native division is fine for unsigned
              opString = "/";
            }
          } else {
            callString = "DivBy";
          }
          break;
        case BinaryExpr.ResolvedOpcode.Mod:
          if (AsNativeType(resultType) != null) {
            var nt = AsNativeType(resultType);
            if (nt.LowerBound < BigInteger.Zero) {
              // Want Euclidean division for signed types
              staticCallString = "_dafny.Mod" + Capitalize(GetNativeTypeName(AsNativeType(resultType)));
            } else {
              // Native division is fine for unsigned
              opString = "%";
            }
          } else {
            callString = "Modulo";
          }
          break;
        case BinaryExpr.ResolvedOpcode.SetEq:
        case BinaryExpr.ResolvedOpcode.MultiSetEq:
        case BinaryExpr.ResolvedOpcode.MapEq:
        case BinaryExpr.ResolvedOpcode.SeqEq:
          callString = "equals"; break;
        case BinaryExpr.ResolvedOpcode.SetNeq:
        case BinaryExpr.ResolvedOpcode.MultiSetNeq:
        case BinaryExpr.ResolvedOpcode.MapNeq:
        case BinaryExpr.ResolvedOpcode.SeqNeq:
          preOpString = "!"; callString = "equals"; break;
        case BinaryExpr.ResolvedOpcode.ProperSubset:
        case BinaryExpr.ResolvedOpcode.ProperMultiSubset:
          callString = "IsProperSubsetOf"; break;
        case BinaryExpr.ResolvedOpcode.Subset:
        case BinaryExpr.ResolvedOpcode.MultiSubset:
          callString = "IsSubsetOf"; break;
        case BinaryExpr.ResolvedOpcode.Superset:
        case BinaryExpr.ResolvedOpcode.MultiSuperset:
          callString = "IsSupersetOf"; break;
        case BinaryExpr.ResolvedOpcode.ProperSuperset:
        case BinaryExpr.ResolvedOpcode.ProperMultiSuperset:
          callString = "IsProperSupersetOf"; break;
        case BinaryExpr.ResolvedOpcode.Disjoint:
        case BinaryExpr.ResolvedOpcode.MultiSetDisjoint:
          callString = "IsDisjointFrom"; break;
        case BinaryExpr.ResolvedOpcode.InSet:
        case BinaryExpr.ResolvedOpcode.InMultiSet:
        case BinaryExpr.ResolvedOpcode.InMap:
          callString = "contains"; reverseArguments = true; break;
        case BinaryExpr.ResolvedOpcode.NotInSet:
        case BinaryExpr.ResolvedOpcode.NotInMultiSet:
        case BinaryExpr.ResolvedOpcode.NotInMap:
          preOpString = "!"; callString = "contains"; reverseArguments = true; break;
        case BinaryExpr.ResolvedOpcode.Union:
        case BinaryExpr.ResolvedOpcode.MultiSetUnion:
          callString = "Union"; break;
        case BinaryExpr.ResolvedOpcode.MapMerge:
          callString = "Merge"; break;
        case BinaryExpr.ResolvedOpcode.Intersection:
        case BinaryExpr.ResolvedOpcode.MultiSetIntersection:
          callString = "Intersection"; break;
        case BinaryExpr.ResolvedOpcode.SetDifference:
        case BinaryExpr.ResolvedOpcode.MultiSetDifference:
          callString = "Difference"; break;
        case BinaryExpr.ResolvedOpcode.MapSubtraction:
          callString = "Subtract"; break;

        case BinaryExpr.ResolvedOpcode.ProperPrefix:
          callString = "IsProperPrefixOf"; break;
        case BinaryExpr.ResolvedOpcode.Prefix:
          callString = "IsPrefixOf"; break;
        case BinaryExpr.ResolvedOpcode.Concat:
          callString = "concatenate"; break;
        case BinaryExpr.ResolvedOpcode.InSeq:
          callString = "contains"; reverseArguments = true; break;
        case BinaryExpr.ResolvedOpcode.NotInSeq:
          preOpString = "!"; callString = "contains"; reverseArguments = true; break;

        default:
          Contract.Assert(false); throw new cce.UnreachableException();  // unexpected binary expression
      }
    }

    protected override void EmitIsZero(string varName, ConcreteSyntaxTree wr) {
      wr.Write("{0} == 0", varName);
    }

    protected override void EmitConversionExpr(ConversionExpr e, bool inLetExprBody, ConcreteSyntaxTree wr, ConcreteSyntaxTree wStmts) {
      if (e.E.Type.IsNumericBased(Type.NumericPersuasion.Int) || e.E.Type.IsBitVectorType || e.E.Type.IsCharType) {
        if (e.ToType.IsNumericBased(Type.NumericPersuasion.Real)) {
          throw new UnsupportedFeatureException(e.tok, Feature.RealNumbers);
        } else if (e.ToType.IsCharType) {
          wr.Write("_dafny.Char(");
          TrParenExpr(e.E, wr, inLetExprBody, wStmts);
          wr.Write(".Int32())");
        } else {
          // (int or bv or char) -> (int or bv or ORDINAL)
          var fromNative = AsNativeType(e.E.Type);
          var toNative = AsNativeType(e.ToType);
          if (fromNative != null && toNative != null) {
            // from a native, to a native -- simple!
            wr.Write(GetNativeTypeName(toNative));
            TrParenExpr(e.E, wr, inLetExprBody, wStmts);
          } else if (e.E.Type.IsCharType) {
            Contract.Assert(fromNative == null);
            if (toNative == null) {
              // char -> big-integer (int or bv or ORDINAL)
              wr.Write("_dafny.IntOfInt32(rune(");
              TrExpr(e.E, wr, inLetExprBody, wStmts);
              wr.Write("))");
            } else {
              // char -> native
              wr.Write(GetNativeTypeName(toNative));
              TrParenExpr(e.E, wr, inLetExprBody, wStmts);
            }
          } else if (fromNative == null && toNative == null) {
            // big-integer (int or bv) -> big-integer (int or bv or ORDINAL), so identity will do
            TrExpr(e.E, wr, inLetExprBody, wStmts);
          } else if (fromNative != null) {
            Contract.Assert(toNative == null); // follows from other checks

            // native (int or bv) -> big-integer (int or bv)
            wr.Write("_dafny.IntOf{0}(", Capitalize(GetNativeTypeName(fromNative)));
            TrExpr(e.E, wr, inLetExprBody, wStmts);
            wr.Write(')');
          } else {
            // any (int or bv) -> native (int or bv)
            // Consider some optimizations
            var literal = PartiallyEvaluate(e.E);
            UnaryOpExpr u = e.E.Resolved as UnaryOpExpr;
            MemberSelectExpr m = e.E.Resolved as MemberSelectExpr;
            if (literal != null) {
              // Optimize constant to avoid intermediate BigInteger
              wr.Write("{0}({1})", GetNativeTypeName(toNative), literal);
            } else if (u != null && u.Op == UnaryOpExpr.Opcode.Cardinality) {
              wr.Write("({0})(", GetNativeTypeName(toNative));
              TrParenExpr(u.E, wr, inLetExprBody, wStmts);
              wr.Write(".size())");
            } else if (m != null && m.MemberName == "Length" && m.Obj.Type.IsArrayType) {
              // Optimize .Length to avoid intermediate BigInteger
              wr.Write("({0})(", GetNativeTypeName(toNative));
              TrParenExpr(m.Obj, wr, inLetExprBody, wStmts);
              wr.Write(".size())");
            } else {
              // no optimization applies; use the standard translation
              TrParenExpr(e.E, wr, inLetExprBody, wStmts);
              wr.Write(".{0}()", Capitalize(GetNativeTypeName(toNative)));
            }

          }
        }
      } else if (e.E.Type.IsNumericBased(Type.NumericPersuasion.Real)) {
        Contract.Assert(AsNativeType(e.E.Type) == null);
        if (e.ToType.IsNumericBased(Type.NumericPersuasion.Real)) {
          // real -> real
          Contract.Assert(AsNativeType(e.ToType) == null);
          TrExpr(e.E, wr, inLetExprBody, wStmts);
        } else {
          // real -> (int or bv)
          TrParenExpr(e.E, wr, inLetExprBody, wStmts);
          wr.Write(".Int()");
          if (AsNativeType(e.ToType) is NativeType nt) {
            wr.Write(".{0}()", Capitalize(GetNativeTypeName(nt)));
          }
        }
      } else {
        Contract.Assert(e.E.Type.IsBigOrdinalType);
        Contract.Assert(e.ToType.IsNumericBased(Type.NumericPersuasion.Int));
        // identity will do
        TrExpr(e.E, wr, inLetExprBody, wStmts);
      }
    }

    protected override void EmitTypeTest(string localName, Type fromType, Type toType, Bpl.IToken tok, ConcreteSyntaxTree wr) {
      throw new UnsupportedFeatureException(tok, Feature.TypeTests);
    }

    protected override void EmitCollectionDisplay(CollectionType ct, Bpl.IToken tok, List<Expression> elements,
      bool inLetExprBody, ConcreteSyntaxTree wr, ConcreteSyntaxTree wStmts) {
      if (ct is SetType) {
        wr.Write("DafnySet<{0}>::Create({{", TypeName(ct.TypeArgs[0], wr, tok, null, false));
        for (var i = 0; i < elements.Count; i++) {
          TrExpr(elements[i], wr, inLetExprBody, wStmts);
          if (i < elements.Count - 1) {
            wr.Write(",");
          }
        }
        wr.Write("})");
      } else if (ct is MultiSetType) {
        throw new UnsupportedFeatureException(tok, Feature.Multisets);
      } else {
        Contract.Assert(ct is SeqType);  // follows from precondition
        if (ct.Arg.IsCharType) {
          throw new UnsupportedFeatureException(tok, Feature.SequenceDisplaysOfCharacters);
        } else {
          wr.Write("DafnySequence<{0}>::Create({{", TypeName(ct.TypeArgs[0], wr, tok, null, false));
          for (var i = 0; i < elements.Count; i++) {
            TrExpr(elements[i], wr, inLetExprBody, wStmts);
            if (i < elements.Count - 1) {
              wr.Write(",");
            }
          }
          wr.Write("})");
        }
      }
    }

    protected override void EmitMapDisplay(MapType mt, Bpl.IToken tok, List<ExpressionPair> elements,
      bool inLetExprBody, ConcreteSyntaxTree wr, ConcreteSyntaxTree wStmts) {
      wr.Write("DafnyMap<{0},{1}>::Create({{",
               TypeName(mt.TypeArgs[0], wr, tok, null, false),
               TypeName(mt.TypeArgs[1], wr, tok, null, false));
      string sep = "";
      foreach (ExpressionPair p in elements) {
        wr.Write(sep);
        wr.Write("{");
        TrExpr(p.A, wr, inLetExprBody, wStmts);
        wr.Write(",");
        TrExpr(p.B, wr, inLetExprBody, wStmts);
        wr.Write("}");
        sep = ", ";
      }
      wr.Write("})");
    }

    protected override void EmitSetBuilder_New(ConcreteSyntaxTree wr, SetComprehension e, string collectionName) {
      var wrVarInit = DeclareLocalVar(collectionName, null, null, wr);
      wrVarInit.Write("DafnySet<{0}>()", TypeName(e.Type.AsSetType.Arg, wrVarInit, e.tok, null, false));
    }

    protected override void EmitMapBuilder_New(ConcreteSyntaxTree wr, MapComprehension e, string collectionName) {
      throw new UnsupportedFeatureException(e.tok, Feature.MapComprehensions);
    }

    protected override void EmitSetBuilder_Add(CollectionType ct, string collName, Expression elmt, bool inLetExprBody, ConcreteSyntaxTree wr) {
      Contract.Assume(ct is SetType || ct is MultiSetType);  // follows from precondition
      if (ct is MultiSetType) {
        // This should never occur since there is no syntax for multiset comprehensions yet
        throw new Exception("EmitCollectionBuilder_Add/MultiSetType");
      }
      var wStmts = wr.Fork();
      wr.Write("{0}.set.emplace(", collName);
      TrExpr(elmt, wr, inLetExprBody, wStmts);
      wr.WriteLine(");");
    }

    protected override ConcreteSyntaxTree EmitMapBuilder_Add(MapType mt, Bpl.IToken tok, string collName, Expression term, bool inLetExprBody, ConcreteSyntaxTree wr) {
      throw new UnsupportedFeatureException(tok, Feature.MapComprehensions);
    }

    protected override string GetCollectionBuilder_Build(CollectionType ct, Bpl.IToken tok, string collName, ConcreteSyntaxTree wr) {
      // collections are built in place
      return collName;
    }

    protected override void EmitSingleValueGenerator(Expression e, bool inLetExprBody, string type,
      ConcreteSyntaxTree wr, ConcreteSyntaxTree wStmts) {
      throw new UnsupportedFeatureException(Bpl.Token.NoToken, Feature.ExactBoundedPool);
    }

    protected override void EmitHaltRecoveryStmt(Statement body, string haltMessageVarName, Statement recoveryBody, ConcreteSyntaxTree wr) {
      throw new UnsupportedFeatureException(Bpl.Token.NoToken, Feature.RunAllTests);
    }


    // ----- Target compilation and execution -------------------------------------------------------------
    private string ComputeExeName(string targetFilename) {
      return Path.ChangeExtension(Path.GetFullPath(targetFilename), "exe");
    }

    public override bool CompileTargetProgram(string dafnyProgramName, string targetProgramText, string/*?*/ callToMain, string/*?*/ targetFilename, ReadOnlyCollection<string> otherFileNames,
      bool runAfterCompile, TextWriter outputWriter, out object compilationResult) {
      var assemblyLocation = System.Reflection.Assembly.GetExecutingAssembly().Location;
      Contract.Assert(assemblyLocation != null);
      var codebase = System.IO.Path.GetDirectoryName(assemblyLocation);
      Contract.Assert(codebase != null);
      compilationResult = null;
      var psi = new ProcessStartInfo("g++") {
        CreateNoWindow = true,
        UseShellExecute = false,
        RedirectStandardOutput = true,
        RedirectStandardError = true,
        ArgumentList = {
          "-Wall",
          "-Wextra",
          "-Wpedantic",
          "-Wno-unused-variable",
          "-Wno-deprecated-copy",
          "-Wno-unused-label",
          "-Wno-unused-but-set-variable",
          "-Wno-unknown-warning-option",
          "-g",
          "-std=c++17",
          "-I", codebase,
          "-o", ComputeExeName(targetFilename),
          targetFilename
        }
      };
      var proc = Process.Start(psi);
      while (!proc.StandardOutput.EndOfStream) {
        outputWriter.WriteLine(proc.StandardOutput.ReadLine());
      }
      while (!proc.StandardError.EndOfStream) {
        outputWriter.WriteLine(proc.StandardError.ReadLine());
      }
      proc.WaitForExit();
      if (proc.ExitCode != 0) {
        outputWriter.WriteLine($"Error while compiling C++ files. Process exited with exit code {proc.ExitCode}");
        return false;
      }
      return true;
    }

    public override bool RunTargetProgram(string dafnyProgramName, string targetProgramText, string/*?*/ callToMain, string targetFilename, ReadOnlyCollection<string> otherFileNames,
      object compilationResult, TextWriter outputWriter) {
      var psi = new ProcessStartInfo(ComputeExeName(targetFilename)) {
        CreateNoWindow = true,
        UseShellExecute = false,
        RedirectStandardOutput = true,
        RedirectStandardError = true,
      };
      var proc = Process.Start(psi);
      while (!proc.StandardOutput.EndOfStream) {
        outputWriter.WriteLine(proc.StandardOutput.ReadLine());
      }
      while (!proc.StandardError.EndOfStream) {
        outputWriter.WriteLine(proc.StandardError.ReadLine());
      }
      proc.WaitForExit();
      if (proc.ExitCode != 0) {
        outputWriter.WriteLine($"Error while running C++ file {targetFilename}. Process exited with exit code {proc.ExitCode}");
        return false;
      }
      return true;
    }
  }
}<|MERGE_RESOLUTION|>--- conflicted
+++ resolved
@@ -265,14 +265,9 @@
 
     protected override bool SupportsProperties { get => false; }
 
-<<<<<<< HEAD
-    protected override IClassWriter CreateTrait(string name, bool isExtern, List<TypeParameter>/*?*/ typeParameters, List<Type>/*?*/ superClasses, Bpl.IToken tok, ConcreteSyntaxTree wr) {
-      throw new UnsupportedFeatureException(tok, Feature.Traits, String.Format("traits in class {0}", name));
-=======
     protected override IClassWriter CreateTrait(string name, bool isExtern, List<TypeParameter> typeParameters /*?*/,
       TopLevelDecl trait, List<Type> superClasses /*?*/, Bpl.IToken tok, ConcreteSyntaxTree wr) {
-      throw NotSupported(String.Format("traits in class {0}", name), tok);
->>>>>>> 92736033
+      throw new UnsupportedFeatureException(tok, Feature.Traits, String.Format("traits in class {0}", name));
     }
 
     protected override ConcreteSyntaxTree CreateIterator(IteratorDecl iter, ConcreteSyntaxTree wr) {
