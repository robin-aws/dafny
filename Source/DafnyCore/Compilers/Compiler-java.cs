//-----------------------------------------------------------------------------
//
// Copyright by the contributors to the Dafny Project
// SPDX-License-Identifier: MIT
//
//-----------------------------------------------------------------------------

using System;
using System.Collections.Generic;
using System.Linq;
using System.Numerics;
using System.IO;
using System.Diagnostics.Contracts;
using System.Collections.ObjectModel;
using System.ComponentModel.Design;
using System.Diagnostics;
using System.Text.RegularExpressions;
using System.Reflection;
using JetBrains.Annotations;
using static Microsoft.Dafny.ConcreteSyntaxTreeUtils;

namespace Microsoft.Dafny.Compilers {
  public class JavaCompiler : SinglePassCompiler {
    public override void OnPreCompile(ErrorReporter reporter, ReadOnlyCollection<string> otherFileNames) {
      base.OnPreCompile(reporter, otherFileNames);
      IntSelect = ",java.math.BigInteger";
      LambdaExecute = ".apply";
    }

    public override IReadOnlySet<string> SupportedExtensions => new HashSet<string> { ".java" };

    public override string TargetLanguage => "Java";
    public override string TargetExtension => "java";
    public override string TargetBasename(string dafnyProgramName) =>
      TransformToClassName(base.TargetBasename(dafnyProgramName));
    public override string TargetBaseDir(string dafnyProgramName) =>
      $"{Path.GetFileNameWithoutExtension(dafnyProgramName)}-java";
    public string TransformToClassName(string baseName) =>
      Regex.Replace(baseName, "[^_A-Za-z0-9$]", "_");

    public override bool SupportsInMemoryCompilation => false;
    public override bool TextualTargetIsExecutable => false;

    public override IReadOnlySet<Feature> UnsupportedFeatures => new HashSet<Feature> {
      Feature.Iterators,
      Feature.SubsetTypeTests,
      Feature.MethodSynthesis,
      Feature.TuplesWiderThan20
    };

    public override void CleanSourceDirectory(string sourceDirectory) {
      try {
        Directory.Delete(sourceDirectory, true);
      } catch (DirectoryNotFoundException) {
      }
    }

    const string DafnySetClass = "dafny.DafnySet";
    const string DafnyMultiSetClass = "dafny.DafnyMultiset";
    const string DafnySeqClass = "dafny.DafnySequence";
    const string DafnyMapClass = "dafny.DafnyMap";

    const string DafnyBigRationalClass = "dafny.BigRational";
    const string DafnyEuclideanClass = "dafny.DafnyEuclidean";
    const string DafnyHelpersClass = "dafny.Helpers";
    const string DafnyTypeDescriptor = "dafny.TypeDescriptor";
    static string FormatDefaultTypeParameterValue(TypeParameter tp) => FormatDefaultTypeParameterValueName(tp.CompileName);
    static string FormatDefaultTypeParameterValueName(string tpName) => $"_default_{tpName}";

    const string DafnyFunctionIfacePrefix = "dafny.Function";
    const string DafnyMultiArrayClassPrefix = "dafny.Array";
    const string DafnyTupleClassPrefix = "dafny.Tuple";

    string DafnyMultiArrayClass(int dim) => DafnyMultiArrayClassPrefix + dim;
    string DafnyTupleClass(int size) => DafnyTupleClassPrefix + size;

    string DafnyFunctionIface(int arity) =>
      arity == 1 ? "java.util.function.Function" : DafnyFunctionIfacePrefix + arity;

    static string FormatExternBaseClassName(string externClassName) =>
      $"_ExternBase_{externClassName}";
    static string FormatTypeDescriptorVariable(string typeVarName) =>
      $"_td_{typeVarName}";
    static string FormatTypeDescriptorVariable(TypeParameter tp) =>
      FormatTypeDescriptorVariable(tp.CompileName);

    const string TypeMethodName = "_typeDescriptor";

    private string ModuleName;
    private string ModulePath;
    private int FileCount = 0;
    private Import ModuleImport;
    private HashSet<int> tuples = new HashSet<int>();
    private HashSet<int> functions = new HashSet<int>();
    private HashSet<int> arrays = new HashSet<int>();

    private readonly List<Import> Imports = new List<Import>();

    //RootImportWriter writes additional imports to the main file.
    private ConcreteSyntaxTree RootImportWriter;

    private struct Import {
      public string Name, Path;
    }

    protected override bool UseReturnStyleOuts(Method m, int nonGhostOutCount) => true;


    protected override bool SupportsAmbiguousTypeDecl => false;
    protected override bool SupportsProperties => false;

    private enum JavaNativeType { Byte, Short, Int, Long }

    private static JavaNativeType AsJavaNativeType(NativeType.Selection sel) {
      switch (sel) {
        case NativeType.Selection.Byte:
        case NativeType.Selection.SByte:
          return JavaNativeType.Byte;
        case NativeType.Selection.Short:
        case NativeType.Selection.UShort:
          return JavaNativeType.Short;
        case NativeType.Selection.Int:
        case NativeType.Selection.UInt:
          return JavaNativeType.Int;
        case NativeType.Selection.Long:
        case NativeType.Selection.ULong:
          return JavaNativeType.Long;
        default:
          Contract.Assert(false);
          throw new cce.UnreachableException();
      }
    }

    private static bool IsUnsignedJavaNativeType(NativeType nt) {
      Contract.Requires(nt != null);
      switch (nt.Sel) {
        case NativeType.Selection.Byte:
        case NativeType.Selection.UShort:
        case NativeType.Selection.UInt:
        case NativeType.Selection.ULong:
          return true;
        default:
          return false;
      }
    }

    private static JavaNativeType AsJavaNativeType(NativeType nt) {
      return AsJavaNativeType(nt.Sel);
    }

    private JavaNativeType? AsJavaNativeType(Type type) {
      var nt = AsNativeType(type);
      if (nt == null) {
        return null;
      } else {
        return AsJavaNativeType(nt);
      }
    }

    protected override void DeclareSpecificOutCollector(string collectorVarName, ConcreteSyntaxTree wr, List<Type> formalTypes, List<Type> lhsTypes) {
      // If the method returns an array of parameter type, and we're assigning
      // to a variable with a more specific type, we need to insert a cast:
      //
      // Array<Integer> outcollector42 = obj.Method(); // <-- you are here
      // int[] out43 = (int[]) outcollector42.unwrap();
      var returnedTypes = new List<string>();
      Contract.Assert(formalTypes.Count == lhsTypes.Count);
      for (var i = 0; i < formalTypes.Count; i++) {
        var formalType = formalTypes[i];
        var lhsType = lhsTypes[i];
        if (formalType.IsArrayType && formalType.AsArrayType.Dims == 1 && UserDefinedType.ArrayElementType(formalType).IsTypeParameter) {
          returnedTypes.Add("java.lang.Object");
        } else {
          returnedTypes.Add(TypeName(lhsType, wr, Token.NoToken, boxed: formalTypes.Count > 1));
        }
      }
      if (formalTypes.Count > 1) {
        tuples.Add(formalTypes.Count);
        wr.Write($"{DafnyTupleClass(formalTypes.Count)}<{Util.Comma(returnedTypes)}> {collectorVarName} = ");
      } else {
        wr.Write($"{returnedTypes[0]} {collectorVarName} = ");
      }
    }
    protected override void EmitCastOutParameterSplits(string outCollector, List<string> lhsNames,
      ConcreteSyntaxTree wr, List<Type> formalTypes, List<Type> lhsTypes, IToken tok) {
      var wOuts = new List<ConcreteSyntaxTree>();
      for (var i = 0; i < lhsNames.Count; i++) {
        wr.Write($"{lhsNames[i]} = ");
        //
        // Suppose we have:
        //
        //   method Foo<A>(a : A) returns (arr : array<A>)
        //
        // This is compiled to:
        //
        //   public <A> Object Foo(A a)
        //
        // (There's also an argument for the type descriptor, but I'm omitting
        // it for clarity.)  Foo returns Object, not A[], since A could be
        // primitive and primitives cannot be generic parameters in Java
        // (*sigh*).  So when we call it:
        //
        //   var arr : int[] := Foo(42);
        //
        // we have to add a type cast:
        //
        //   BigInteger[] arr = (BigInteger[]) Foo(new BigInteger(42));
        //
        // Things can get more complicated than this, however.  If the method returns
        // the array as part of a tuple:
        //
        //   method Foo<A>(a : A) returns (pair : (array<A>, array<A>))
        //
        // then we get:
        //
        //   public <A> Tuple2<Object, Object> Foo(A a)
        //
        // and we have to write:
        //
        //   BigInteger[] arr = (Pair<BigInteger[], BigInteger[]>) (Object) Foo(new BigInteger(42));
        //
        // (Note the extra cast to Object, since Java doesn't allow a cast to
        // change a type parameter, as that's unsound in general.  It just
        // happens to be okay here!)
        //
        // Rather than try and exhaustively check for all the circumstances
        // where a cast is necessary, for the moment we just always cast to the
        // LHS type via Object, which is redundant 99% of the time but not
        // harmful.
        if (lhsTypes[i] == null) {
          wr.Write($"(Object) ");
        } else {
          wr.Write($"({TypeName(lhsTypes[i], wr, Token.NoToken)}) (Object) ");
        }

        if (lhsNames.Count == 1) {
          wr.Write(outCollector);
        } else {
          wr.Write($"{outCollector}.dtor__{i}()");
        }
        EndStmt(wr);
      }
    }

    protected override void EmitSeqSelect(AssignStmt s0, List<Type> tupleTypeArgsList, ConcreteSyntaxTree wr, string tup) {
      wr.Write("(");
      var lhs = (SeqSelectExpr)s0.Lhs;
      ConcreteSyntaxTree wColl, wIndex, wValue;
      EmitIndexCollectionUpdate(lhs.Seq.Type, out wColl, out wIndex, out wValue, wr, nativeIndex: true);
<<<<<<< HEAD
      var wCoerce = EmitCoercionIfNecessary(from: NativeObjectType, to: lhs.Seq.Type, tok: s0.Tok, wr: wColl);
=======
      var wCoerce = EmitCoercionIfNecessary(from: null, to: lhs.Seq.Type, tok: s0.Tok, wr: wColl);
>>>>>>> 5bd92030
      wCoerce.Write($"({TypeName(lhs.Seq.Type.NormalizeExpand(), wCoerce, s0.Tok)})");
      EmitTupleSelect(tup, 0, wCoerce);
      wColl.Write(")");
      var wCast = EmitCoercionToNativeInt(wIndex);
      EmitTupleSelect(tup, 1, wCast);
      wValue.Write($"({TypeName(tupleTypeArgsList[2].NormalizeExpand(), wValue, s0.Tok)})");
      EmitTupleSelect(tup, 2, wValue);
      EndStmt(wr);
    }

    protected override void EmitMultiSelect(AssignStmt s0, List<Type> tupleTypeArgsList, ConcreteSyntaxTree wr, string tup, int L) {
      var arrayType = tupleTypeArgsList[0];
      var rhsType = tupleTypeArgsList[L - 1];

      var lhs = (MultiSelectExpr)s0.Lhs;
      var indices = new List<string>();
      for (var i = 0; i < lhs.Indices.Count; i++) {
        var wIndex = new ConcreteSyntaxTree();
        wIndex.Write("((java.math.BigInteger)");
        EmitTupleSelect(tup, i + 1, wIndex);
        wIndex.Write(")");
        indices.Add(wIndex.ToString());
      }

      var (wArray, wRhs) = EmitArrayUpdate(indices, rhsType, wr);
      wArray = EmitCoercionIfNecessary(from: null, to: arrayType, tok: s0.Tok, wr: wArray);
      wArray.Write($"({TypeName(arrayType.NormalizeExpand(), wArray, s0.Tok)})");
      EmitTupleSelect(tup, 0, wArray);

      wRhs.Write($"({TypeName(rhsType, wr, s0.Tok)})");
      EmitTupleSelect(tup, L - 1, wRhs);

      EndStmt(wr);
    }

    protected override void WriteCast(string s, ConcreteSyntaxTree wr) {
      wr.Write($"({s})");
    }

    protected override ConcreteSyntaxTree EmitIngredients(ConcreteSyntaxTree wr, string ingredients, int L, string tupleTypeArgs, ForallStmt s, AssignStmt s0, Expression rhs) {
      var wStmts = wr.Fork();
      var wrVarInit = wr;
      wrVarInit.Write($"java.util.ArrayList<{DafnyTupleClass(L)}<{tupleTypeArgs}>> {ingredients} = ");
      AddTupleToSet(L);
      EmitEmptyTupleList(tupleTypeArgs, wrVarInit);
      var wrOuter = wr;
      wr = CompileGuardedLoops(s.BoundVars, s.Bounds, s.Range, wr);
      var wrTuple = EmitAddTupleToList(ingredients, tupleTypeArgs, wr);
      wrTuple.Write($"{L}<{tupleTypeArgs}>(");
      if (s0.Lhs is MemberSelectExpr lhs1) {
        TrExpr(lhs1.Obj, wrTuple, false, wStmts);
      } else if (s0.Lhs is SeqSelectExpr lhs2) {
        TrExpr(lhs2.Seq, wrTuple, false, wStmts);
        wrTuple.Write(", ");
        TrParenExpr(lhs2.E0, wrTuple, false, wStmts);
      } else {
        var lhs = (MultiSelectExpr)s0.Lhs;
        TrExpr(lhs.Array, wrTuple, false, wStmts);
        foreach (var t in lhs.Indices) {
          wrTuple.Write(", ");
          TrParenExpr(t, wrTuple, false, wStmts);
        }
      }

      wrTuple.Write(", ");
      if (rhs is MultiSelectExpr) {
        Type t = rhs.Type.NormalizeExpand();
        wrTuple.Write($"({TypeName(t, wrTuple, rhs.tok)})");
      }

      TrExpr(rhs, wrTuple, false, wStmts);
      return wrOuter;
    }

    protected override void EmitHeader(Program program, ConcreteSyntaxTree wr) {
      wr.WriteLine($"// Dafny program {program.Name} compiled into Java");
      ModuleName = program.MainMethod != null ? "main" : Path.GetFileNameWithoutExtension(program.Name);
      wr.WriteLine();
      // Keep the import writers so that we can import subsequent modules into the main one
      EmitImports(wr, out RootImportWriter);
      wr.WriteLine();
    }

    // Only exists to make sure method is overriden
    protected override void EmitBuiltInDecls(BuiltIns builtIns, ConcreteSyntaxTree wr) {
      if (builtIns.MaxNonGhostTupleSizeUsed > 20) {
        UnsupportedFeatureError(builtIns.MaxNonGhostTupleSizeToken, Feature.TuplesWiderThan20);
      }
    }

    public override void EmitCallToMain(Method mainMethod, string baseName, ConcreteSyntaxTree wr) {
      var className = TransformToClassName(baseName);
      wr = wr.NewBlock($"public class {className}");

      var companion = TypeName_Companion(UserDefinedType.FromTopLevelDeclWithAllBooleanTypeParameters(mainMethod.EnclosingClass), wr, mainMethod.tok, mainMethod);
      var wBody = wr.NewNamedBlock("public static void main(String[] args)");
      var modName = mainMethod.EnclosingClass.EnclosingModuleDefinition.CompileName == "_module" ? "_System." : "";
      companion = modName + companion;
      Coverage.EmitSetup(wBody);
      wBody.WriteLine($"{DafnyHelpersClass}.withHaltHandling(() -> {{ {companion}.__Main({DafnyHelpersClass}.{CharMethodQualifier}FromMainArguments(args)); }} );");
      Coverage.EmitTearDown(wBody);
    }

    void EmitImports(ConcreteSyntaxTree wr, out ConcreteSyntaxTree importWriter) {
      importWriter = wr.Fork();
      foreach (var import in Imports) {
        if (import.Name != ModuleName) {
          EmitImport(import, importWriter);
        }
      }
    }

    private void EmitImport(Import import, ConcreteSyntaxTree importWriter) {
      importWriter.WriteLine($"import {import.Path.Replace('/', '.')}.*;");
    }

    protected override ConcreteSyntaxTree CreateModule(string moduleName, bool isDefault, bool isExtern, string /*?*/ libraryName, ConcreteSyntaxTree wr) {
      if (isDefault) {
        // Fold the default module into the main module
        return wr;
      }
      var pkgName = libraryName ?? IdProtect(moduleName);
      var path = pkgName.Replace('.', '/');
      var import = new Import { Name = moduleName, Path = path };
      ModuleName = IdProtect(moduleName);
      ModulePath = path;
      ModuleImport = import;
      FileCount = 0;
      return wr;
    }

    protected override void FinishModule() {
      if (FileCount > 0) {
        AddImport(ModuleImport);
      }
      FileCount = 0;
    }

    private void AddImport(Import import) {
      if (!Imports.Contains(import)) {
        EmitImport(import, RootImportWriter);
        Imports.Add(import);
      }
    }

    protected override void DeclareSubsetType(SubsetTypeDecl sst, ConcreteSyntaxTree wr) {
      var cw = (ClassWriter)CreateClass(IdProtect(sst.EnclosingModuleDefinition.CompileName), IdName(sst), sst, wr);
      if (sst.WitnessKind == SubsetTypeDecl.WKind.Compiled) {
        var sw = new ConcreteSyntaxTree(cw.InstanceMemberWriter.RelativeIndentLevel);
        var wStmts = cw.InstanceMemberWriter.Fork();
        TrExpr(sst.Witness, sw, false, wStmts);
        var witness = sw.ToString();
        var typeName = TypeName(sst.Rhs, cw.StaticMemberWriter, sst.tok);
        if (sst.TypeArgs.Count == 0) {
          cw.DeclareField("Witness", sst, true, true, sst.Rhs, sst.tok, witness, null);
          witness = "Witness";
        }
        var w = cw.StaticMemberWriter.NewBlock($"public static {TypeParameters(sst.TypeArgs, " ")}{typeName} defaultValue()");
        w.WriteLine($"return {witness};");
      }
    }

    protected class ClassWriter : IClassWriter {
      public readonly JavaCompiler Compiler;
      public readonly ConcreteSyntaxTree InstanceMemberWriter;
      public readonly ConcreteSyntaxTree StaticMemberWriter;
      public readonly ConcreteSyntaxTree CtorBodyWriter;

      public ClassWriter(JavaCompiler compiler, ConcreteSyntaxTree instanceMemberWriter, ConcreteSyntaxTree ctorBodyWriter, ConcreteSyntaxTree staticMemberWriter = null) {
        Contract.Requires(compiler != null);
        Contract.Requires(instanceMemberWriter != null);
        this.Compiler = compiler;
        this.InstanceMemberWriter = instanceMemberWriter;
        this.CtorBodyWriter = ctorBodyWriter;
        this.StaticMemberWriter = staticMemberWriter ?? instanceMemberWriter;
      }

      public ConcreteSyntaxTree Writer(bool isStatic, bool createBody, MemberDecl/*?*/ member) {
        if (createBody) {
          if (isStatic || (member != null && member.EnclosingClass is TraitDecl && Compiler.NeedsCustomReceiver(member))) {
            return StaticMemberWriter;
          }
        }
        return InstanceMemberWriter;
      }

      public ConcreteSyntaxTree/*?*/ CreateMethod(Method m, List<TypeArgumentInstantiation> typeArgs, bool createBody, bool forBodyInheritance, bool lookasideBody) {
        return Compiler.CreateMethod(m, typeArgs, createBody, Writer(m.IsStatic, createBody, m), forBodyInheritance, lookasideBody);
      }

      public ConcreteSyntaxTree SynthesizeMethod(Method m, List<TypeArgumentInstantiation> typeArgs, bool createBody, bool forBodyInheritance, bool lookasideBody) {
        throw new UnsupportedFeatureException(m.tok, Feature.MethodSynthesis);
      }

      public ConcreteSyntaxTree/*?*/ CreateFunction(string name, List<TypeArgumentInstantiation> typeArgs, List<Formal> formals, Type resultType, IToken tok, bool isStatic, bool createBody, MemberDecl member, bool forBodyInheritance, bool lookasideBody) {
        return Compiler.CreateFunction(name, typeArgs, formals, resultType, tok, isStatic, createBody, member, Writer(isStatic, createBody, member), forBodyInheritance, lookasideBody);
      }

      public ConcreteSyntaxTree/*?*/ CreateGetter(string name, TopLevelDecl enclosingDecl, Type resultType, IToken tok, bool isStatic, bool isConst, bool createBody, MemberDecl/*?*/ member, bool forBodyInheritance) {
        return Compiler.CreateGetter(name, resultType, tok, isStatic, createBody, Writer(isStatic, createBody, member));
      }
      public ConcreteSyntaxTree/*?*/ CreateGetterSetter(string name, Type resultType, IToken tok, bool createBody, MemberDecl/*?*/ member, out ConcreteSyntaxTree setterWriter, bool forBodyInheritance) {
        return Compiler.CreateGetterSetter(name, resultType, tok, createBody, out setterWriter, Writer(false, createBody, member));
      }
      public void DeclareField(string name, TopLevelDecl enclosingDecl, bool isStatic, bool isConst, Type type, IToken tok, string rhs, Field field) {
        Compiler.DeclareField(name, isStatic, isConst, type, tok, rhs, this);
      }
      public void InitializeField(Field field, Type instantiatedFieldType, TopLevelDeclWithMembers enclosingClass) {
        throw new cce.UnreachableException();  // InitializeField should be called only for those compilers that set ClassesRedeclareInheritedFields to false.
      }
      public ConcreteSyntaxTree/*?*/ ErrorWriter() => InstanceMemberWriter;

      public void Finish() { }
    }

    protected override bool SupportsStaticsInGenericClasses => false;

    protected ConcreteSyntaxTree CreateGetter(string name, Type resultType, IToken tok, bool isStatic,
      bool createBody, ConcreteSyntaxTree wr) {
      wr.Write("public {0}{1} {2}()", isStatic ? "static " : "", TypeName(resultType, wr, tok), name);
      if (createBody) {
        var w = wr.NewBlock("", null, BlockStyle.NewlineBrace, BlockStyle.NewlineBrace);
        return w;
      } else {
        wr.WriteLine(";");
        return null;
      }
    }

    protected override void DeclareLocalVar(string name, Type /*?*/ type, IToken /*?*/ tok, Expression rhs,
        bool inLetExprBody, ConcreteSyntaxTree wr) {
      if (type == null) {
        type = rhs.Type;
      }
      var wStmts = wr.Fork();
      var w = DeclareLocalVar(name, type, tok, wr);
      TrExpr(rhs, w, inLetExprBody, wStmts);
    }

    public ConcreteSyntaxTree /*?*/ CreateGetterSetter(string name, Type resultType, IToken tok,
      bool createBody, out ConcreteSyntaxTree setterWriter, ConcreteSyntaxTree wr) {
      wr.Write($"public {TypeName(resultType, wr, tok)} {name}()");
      ConcreteSyntaxTree wGet = null;
      if (createBody) {
        wGet = wr.NewBlock("", null, BlockStyle.NewlineBrace, BlockStyle.NewlineBrace);
      } else {
        wr.WriteLine(";");
      }
      wr.Write($"public void set_{name}({TypeName(resultType, wr, tok)} value)");
      if (createBody) {
        setterWriter = wr.NewBlock("", null, BlockStyle.NewlineBrace, BlockStyle.NewlineBrace);
      } else {
        wr.WriteLine(";");
        setterWriter = null;
      }
      return wGet;
    }
    protected ConcreteSyntaxTree CreateMethod(Method m, List<TypeArgumentInstantiation> typeArgs, bool createBody, ConcreteSyntaxTree wr, bool forBodyInheritance, bool lookasideBody) {
      if (m.IsExtern(out _, out _) && (m.IsStatic || m is Constructor)) {
        // No need for an abstract version of a static method or a constructor
        return null;
      }
      string targetReturnTypeReplacement = null;
      int nonGhostOuts = 0;
      int nonGhostIndex = 0;
      for (int i = 0; i < m.Outs.Count; i++) {
        if (!m.Outs[i].IsGhost) {
          nonGhostOuts += 1;
          nonGhostIndex = i;
        }
      }
      if (nonGhostOuts == 1) {
        targetReturnTypeReplacement = TypeName(m.Outs[nonGhostIndex].Type, wr, m.Outs[nonGhostIndex].tok);
      } else if (nonGhostOuts > 1) {
        targetReturnTypeReplacement = DafnyTupleClass(nonGhostOuts);
      }
      var customReceiver = createBody && !forBodyInheritance && NeedsCustomReceiver(m);
      var receiverType = UserDefinedType.FromTopLevelDecl(m.tok, m.EnclosingClass);
      wr.Write("public {0}{1}", !createBody && !(m.EnclosingClass is TraitDecl) ? "abstract " : "", m.IsStatic || customReceiver ? "static " : "");
      wr.Write(TypeParameters(TypeArgumentInstantiation.ToFormals(ForTypeParameters(typeArgs, m, lookasideBody)), " "));
      wr.Write("{0} {1}", targetReturnTypeReplacement ?? "void", IdName(m));
      wr.Write("(");
      var sep = "";
      WriteRuntimeTypeDescriptorsFormals(ForTypeDescriptors(typeArgs, m.EnclosingClass, m, lookasideBody), wr, ref sep, tp => $"{DafnyTypeDescriptor}<{tp.CompileName}> {FormatTypeDescriptorVariable(tp)}");
      if (customReceiver) {
        DeclareFormal(sep, "_this", receiverType, m.tok, true, wr);
        sep = ", ";
      }
      WriteFormals(sep, m.Ins, wr);
      if (!createBody) {
        wr.WriteLine(");");
        return null; // We do not want to write a function body, so instead of returning a BTW, we return null.
      } else {
        return wr.NewBlock(")", null, BlockStyle.NewlineBrace, BlockStyle.NewlineBrace);
      }
    }

    protected override ConcreteSyntaxTree EmitMethodReturns(Method m, ConcreteSyntaxTree wr) {
      int nonGhostOuts = 0;
      foreach (var t in m.Outs) {
        if (t.IsGhost) {
          continue;
        }

        nonGhostOuts += 1;
        break;
      }
      if (!m.Body.Body.OfType<ReturnStmt>().Any() && (nonGhostOuts > 0 || m.IsTailRecursive)) { // If method has out parameters or is tail-recursive but no explicit return statement in Dafny
        var beforeReturn = wr.NewBlock("if(true)"); // Ensure no unreachable error is thrown for the return statement
        EmitReturn(m.Outs, wr);
        return beforeReturn;
      }
      return wr;
    }

    protected ConcreteSyntaxTree/*?*/ CreateFunction(string name, List<TypeArgumentInstantiation> typeArgs,
      List<Formal> formals, Type resultType, IToken tok, bool isStatic, bool createBody, MemberDecl member,
      ConcreteSyntaxTree wr, bool forBodyInheritance, bool lookasideBody) {
      if (member.IsExtern(out _, out _) && isStatic) {
        // No need for abstract version of static method
        return null;
      }
      var customReceiver = createBody && !forBodyInheritance && NeedsCustomReceiver(member);
      var receiverType = UserDefinedType.FromTopLevelDecl(member.tok, member.EnclosingClass);
      wr.Write("public {0}{1}", !createBody && !(member.EnclosingClass is TraitDecl) ? "abstract " : "", isStatic || customReceiver ? "static " : "");
      wr.Write(TypeParameters(TypeArgumentInstantiation.ToFormals(ForTypeParameters(typeArgs, member, lookasideBody)), " "));
      wr.Write($"{TypeName(resultType, wr, tok)} {name}(");
      var sep = "";
      var argCount = WriteRuntimeTypeDescriptorsFormals(ForTypeDescriptors(typeArgs, member.EnclosingClass, member, lookasideBody), wr, ref sep, tp => $"{DafnyTypeDescriptor}<{tp.CompileName}> {FormatTypeDescriptorVariable(tp)}");
      if (customReceiver) {
        DeclareFormal(sep, "_this", receiverType, tok, true, wr);
        sep = ", ";
        argCount++;
      }
      argCount += WriteFormals(sep, formals, wr);
      if (!createBody) {
        wr.WriteLine(");");
        return null; // We do not want to write a function body, so instead of returning a BTW, we return null.
      } else {
        ConcreteSyntaxTree w;
        if (argCount > 1) {
          w = wr.NewBlock(")", null, BlockStyle.NewlineBrace, BlockStyle.NewlineBrace);
        } else {
          w = wr.NewBlock(")");
        }
        return w;
      }
    }

    protected void DeclareField(string name, bool isStatic, bool isConst, Type type, IToken tok, string rhs, ClassWriter cw) {
      if (isStatic) {
        var r = rhs ?? DefaultValue(type, cw.StaticMemberWriter, tok);
        var t = StripTypeParameters(TypeName(type, cw.StaticMemberWriter, tok));
        cw.StaticMemberWriter.WriteLine($"public static {t} {name} = {r};");
      } else {
        Contract.Assert(cw.CtorBodyWriter != null, "Unexpected instance field");
        cw.InstanceMemberWriter.WriteLine("public {0} {1};", TypeName(type, cw.InstanceMemberWriter, tok), name);
        cw.CtorBodyWriter.WriteLine("this.{0} = {1};", name, rhs ?? PlaceboValue(type, cw.CtorBodyWriter, tok));
      }
    }

    private string StripTypeParameters(string s) {
      Contract.Requires(s != null);
      return Regex.Replace(s, @"<.+>", "");
    }

    private void EmitSuppression(ConcreteSyntaxTree wr) {
      wr.WriteLine("@SuppressWarnings({\"unchecked\", \"deprecation\"})");
    }

    string TypeParameters(List<TypeParameter>/*?*/ targs, string suffix = "") {
      Contract.Requires(targs == null || cce.NonNullElements(targs));
      Contract.Ensures(Contract.Result<string>() != null);

      if (targs == null || targs.Count == 0) {
        return "";  // ignore suffix
      }
      return $"<{Util.Comma(targs, IdName)}>{suffix}";
    }

    internal override string TypeName(Type type, ConcreteSyntaxTree wr, IToken tok, MemberDecl/*?*/ member = null) {
      return TypeName(type, wr, tok, boxed: false, member);
    }

    private string BoxedTypeName(Type type, ConcreteSyntaxTree wr, IToken tok) {
      return TypeName(type, wr, tok, boxed: true);
    }

    private string ActualTypeArgument(Type type, TypeParameter.TPVariance variance, ConcreteSyntaxTree wr, IToken tok) {
      Contract.Requires(type != null);
      Contract.Requires(wr != null);
      Contract.Requires(tok != null);
      var typeName = BoxedTypeName(type, wr, tok);
      if (variance == TypeParameter.TPVariance.Co) {
        return "? extends " + typeName;
      } else if (variance == TypeParameter.TPVariance.Contra) {
        if (type.IsRefType) {
          return "? super " + typeName;
        }
      }
      return typeName;
    }

    private string BoxedTypeNames(List<Type> types, ConcreteSyntaxTree wr, IToken tok) {
      return Util.Comma(types, t => BoxedTypeName(t, wr, tok));
    }

    protected override string TypeArgumentName(Type type, ConcreteSyntaxTree wr, IToken tok) {
      return BoxedTypeName(type, wr, tok);
    }

    private string TypeName(Type type, ConcreteSyntaxTree wr, IToken tok, bool boxed, MemberDecl /*?*/ member = null) {
      return TypeName(type, wr, tok, boxed, false, member);
    }

    private string CharTypeName(bool boxed) {
      if (UnicodeCharEnabled) {
        return boxed ? "dafny.CodePoint" : "int";
      } else {
        return boxed ? "Character" : "char";
      }
    }

    private string TypeName(Type type, ConcreteSyntaxTree wr, IToken tok, bool boxed, bool erased, MemberDecl/*?*/ member = null) {
      Contract.Ensures(Contract.Result<string>() != null);
      Contract.Assume(type != null);  // precondition; this ought to be declared as a Requires in the superclass

      var xType = DatatypeWrapperEraser.SimplifyType(type);
      if (xType is BoolType) {
        return boxed ? "Boolean" : "boolean";
      } else if (xType is CharType) {
        return CharTypeName(boxed);
      } else if (xType is IntType || xType is BigOrdinalType) {
        return "java.math.BigInteger";
      } else if (xType is RealType) {
        return DafnyBigRationalClass;
      } else if (xType is BitvectorType) {
        var t = (BitvectorType)xType;
        return t.NativeType != null ? GetNativeTypeName(t.NativeType, boxed) : "java.math.BigInteger";
      } else if (member == null && xType.AsNewtype != null) {
        var nativeType = xType.AsNewtype.NativeType;
        if (nativeType != null) {
          return GetNativeTypeName(nativeType, boxed);
        }
        return TypeName(xType.AsNewtype.BaseType, wr, tok, boxed);
      } else if (xType.IsObjectQ) {
        return "Object";
      } else if (xType.IsArrayType) {
        ArrayClassDecl at = xType.AsArrayType;
        Contract.Assert(at != null);  // follows from type.IsArrayType
        Type elType = UserDefinedType.ArrayElementType(xType);
        return ArrayTypeName(elType, at.Dims, wr, tok, erased);
      } else if (xType is UserDefinedType udt) {
        if (udt.ResolvedClass is TypeParameter tp) {
          if (thisContext != null && thisContext.ParentFormalTypeParametersToActuals.TryGetValue(tp, out var instantiatedTypeParameter)) {
            return TypeName(instantiatedTypeParameter, wr, tok, true, member);
          }
        }
        var s = FullTypeName(udt, member);
        if (s.Equals("string")) {
          return "String";
        }
        var cl = udt.ResolvedClass;
        bool isHandle = true;
        if (cl != null && Attributes.ContainsBool(cl.Attributes, "handle", ref isHandle) && isHandle) {
          return boxed ? "java.lang.Long" : "long";
        } else if (cl is TupleTypeDecl tupleDecl) {
          s = DafnyTupleClass(tupleDecl.NonGhostDims);
        }

        // When accessing a static member, leave off the type arguments
        if (member != null) {
          return TypeName_UDT(s, new List<TypeParameter.TPVariance>(), new List<Type>(), wr, udt.tok, erased);
        } else {
          return TypeName_UDT(s, udt, wr, udt.tok, erased);
        }
      } else if (xType is SetType) {
        var argType = ((SetType)xType).Arg;
        if (erased) {
          return DafnySetClass;
        }
        return $"{DafnySetClass}<{ActualTypeArgument(argType, TypeParameter.TPVariance.Co, wr, tok)}>";
      } else if (xType is SeqType) {
        var argType = ((SeqType)xType).Arg;
        if (erased) {
          return DafnySeqClass;
        }
        return $"{DafnySeqClass}<{ActualTypeArgument(argType, TypeParameter.TPVariance.Co, wr, tok)}>";
      } else if (xType is MultiSetType) {
        var argType = ((MultiSetType)xType).Arg;
        if (erased) {
          return DafnyMultiSetClass;
        }
        return $"{DafnyMultiSetClass}<{ActualTypeArgument(argType, TypeParameter.TPVariance.Co, wr, tok)}>";
      } else if (xType is MapType) {
        var domType = ((MapType)xType).Domain;
        var ranType = ((MapType)xType).Range;
        if (erased) {
          return DafnyMapClass;
        }
        return $"{DafnyMapClass}<{ActualTypeArgument(domType, TypeParameter.TPVariance.Co, wr, tok)}, {ActualTypeArgument(ranType, TypeParameter.TPVariance.Co, wr, tok)}>";
      } else {
        Contract.Assert(false); throw new cce.UnreachableException();  // unexpected type
      }
    }

    string ArrayTypeName(Type elType, int dims, ConcreteSyntaxTree wr, IToken tok, bool erased) {
      elType = DatatypeWrapperEraser.SimplifyType(elType);
      if (dims > 1) {
        arrays.Add(dims);
        if (erased) {
          return DafnyMultiArrayClass(dims);
        } else {
          return $"{DafnyMultiArrayClass(dims)}<{ActualTypeArgument(elType, TypeParameter.TPVariance.Non, wr, tok)}>";
        }
      } else if (elType.IsTypeParameter) {
        return "java.lang.Object";
      } else {
        return $"{TypeName(elType, wr, tok, false, erased)}[]";
      }
    }

    protected string CollectionTypeUnparameterizedName(CollectionType ct) {
      if (ct is SeqType) {
        return DafnySeqClass;
      } else if (ct is SetType) {
        return DafnySetClass;
      } else if (ct is MultiSetType) {
        return DafnyMultiSetClass;
      } else if (ct is MapType) {
        return DafnyMapClass;
      } else {
        Contract.Assert(false);  // unexpected collection type
        throw new cce.UnreachableException();  // to please the compiler
      }
    }

    protected override string FullTypeName(UserDefinedType udt, MemberDecl /*?*/ member = null) {
      return FullTypeName(udt, member, false);
    }

    protected string FullTypeName(UserDefinedType udt, MemberDecl member, bool useCompanionName) {
      Contract.Requires(udt != null);
      if (udt.IsBuiltinArrowType) {
        functions.Add(udt.TypeArgs.Count - 1);
        return DafnyFunctionIface(udt.TypeArgs.Count - 1);
      }
      string qualification;
      if (member != null && member.IsExtern(out qualification, out _) && qualification != null) {
        return qualification;
      }
      var cl = udt.ResolvedClass;
      if (cl is NonNullTypeDecl nntd) {
        cl = nntd.Class;
      }
      if (cl is TypeParameter) {
        return IdProtect(udt.CompileName);
      } else if (cl is TupleTypeDecl tupleDecl) {
        return DafnyTupleClass(tupleDecl.NonGhostDims);
      } else if (cl is TraitDecl && useCompanionName) {
        return IdProtect(udt.FullCompanionCompileName);
      } else if (cl.EnclosingModuleDefinition.CompileName == ModuleName || cl.EnclosingModuleDefinition.IsDefaultModule) {
        return IdProtect(cl.CompileName);
      } else {
        return IdProtect(cl.EnclosingModuleDefinition.CompileName) + "." + IdProtect(cl.CompileName);
      }
    }

    protected override void TypeName_SplitArrayName(Type type, out Type innermostElementType, out string brackets) {
      Contract.Requires(type != null);

      type = DatatypeWrapperEraser.SimplifyType(type);
      var at = type.AsArrayType;
      if (at != null && at.Dims == 1 && !DatatypeWrapperEraser.SimplifyType(type.TypeArgs[0]).IsTypeParameter) {
        TypeName_SplitArrayName(type.TypeArgs[0], out innermostElementType, out brackets);
        brackets = TypeNameArrayBrackets(at.Dims) + brackets;
      } else {
        innermostElementType = type;
        brackets = "";
      }
    }

    protected override string TypeNameArrayBrackets(int dims) {
      return Util.Repeat(dims, "[]");
    }

    protected override bool DeclareFormal(string prefix, string name, Type type, IToken tok, bool isInParam, ConcreteSyntaxTree wr) {
      if (!isInParam) {
        return false;
      }

      wr.Write($"{prefix}{TypeName(type, wr, tok)} {name}");
      return true;
    }

    protected override string TypeName_UDT(string fullCompileName, List<TypeParameter.TPVariance> variance, List<Type> typeArgs,
      ConcreteSyntaxTree wr, IToken tok, bool omitTypeArguments) {
      Contract.Assume(fullCompileName != null);  // precondition; this ought to be declared as a Requires in the superclass
      Contract.Assume(variance != null);  // precondition; this ought to be declared as a Requires in the superclass
      Contract.Assume(typeArgs != null);  // precondition; this ought to be declared as a Requires in the superclass
      Contract.Assume(variance.Count == typeArgs.Count);
      string s = IdProtect(fullCompileName);
      if (typeArgs.Count != 0 && !omitTypeArguments) {
        s += "<" + BoxedTypeNames(typeArgs, wr, tok) + ">";
      }
      return s;
    }

    // We write an extern class as a base class that the actual extern class
    // needs to extend, so the extern methods and functions need to be abstract
    // in the base class
    protected override bool IncludeExternMembers { get => true; }

    //
    // An example to show how type parameters are dealt with:
    //
    //   class Class<T /* needs auto-initializer */, U /* does not */> {
    //     private String sT; // type descriptor for T
    //
    //     // Fields are assigned in the constructor because some will
    //     // depend on a type parameter
    //     public T t;
    //     public U u;
    //
    //     public Class(String sT) {
    //       this.sT = sT;
    //       this.t = dafny.Helpers.getDefault(sT);
    //       // Note: The field must be assigned a real value before being read!
    //       this.u = null;
    //     }
    //
    //     public __ctor(U u) {
    //       this.u = u;
    //     }
    //   }
    //
    protected override IClassWriter CreateClass(string moduleName, string name, bool isExtern, string /*?*/ fullPrintName,
      List<TypeParameter> typeParameters, TopLevelDecl cls, List<Type> /*?*/ superClasses, IToken tok, ConcreteSyntaxTree wr) {
      var javaName = isExtern ? FormatExternBaseClassName(name) : name;
      var filename = $"{ModulePath}/{javaName}.java";
      var w = wr.NewFile(filename);
      FileCount += 1;
      w.WriteLine($"// Class {javaName}");
      w.WriteLine($"// Dafny class {name} compiled into Java");
      w.WriteLine($"package {ModuleName};");
      w.WriteLine();
      EmitImports(w, out _);
      w.WriteLine();
      //TODO: Fix implementations so they do not need this suppression
      EmitSuppression(w);
      var abstractness = isExtern ? "abstract " : "";
      w.Write($"public {abstractness}class {javaName}{TypeParameters(typeParameters)}");
      string sep;
      // Since Java does not support multiple inheritance, we are assuming a list of "superclasses" is a list of interfaces
      if (superClasses != null) {
        sep = " implements ";
        foreach (var trait in superClasses) {
          if (!trait.IsObject) {
            w.Write($"{sep}{TypeName(trait, w, tok)}");
            sep = ", ";
          }
        }
      }
      var wBody = w.NewBlock("");
      var wTypeFields = wBody.Fork();

      wBody.Write($"public {javaName}(");
      var wCtorParams = wBody.Fork();
      var wCtorBody = wBody.NewBlock(")", "");

      if (typeParameters != null) {
        sep = "";
        foreach (var ta in TypeArgumentInstantiation.ListFromFormals(typeParameters)) {
          if (NeedsTypeDescriptor(ta.Formal)) {
            var fieldName = FormatTypeDescriptorVariable(ta.Formal.CompileName);
            var decl = $"{DafnyTypeDescriptor}<{BoxedTypeName(ta.Actual, wTypeFields, ta.Formal.tok)}> {fieldName}";
            wTypeFields.WriteLine($"private {decl};");
            if (ta.Formal.Parent == cls) {
              wCtorParams.Write($"{sep}{decl}");
            }
            wCtorBody.WriteLine($"this.{fieldName} = {TypeDescriptor(ta.Actual, wCtorBody, ta.Formal.tok)};");
            sep = ", ";
          }
        }
      }

      // make sure the (static fields associated with the) type method come after the Witness static field
      var wTypeMethod = wBody;
      var wRestOfBody = wBody.Fork();
      var targetTypeName = BoxedTypeName(UserDefinedType.FromTopLevelDecl(cls.tok, cls, null), wTypeMethod, cls.tok);
      EmitTypeMethod(cls, javaName, typeParameters, typeParameters, targetTypeName, null, wTypeMethod);

      if (fullPrintName != null) {
        // By emitting a toString() method, printing an object will give the same output as with other target languages.
        EmitToString(fullPrintName, wBody);
      }

      return new ClassWriter(this, wRestOfBody, wCtorBody);
    }

    private void EmitToString(string fullPrintName, ConcreteSyntaxTree wr) {
      wr.WriteLine("@Override");
      wr.NewBlock("public java.lang.String toString()")
        .WriteLine($"return \"{fullPrintName}\";");
    }

    /// <summary>
    /// Generate the "_typeDescriptor" method for a generated class.
    /// "enclosingType" is allowed to be "null", in which case the target values are assumed to be references.
    /// </summary>
    private void EmitTypeMethod(TopLevelDecl/*?*/ enclosingTypeDecl, string typeName, List<TypeParameter> typeParams, List<TypeParameter> usedTypeParams, string targetTypeName, string/*?*/ initializer, ConcreteSyntaxTree wr) {
      string typeDescriptorExpr = null;
      if (enclosingTypeDecl == null) {
        // use reference type
        typeDescriptorExpr = $"{DafnyTypeDescriptor}.referenceWithInitializer({StripTypeParameters(targetTypeName)}.class, () -> {initializer ?? "null"})";
      } else {
        var targetType = DatatypeWrapperEraser.SimplifyType(UserDefinedType.FromTopLevelDecl(enclosingTypeDecl.tok, enclosingTypeDecl), true);
        var w = (enclosingTypeDecl as RedirectingTypeDecl)?.Witness != null ? "Witness" : null;
        switch (AsJavaNativeType(targetType)) {
          case JavaNativeType.Byte:
            typeDescriptorExpr = $"{DafnyTypeDescriptor}.byteWithDefault({w ?? "(byte)0"})";
            break;
          case JavaNativeType.Short:
            typeDescriptorExpr = $"{DafnyTypeDescriptor}.shortWithDefault({w ?? "(short)0"})";
            break;
          case JavaNativeType.Int:
            typeDescriptorExpr = $"{DafnyTypeDescriptor}.intWithDefault({w ?? "0"})";
            break;
          case JavaNativeType.Long:
            typeDescriptorExpr = $"{DafnyTypeDescriptor}.longWithDefault({w ?? "0L"})";
            break;
          case null:
            if (targetType.IsBoolType) {
              typeDescriptorExpr = $"{DafnyTypeDescriptor}.booleanWithDefault({w ?? "false"})";
            } else if (targetType.IsCharType) {
              if (UnicodeCharEnabled) {
                typeDescriptorExpr = $"{DafnyTypeDescriptor}.unicodeCharWithDefault((int){w ?? CharType.DefaultValueAsString})";
              } else {
                typeDescriptorExpr = $"{DafnyTypeDescriptor}.charWithDefault({w ?? CharType.DefaultValueAsString})";
              }
            } else if (targetType.IsTypeParameter) {
              typeDescriptorExpr = TypeDescriptor(targetType, wr, enclosingTypeDecl.tok);
            } else {
              var d = initializer ?? DefaultValue(targetType, wr, enclosingTypeDecl.tok);
              typeDescriptorExpr = $"{DafnyTypeDescriptor}.referenceWithInitializer({StripTypeParameters(targetTypeName)}.class, () -> {d})";
            }
            break;
        }
      }

      if (typeParams.Count == 0) {
        // a static context in Java does not see the enclosing type parameters
        wr.WriteLine($"private static final {DafnyTypeDescriptor}<{StripTypeParameters(targetTypeName)}> _TYPE = {typeDescriptorExpr};");
        typeDescriptorExpr = "_TYPE";
      }
      wr.Write($"public static {TypeParameters(typeParams, " ")}{DafnyTypeDescriptor}<{targetTypeName}> {TypeMethodName}(");
      if (typeParams.Count != 0) {
        var typeDescriptorParams = typeParams.Where(tp => NeedsTypeDescriptor(tp)).ToList();
        wr.Write(typeDescriptorParams.Comma(tp => $"{DafnyTypeDescriptor}<{tp.CompileName}> {FormatTypeDescriptorVariable(tp.CompileName)}"));
      }
      var wTypeMethodBody = wr.NewBlock(")", "");
      var typeDescriptorCast = $"({DafnyTypeDescriptor}<{targetTypeName}>) ({DafnyTypeDescriptor}<?>)";
      wTypeMethodBody.WriteLine($"return {typeDescriptorCast} {typeDescriptorExpr};");
    }

    private string CastIfSmallNativeType(Type t) {
      var nt = AsNativeType(t);
      return nt == null ? "" : CastIfSmallNativeType(nt);
    }

    private string CastIfSmallNativeType(NativeType nt) {
      switch (AsJavaNativeType(nt)) {
        case JavaNativeType.Byte: return "(byte) ";
        case JavaNativeType.Short: return "(short) ";
        default: return "";
      }
    }

    private static string TranslateEscapes(string s) {
      s = Util.ReplaceNullEscapesWithCharacterEscapes(s);

      s = Util.UnicodeEscapesToUtf16Escapes(s);

      // Java \u escapes are translated before parsing, so we need to convert to escapes
      // that aren't for characters that will mess up paring the string or character literal.
      s = Util.ReplaceTokensWithEscapes(s, Util.Utf16Escape, match => {
        return match.Value switch {
          "\\u000a" => "\\n",
          "\\u000d" => "\\r",
          "\\u0022" => "\\\"",
          "\\u0027" => "\\\'",
          "\\u005c" => "\\\\",
          _ => match.Value
        };
      });

      return s;
    }

    protected override void EmitLiteralExpr(ConcreteSyntaxTree wr, LiteralExpr e) {
      if (e is StaticReceiverExpr) {
        wr.Write(TypeName(e.Type, wr, e.tok));
      } else if (e.Value == null) {
        wr.Write($"({TypeName(e.Type, wr, e.tok)}) null");
      } else if (e.Value is bool value) {
        wr.Write(value ? "true" : "false");
      } else if (e is CharLiteralExpr) {
        var v = (string)e.Value;
        if (UnicodeCharEnabled && Util.MightContainNonAsciiCharacters(v, false)) {
          wr.Write($"{Util.UnescapedCharacters(v, false).Single()}");
        } else {
          wr.Write($"'{TranslateEscapes(v)}'");
        }
      } else if (e is StringLiteralExpr str) {
        wr.Write(UnicodeCharEnabled ? $"{DafnySeqClass}.asUnicodeString(" : $"{DafnySeqClass}.asString(");
        TrStringLiteral(str, wr);
        wr.Write(")");
      } else if (AsNativeType(e.Type) is NativeType nt) {
        EmitNativeIntegerLiteral((BigInteger)e.Value, nt, wr);
      } else if (e.Value is BigInteger i) {
        if (i.IsZero) {
          wr.Write("java.math.BigInteger.ZERO");
        } else if (i.IsOne) {
          wr.Write("java.math.BigInteger.ONE");
        } else if (long.MinValue <= i && i <= long.MaxValue) {
          wr.Write($"java.math.BigInteger.valueOf({i}L)");
        } else {
          wr.Write($"new java.math.BigInteger(\"{i}\")");
        }
      } else if (e.Value is BaseTypes.BigDec n) {
        if (0 <= n.Exponent) {
          wr.Write($"new {DafnyBigRationalClass}(new java.math.BigInteger(\"{n.Mantissa}");
          for (int j = 0; j < n.Exponent; j++) {
            wr.Write("0");
          }
          wr.Write("\"), java.math.BigInteger.ONE)");
        } else {
          wr.Write($"new {DafnyBigRationalClass}(");
          wr.Write($"new java.math.BigInteger(\"{n.Mantissa}\")");
          wr.Write(", new java.math.BigInteger(\"1");
          for (int j = n.Exponent; j < 0; j++) {
            wr.Write("0");
          }
          wr.Write("\"))");
        }
      } else {
        Contract.Assert(false); throw new cce.UnreachableException();  // unexpected literal
      }
    }

    protected override void EmitStringLiteral(string str, bool isVerbatim, ConcreteSyntaxTree wr) {
      if (!isVerbatim) {
        wr.Write($"\"{TranslateEscapes(str)}\"");
      } else {
        //TODO: This is taken from Go and JS since Java doesn't have raw string literals, modify and make better if possible.
        var n = str.Length;
        wr.Write("\"");
        for (var i = 0; i < n; i++) {
          if (str[i] == '\"' && i + 1 < n && str[i + 1] == '\"') {
            wr.Write("\\\"");
            i++;
          } else if (str[i] == '\\') {
            wr.Write("\\\\");
          } else if (str[i] == '\n') {
            wr.Write("\\n");
          } else if (str[i] == '\r') {
            wr.Write("\\r");
          } else {
            wr.Write(str[i]);
          }
        }
        wr.Write("\"");
      }
    }

    void EmitNativeIntegerLiteral(BigInteger value, NativeType nt, ConcreteSyntaxTree wr) {
      GetNativeInfo(nt.Sel, out var name, out var literalSuffix, out _);
      var intValue = value;
      if (intValue > long.MaxValue) {
        // The value must be a 64-bit unsigned integer, since it has a native
        // type and unsigned long is the biggest native type
        Contract.Assert(intValue <= ulong.MaxValue);

        // Represent the value as a signed 64-bit integer
        intValue -= ulong.MaxValue + BigInteger.One;
      } else if (nt.Sel == NativeType.Selection.UInt && intValue > int.MaxValue) {
        // Represent the value as a signed 32-bit integer
        intValue -= uint.MaxValue + BigInteger.One;
      }
      wr.Write($"{CastIfSmallNativeType(nt)}{intValue}{literalSuffix}");
    }

    protected string GetNativeDefault(NativeType nt) {
      switch (AsJavaNativeType(nt)) {
        case JavaNativeType.Byte: return "(byte) 0";
        case JavaNativeType.Short: return "(short) 0";
        case JavaNativeType.Int: return "0";
        case JavaNativeType.Long: return "0L";
        default:
          Contract.Assert(false);  // unexpected native type
          throw new cce.UnreachableException();  // to please the compiler
      }
    }

    protected override void GetNativeInfo(NativeType.Selection sel, out string name, out string literalSuffix,
      out bool needsCastAfterArithmetic) {
      literalSuffix = "";
      needsCastAfterArithmetic = false;
      switch (AsJavaNativeType(sel)) {
        case JavaNativeType.Byte: name = "byte"; needsCastAfterArithmetic = true; break;
        case JavaNativeType.Short: name = "short"; needsCastAfterArithmetic = true; break;
        case JavaNativeType.Int: name = "int"; break;
        case JavaNativeType.Long: name = "long"; literalSuffix = "L"; break;
        default:
          Contract.Assert(false);  // unexpected native type
          throw new cce.UnreachableException();  // to please the compiler
      }
    }

    private string GetNativeTypeName(NativeType nt, bool boxed = false) {
      return boxed ? GetBoxedNativeTypeName(nt) : base.GetNativeTypeName(nt);
    }

    private string GetBoxedNativeTypeName(NativeType nt) {
      switch (AsJavaNativeType(nt)) {
        case JavaNativeType.Byte: return "java.lang.Byte";
        case JavaNativeType.Short: return "java.lang.Short";
        case JavaNativeType.Int: return "java.lang.Integer";
        case JavaNativeType.Long: return "java.lang.Long";
        default:
          Contract.Assert(false);  // unexpected native type
          throw new cce.UnreachableException();  // to please the compiler
      }
    }

    // Note the (semantically iffy) distinction between a *primitive type*,
    // being one of the eight Java primitive types, and a NativeType, which can
    // only be one of the integer types.
    private bool IsJavaPrimitiveType(Type type) {
      return type.IsBoolType || type.IsCharType || AsNativeType(type) != null;
    }

    protected override void EmitThis(ConcreteSyntaxTree wr) {
      var custom =
        (enclosingMethod != null && (enclosingMethod.IsTailRecursive || NeedsCustomReceiver(enclosingMethod))) ||
        (enclosingFunction != null && (enclosingFunction.IsTailRecursive || NeedsCustomReceiver(enclosingFunction))) ||
        thisContext is NewtypeDecl ||
        thisContext is TraitDecl;
      wr.Write(custom ? "_this" : "this");
    }

    protected override void DeclareLocalVar(string name, Type /*?*/ type, IToken /*?*/ tok, bool leaveRoomForRhs,
      string /*?*/ rhs, ConcreteSyntaxTree wr) {
      // Note that type can be null to represent the native object type.
      // See comment on NativeObjectType.
      if (type is { AsArrayType: { } }) {
        arrays.Add(type.AsArrayType.Dims);
      }
      if (type is { IsDatatype: true, AsDatatype: TupleTypeDecl tupleDecl }) {
        tuples.Add(tupleDecl.NonGhostDims);
      }
      if (type is { IsTypeParameter: true }) {
        EmitSuppression(wr);
      }
      wr.Write("{0} {1}", type != null ? TypeName(type, wr, tok) : "Object", name);
      if (leaveRoomForRhs) {
        Contract.Assert(rhs == null); // follows from precondition
      } else if (rhs != null) {
        wr.WriteLine($" = {rhs};");
      } else if (type is { IsIntegerType: true }) {
        wr.WriteLine(" = java.math.BigInteger.ZERO;");
      } else {
        wr.WriteLine(";");
      }
    }

    protected override void DeclareLocalVar(string name, Type /*?*/ type, IToken /*?*/ tok, bool leaveRoomForRhs,
      string /*?*/ rhs, ConcreteSyntaxTree wr, Type t) {
      DeclareLocalVar(name, t, tok, leaveRoomForRhs, rhs, wr);
    }

    protected override void EmitCollectionDisplay(CollectionType ct, IToken tok, List<Expression> elements,
        bool inLetExprBody, ConcreteSyntaxTree wr, ConcreteSyntaxTree wStmts) {
      if (elements.Count == 0) {
        wr.Write($"{CollectionTypeUnparameterizedName(ct)}.<{BoxedTypeName(ct.Arg, wr, tok)}> empty(");
        if (ct is SeqType) {
          wr.Write(TypeDescriptor(ct.Arg, wr, tok));
        }
        wr.Write(")");
        return;
      }
      wr.Write($"{CollectionTypeUnparameterizedName(ct)}.of(");
      string sep = "";
      if (ct is SeqType && (!IsJavaPrimitiveType(ct.Arg) || (UnicodeCharEnabled && ct.Arg.IsCharType))) {
        wr.Write(TypeDescriptor(ct.Arg, wr, tok));
        sep = ", ";
      }

      foreach (Expression e in elements) {
        wr.Write(sep);
        var elementWriter = wr.Fork();
        elementWriter = EmitCoercionIfNecessary(e.Type, NativeObjectType, Token.NoToken, elementWriter);
        TrExpr(e, elementWriter, inLetExprBody, wStmts);
        sep = ", ";
      }
      wr.Write(")");
    }

    protected override void EmitMapDisplay(MapType mt, IToken tok, List<ExpressionPair> elements, bool inLetExprBody,
        ConcreteSyntaxTree wr, ConcreteSyntaxTree wStmts) {
      wr.Write($"{DafnyMapClass}.fromElements");
      wr.Write("(");
      string sep = "";
      foreach (ExpressionPair p in elements) {
        wr.Write(sep);
        wr.Write($"new {DafnyTupleClass(2)}(");
        TrExpr(p.A, wr, inLetExprBody, wStmts);
        wr.Write(", ");
        TrExpr(p.B, wr, inLetExprBody, wStmts);
        wr.Write(")");
        sep = ", ";
      }
      wr.Write(")");
    }

    protected override void GetSpecialFieldInfo(SpecialField.ID id, object idParam, Type receiverType, out string compiledName, out string preString, out string postString) {
      compiledName = "";
      preString = "";
      postString = "";
      switch (id) {
        case SpecialField.ID.UseIdParam:
          compiledName = IdProtect((string)idParam);
          break;
        case SpecialField.ID.ArrayLength:
        case SpecialField.ID.ArrayLengthInt:
          if (idParam == null) {
            // Works on both fixed array types like array<int> (=> BigInteger[])
            // or generic array types like array<A> (=> Object) and (unlike most
            // of java.lang.reflect.Array) is fast
            preString = "java.lang.reflect.Array.getLength(";
            postString = ")";
          } else {
            compiledName = "dim" + (int)idParam;
          }
          if (id == SpecialField.ID.ArrayLength) {
            preString = "java.math.BigInteger.valueOf(" + preString;
            postString = postString + ")";
          }
          break;
        case SpecialField.ID.Floor:
          compiledName = "ToBigInteger()";
          break;
        case SpecialField.ID.IsLimit:
          preString = "dafny.BigOrdinal.IsLimit(";
          postString = ")";
          break;
        case SpecialField.ID.IsSucc:
          preString = "dafny.BigOrdinal.IsSucc(";
          postString = ")";
          break;
        case SpecialField.ID.Offset:
          preString = "dafny.BigOrdinal.Offset(";
          postString = ")";
          break;
        case SpecialField.ID.IsNat:
          preString = "dafny.BigOrdinal.IsNat(";
          postString = ")";
          break;
        case SpecialField.ID.Keys:
          compiledName = "keySet()";
          break;
        case SpecialField.ID.Values:
          compiledName = "valueSet()";
          break;
        case SpecialField.ID.Items:
          var mapType = receiverType.AsMapType;
          Contract.Assert(mapType != null);
          var errorWr = new ConcreteSyntaxTree();
          compiledName = $"<{BoxedTypeName(mapType.Domain, errorWr, Token.NoToken)}, {BoxedTypeName(mapType.Range, errorWr, Token.NoToken)}>entrySet()";
          break;
        case SpecialField.ID.Reads:
          compiledName = "_reads";
          break;
        case SpecialField.ID.Modifies:
          compiledName = "_modifies";
          break;
        case SpecialField.ID.New:
          compiledName = "_new";
          break;
        default:
          Contract.Assert(false); // unexpected ID
          break;
      }
    }

    protected override ILvalue EmitMemberSelect(Action<ConcreteSyntaxTree> obj, Type objType, MemberDecl member, List<TypeArgumentInstantiation> typeArgs, Dictionary<TypeParameter, Type> typeMap,
      Type expectedType, string/*?*/ additionalCustomParameter, bool internalAccess = false) {
      var memberStatus = DatatypeWrapperEraser.GetMemberStatus(member);
      if (memberStatus == DatatypeWrapperEraser.MemberCompileStatus.Identity) {
        return SimpleLvalue(obj);
      } else if (memberStatus == DatatypeWrapperEraser.MemberCompileStatus.AlwaysTrue) {
        return SimpleLvalue(w => w.Write("true"));
      } else if (member is SpecialField sf && !(member is ConstantField)) {
        GetSpecialFieldInfo(sf.SpecialId, sf.IdParam, objType, out var compiledName, out _, out _);
        if (compiledName.Length != 0) {
          if (member.EnclosingClass is DatatypeDecl) {
            if (member.EnclosingClass is TupleTypeDecl && IsCharBasedType(sf.Type.Subst(typeMap)) && UnicodeCharEnabled) {
              return SuffixLvalue(obj, $".{compiledName}().value()");
            } else {
              return SuffixLvalue(obj, $".{compiledName}()");
            }
          } else {
            return SuffixLvalue(obj, $".{compiledName}");
          }
        } else {
          // Assume it's already handled by the caller
          return SimpleLvalue(obj);
        }
      } else if (member is Function fn) {
        var wr = new ConcreteSyntaxTree();
        EmitNameAndActualTypeArgs(IdName(member), TypeArgumentInstantiation.ToActuals(ForTypeParameters(typeArgs, member, false)), member.tok, wr);
        // TODO: needs to be ... && !AnyCoersionsNeeded(...)
        if (typeArgs.Count == 0 && additionalCustomParameter == null && false) {
          var nameAndTypeArgs = wr.ToString();
          return SuffixLvalue(obj, $"::{nameAndTypeArgs}");
        } else {
          // We need an eta conversion to adjust for the difference in arity.
          // (T0 a0, T1 a1, ...) -> obj.F(rtd0, rtd1, ..., additionalCustomParameter, a0, a1, ...)
          wr.Write("(");
          var sep = "";
          EmitTypeDescriptorsActuals(ForTypeDescriptors(typeArgs, member.EnclosingClass, member, false), fn.tok, wr, ref sep);
          if (additionalCustomParameter != null) {
            wr.Write("{0}{1}", sep, additionalCustomParameter);
            sep = ", ";
          }
          var prefixWr = new ConcreteSyntaxTree();
          var prefixSep = "";
          prefixWr.Write("(");
          foreach (var arg in fn.Formals) {
            if (!arg.IsGhost) {
              var name = idGenerator.FreshId("_eta");
              var ty = arg.Type.Subst(typeMap);
              prefixWr.Write($"{prefixSep}{BoxedTypeName(ty, prefixWr, arg.tok)} {name}");
              wr.Write("{0}{1}", sep, name);
              sep = ", ";
              prefixSep = ", ";
            }
          }
          prefixWr.Write(") -> ");
          wr.Write(")");
          
          // TODO: Need to check arguments as well. Probably could use something like EmitCoercionIfNecessary
          // That works in this context too?
          if (fn.ResultType.IsCharType && UnicodeCharEnabled) {
            prefixWr.Write("dafny.CodePoint.valueOf(");
            wr.Write(")");
          }

          return EnclosedLvalue(prefixWr.ToString(), obj, $".{wr}");
        }
      } else {
        var field = (Field)member;
        ILvalue lvalue;
        if (member.IsStatic) {
          lvalue = SimpleLvalue(w => {
            w.Write("{0}.{1}(", TypeName_Companion(objType, w, member.tok, member), IdName(member));
            EmitTypeDescriptorsActuals(ForTypeDescriptors(typeArgs, member.EnclosingClass, member, false), member.tok, w);
            w.Write(")");
          });
        } else if (NeedsCustomReceiver(member) && !(member.EnclosingClass is TraitDecl)) {
          // instance const in a newtype
          Contract.Assert(typeArgs.Count == 0);
          lvalue = SimpleLvalue(w => {
            w.Write("{0}.{1}(", TypeName_Companion(objType, w, member.tok, member), IdName(member));
            obj(w);
            w.Write(")");
          });
        } else if (internalAccess && (member is ConstantField || member.EnclosingClass is TraitDecl)) {
          lvalue = SuffixLvalue(obj, $"._{member.CompileName}");
        } else if (internalAccess) {
          lvalue = SuffixLvalue(obj, $".{IdName(member)}");
        } else if (member is ConstantField) {
          lvalue = SimpleLvalue(w => {
            obj(w);
            w.Write(".{0}(", IdName(member));
            EmitTypeDescriptorsActuals(ForTypeDescriptors(typeArgs, member.EnclosingClass, member, false), member.tok, w);
            w.Write(")");
          });
        } else if (member.EnclosingClass is TraitDecl) {
          lvalue = GetterSetterLvalue(obj, IdName(member), $"set_{IdName(member)}");
        } else {
          lvalue = SuffixLvalue(obj, $".{IdName(member)}");
        }
        return CoercedLvalue(lvalue, field.Type, expectedType);
      }
    }

    protected override void EmitConstructorCheck(string source, DatatypeCtor ctor, ConcreteSyntaxTree wr) {
      wr.Write($"{source}.is_{ctor.CompileName}()");
    }

    protected override string TypeName_Companion(Type type, ConcreteSyntaxTree wr, IToken tok, MemberDecl/*?*/ member) {
      type = UserDefinedType.UpcastToMemberEnclosingType(type, member);
      if (type is UserDefinedType udt) {
        var name = udt.ResolvedClass is TraitDecl ? udt.FullCompanionCompileName : FullTypeName(udt, member, true);
        return TypeName_UDT(name, udt, wr, tok, true);
      } else {
        return TypeName(type, wr, tok, member);
      }
    }

    protected override ConcreteSyntaxTree EmitArraySelect(List<string> indices, Type elmtType, ConcreteSyntaxTree wr) {
      Contract.Assert(indices != null && 1 <= indices.Count);  // follows from precondition
      List<ConcreteSyntaxTree> wIndices;
      var w = EmitArraySelect(indices.Count, out wIndices, elmtType, wr);
      for (int i = 0; i < indices.Count; i++) {
        if (!int.TryParse(indices[i], out _)) {
          wIndices[i].Write($"{DafnyHelpersClass}.toInt({indices[i]})");
        } else {
          wIndices[i].Write(indices[i]);
        }
      }
      return w;
    }

    protected override ConcreteSyntaxTree EmitArraySelect(List<Expression> indices, Type elmtType, bool inLetExprBody,
        ConcreteSyntaxTree wr, ConcreteSyntaxTree wStmts) {
      Contract.Assert(indices != null && 1 <= indices.Count);  // follows from precondition
      List<ConcreteSyntaxTree> wIndices;
      var w = EmitArraySelect(indices.Count, out wIndices, elmtType, wr);

      for (int i = 0; i < indices.Count; i++) {
        TrParenExprAsInt(indices[i], wIndices[i], inLetExprBody, wStmts);
      }

      return w;
    }

    private ConcreteSyntaxTree EmitArraySelect(int dimCount, out List<ConcreteSyntaxTree> wIndices, Type elmtType, ConcreteSyntaxTree wr) {
      elmtType = DatatypeWrapperEraser.SimplifyType(elmtType);
      wIndices = new List<ConcreteSyntaxTree>();
      ConcreteSyntaxTree w;
      if (dimCount == 1) {
        if (elmtType.IsTypeParameter) {
          wr.Write($"{FormatTypeDescriptorVariable(elmtType.AsTypeParameter)}.getArrayElement(");
          w = wr.Fork();
          wr.Write(", ");
          wIndices.Add(wr.Fork());
          wr.Write(")");
        } else {
          w = wr.Fork();
          wr.Write("[");
          wIndices.Add(wr.Fork());
          wr.Write("]");
        }
      } else {
        if (elmtType.IsTypeParameter) {
          w = wr.Fork();
          wr.Write(".get(");
          for (int i = 0; i < dimCount; i++) {
            if (i > 0) {
              wr.Write(", ");
            }
            wIndices.Add(wr.Fork());
          }
          wr.Write(")");
        } else {
          wr.Write($"(({TypeName(elmtType, wr, Token.NoToken)}{Repeat("[]", dimCount)}) ((");
          w = wr.Fork();
          wr.Write(").elmts))");
          for (int i = 0; i < dimCount; i++) {
            wr.Write("[");
            wIndices.Add(wr.Fork());
            wr.Write("]");
          }
        }
      }
      return w;
    }

    protected override (ConcreteSyntaxTree/*array*/, ConcreteSyntaxTree/*rhs*/) EmitArrayUpdate(List<string> indices, Type elementType, ConcreteSyntaxTree wr) {
      elementType = DatatypeWrapperEraser.SimplifyType(elementType);
      ConcreteSyntaxTree wArray, wRhs;
      if (indices.Count == 1) {
        if (elementType.IsTypeParameter) {
          wr.Write($"{FormatTypeDescriptorVariable(elementType.AsTypeParameter)}.setArrayElement(");
          wArray = wr.Fork();
          wr.Write($", {DafnyHelpersClass}.toInt({indices[0]}), ");
          wRhs = wr.Fork();
          wr.Write(")");
        } else {
          wArray = wr.Fork();
          wr.Write($"[{DafnyHelpersClass}.toInt({indices[0]})] = ");
          wRhs = wr.Fork();
        }
      } else {
        if (elementType.IsTypeParameter) {
          wArray = wr.Fork();
          wr.Write($".set({indices.Comma(ix => $"{DafnyHelpersClass}.toInt({ix})")}, ");
          wRhs = wr.Fork();
          wr.Write(")");
        } else {
          wr.Write($"(({TypeName(elementType, wr, Token.NoToken)}{Repeat("[]", indices.Count)}) (");
          wArray = wr.Fork();
          wr.Write($").elmts){Util.Comma("", indices, ix => $"[{DafnyHelpersClass}.toInt({ix})]")} = ");
          wRhs = wr.Fork();
        }
      }
      return (wArray, wRhs);
    }

    protected override void EmitSeqSelectRange(Expression source, Expression lo, Expression hi, bool fromArray,
        bool inLetExprBody, ConcreteSyntaxTree wr, ConcreteSyntaxTree wStmts) {
      if (fromArray) {
        wr.Write($"{DafnySeqClass}.fromRawArrayRange({TypeDescriptor(source.Type.NormalizeExpand().TypeArgs[0], wr, source.tok)}, ");
      }
      TrParenExpr(source, wr, inLetExprBody, wStmts);
      if (fromArray) {
        wr.Write(", ");
        if (lo != null) {
          TrExprAsInt(lo, wr, inLetExprBody, wStmts);
        } else {
          wr.Write("0");
        }
        wr.Write(", ");
        if (hi != null) {
          TrExprAsInt(hi, wr, inLetExprBody, wStmts);
        } else {
          wr.Write("java.lang.reflect.Array.getLength");
          TrParenExpr(source, wr, inLetExprBody, wStmts);
        }
        wr.Write(")");
      } else {
        if (lo != null && hi != null) {
          wr.Write(".subsequence(");
          TrExprAsInt(lo, wr, inLetExprBody, wStmts);
          wr.Write(", ");
          TrExprAsInt(hi, wr, inLetExprBody, wStmts);
          wr.Write(")");
        } else if (lo != null) {
          wr.Write(".drop");
          TrParenExpr(lo, wr, inLetExprBody, wStmts);
        } else if (hi != null) {
          wr.Write(".take");
          TrParenExpr(hi, wr, inLetExprBody, wStmts);
        }
      }
    }

    protected override void EmitIndexCollectionSelect(Expression source, Expression index, bool inLetExprBody,
        ConcreteSyntaxTree wr, ConcreteSyntaxTree wStmts) {
      // Taken from C# compiler, assuming source is a DafnySequence type.
      if (source.Type.AsMultiSetType != null) {
        wr = EmitCoercionIfNecessary(from: NativeObjectType, to: Type.Int, tok: source.tok, wr: wr);
        wr.Write($"{DafnyMultiSetClass}.<{BoxedTypeName(source.Type.AsMultiSetType.Arg, wr, Token.NoToken)}>multiplicity(");
        TrParenExpr(source, wr, inLetExprBody, wStmts);
        wr.Write(", ");
        TrExpr(index, wr, inLetExprBody, wStmts);
        wr.Write(")");
      } else if (source.Type.AsMapType != null) {
        wr = EmitCoercionIfNecessary(from: NativeObjectType, to: source.Type.AsMapType.Range, tok: source.tok, wr: wr);
        TrParenExpr(source, wr, inLetExprBody, wStmts);
        TrParenExpr(".get", index, wr, inLetExprBody, wStmts);
      } else {
        wr = EmitCoercionIfNecessary(from: NativeObjectType, to: source.Type.AsCollectionType.Arg, tok: source.tok, wr: wr);
        TrParenExpr(source, wr, inLetExprBody, wStmts);
        wr.Write(".select");
        TrParenExprAsInt(index, wr, inLetExprBody, wStmts);
      }
    }

    protected override void EmitMultiSetFormingExpr(MultiSetFormingExpr expr, bool inLetExprBody, ConcreteSyntaxTree wr,
        ConcreteSyntaxTree wStmts) {
      TrParenExpr(expr.E, wr, inLetExprBody, wStmts);
      wr.Write(".asDafnyMultiset()");
    }

    protected override void EmitIndexCollectionUpdate(Expression source, Expression index, Expression value,
        CollectionType resultCollectionType, bool inLetExprBody, ConcreteSyntaxTree wr, ConcreteSyntaxTree wStmts) {
      if (source.Type.AsSeqType != null) {
        wr.Write($"{DafnySeqClass}.<{BoxedTypeName(resultCollectionType.Arg, wr, Token.NoToken)}>update(");
        TrExpr(source, wr, inLetExprBody, wStmts);
        wr.Write(", ");
        TrExprAsInt(index, wr, inLetExprBody, wStmts);
      } else if (source.Type.AsMapType != null) {
        var mapType = (MapType)resultCollectionType;
        wr.Write($"{DafnyMapClass}.<{BoxedTypeName(mapType.Domain, wr, Token.NoToken)}, {BoxedTypeName(mapType.Range, wr, Token.NoToken)}>update(");
        TrExpr(source, wr, inLetExprBody, wStmts);
        wr.Write(", ");
        TrExpr(index, wr, inLetExprBody, wStmts);
      } else if (source.Type.AsMultiSetType != null) {
        wr.Write($"{DafnyMultiSetClass}.<{BoxedTypeName(resultCollectionType.Arg, wr, Token.NoToken)}>update(");
        TrExpr(source, wr, inLetExprBody, wStmts);
        wr.Write(", ");
        TrExpr(index, wr, inLetExprBody, wStmts);
      } else {
        TrParenExpr(source, wr, inLetExprBody, wStmts);
        wr.Write(".update(");
        TrExpr(index, wr, inLetExprBody, wStmts);
      }
      wr.Write(", ");
      TrExpr(value, wr, inLetExprBody, wStmts);
      wr.Write(")");
    }

    protected override void EmitRotate(Expression e0, Expression e1, bool isRotateLeft, ConcreteSyntaxTree wr,
      bool inLetExprBody, ConcreteSyntaxTree wStmts, FCE_Arg_Translator tr) {
      string nativeName = null, literalSuffix = null;
      bool needsCast = false;
      var nativeType = AsNativeType(e0.Type);
      if (nativeType != null) {
        GetNativeInfo(nativeType.Sel, out nativeName, out literalSuffix, out needsCast);
      }
      var leftShift = nativeType == null ? ".shiftLeft" : "<<";
      var rightShift = nativeType == null ? ".shiftRight" : ">>>";
      // ( e0 op1 e1) | (e0 op2 (width - e1))
      if (needsCast) {
        wr.Write("(" + nativeName + ")(" + CastIfSmallNativeType(e0.Type) + "(");
      }
      wr.Write("(");
      EmitShift(e0, e1, isRotateLeft ? leftShift : rightShift, isRotateLeft, nativeType, true, wr, inLetExprBody, wStmts, tr);
      wr.Write(")");
      if (nativeType == null) {
        wr.Write(".or");
      } else {
        wr.Write("|");
      }
      wr.Write("(");
      EmitShift(e0, e1, isRotateLeft ? rightShift : leftShift, !isRotateLeft, nativeType, false, wr, inLetExprBody, wStmts, tr);
      wr.Write(")))");
      if (needsCast) {
        wr.Write("))");
      }
    }

    void EmitShift(Expression e0, Expression e1, string op, bool truncate, NativeType nativeType /*?*/, bool firstOp,
        ConcreteSyntaxTree wr, bool inLetExprBody, ConcreteSyntaxTree wStmts, FCE_Arg_Translator tr) {
      var bv = e0.Type.AsBitVectorType;
      if (truncate) {
        wr = EmitBitvectorTruncation(bv, true, wr);
      }
      tr(e0, wr, inLetExprBody, wStmts);
      wr.Write($" {op} ");
      if (!firstOp) {
        wr.Write($"({bv.Width} - ");
      }
      wr.Write("((");
      tr(e1, wr, inLetExprBody, wStmts);
      wr.Write(")");
      if (AsNativeType(e1.Type) == null) {
        wr.Write(".intValue()");
      }
      if (!firstOp) {
        wr.Write(")");
      }
    }

    protected override ConcreteSyntaxTree EmitBitvectorTruncation(BitvectorType bvType, bool surroundByUnchecked, ConcreteSyntaxTree wr) {
      string nativeName = null, literalSuffix = null;
      bool needsCastAfterArithmetic = false;
      if (bvType.NativeType != null) {
        GetNativeInfo(bvType.NativeType.Sel, out nativeName, out literalSuffix, out needsCastAfterArithmetic);
      }
      // --- Before
      if (bvType.NativeType == null) {
        wr.Write("((");
      } else {
        wr.Write($"({nativeName}) {CastIfSmallNativeType(bvType)}((");
      }
      // --- Middle
      var middle = wr.Fork();
      // --- After
      // do the truncation, if needed
      if (bvType.NativeType == null) {
        wr.Write($").and((java.math.BigInteger.ONE.shiftLeft({bvType.Width})).subtract(java.math.BigInteger.ONE)))");
      } else {
        if (bvType.NativeType.Bitwidth != bvType.Width) {
          // print in hex, because that looks nice
          wr.Write($") & {CastIfSmallNativeType(bvType)}0x{(1UL << bvType.Width) - 1:X}{literalSuffix})");
        } else {
          wr.Write("))");  // close the parentheses for the cast
        }
      }
      return middle;
    }

    protected override bool CompareZeroUsingSign(Type type) {
      // Everything is boxed, so everything benefits from avoiding explicit 0
      return true;
    }

    protected override ConcreteSyntaxTree EmitSign(Type type, ConcreteSyntaxTree wr) {
      ConcreteSyntaxTree w;
      var nt = AsNativeType(type);
      if (nt == null) {
        w = wr.Fork();
        wr.Write(".signum()");
      } else if (nt.LowerBound >= 0) {
        wr.Write("(");
        w = wr.Fork();
        wr.Write(" == 0 ? 0 : 1)");
      } else {
        wr.Write($"{HelperClass(nt)}.signum(");
        w = wr.Fork();
        wr.Write(")");
      }
      return w;
    }

    protected override IClassWriter/*?*/ DeclareDatatype(DatatypeDecl dt, ConcreteSyntaxTree wr) {
      var w = CompileDatatypeBase(dt, wr);
      CompileDatatypeConstructors(dt, wr);
      return w;
    }

    IClassWriter CompileDatatypeBase(DatatypeDecl dt, ConcreteSyntaxTree wr) {
      var DtT_TypeArgs = TypeParameters(dt.TypeArgs);
      var justTypeArgs = dt.TypeArgs.Count == 0 ? "" : " " + DtT_TypeArgs;
      var DtT_protected = IdName(dt) + DtT_TypeArgs;
      var simplifiedType = DatatypeWrapperEraser.SimplifyType(UserDefinedType.FromTopLevelDecl(dt.tok, dt));
      var simplifiedTypeName = TypeName(simplifiedType, wr, dt.tok);

      var filename = $"{ModulePath}/{IdName(dt)}.java";
      wr = wr.NewFile(filename);
      FileCount += 1;
      wr.WriteLine($"// Class {DtT_protected}");
      wr.WriteLine($"// Dafny class {DtT_protected} compiled into Java");
      wr.WriteLine($"package {ModuleName};");
      wr.WriteLine();
      EmitImports(wr, out _);
      wr.WriteLine();
      //TODO: Figure out how to resolve type checking warnings
      // from here on, write everything into the new block created here:
      EmitSuppression(wr);
      var btw = wr.NewNamedBlock("public{0} class {1}", dt.IsRecordType ? "" : " abstract", DtT_protected);
      wr = btw;

      // constructor
      if (dt.IsRecordType) {
        DatatypeFieldsAndConstructor(dt.Ctors[0], 0, wr);
      } else {
        wr.WriteLine($"public {IdName(dt)}() {{ }}");
      }

      var usedTypeArgs = UsedTypeParameters(dt);
      ConcreteSyntaxTree wDefault;
      wr.WriteLine();
      if (dt.TypeArgs.Count == 0) {
        wr.Write($"private static final {simplifiedTypeName} theDefault = ");
        wDefault = wr.Fork();
        wr.WriteLine(";");
        var w = wr.NewBlock($"public static {simplifiedTypeName} Default()");
        w.WriteLine("return theDefault;");
      } else {
        wr.Write($"public static{justTypeArgs} {simplifiedTypeName} Default(");
        var typeParameters = Util.Comma(usedTypeArgs, tp => $"{tp.CompileName} {FormatDefaultTypeParameterValue(tp)}");
        wr.Write(typeParameters);
        var w = wr.NewBlock(")");
        var sep = "";
        var typeArguments = TypeArgumentInstantiation.ListFromFormals(dt.TypeArgs);
        WriteRuntimeTypeDescriptorsFormals(ForTypeDescriptors(typeArguments, dt, null, false), w, ref sep,
          tp => {
            sep = "";
            return
              $"{DafnyTypeDescriptor}<{tp.CompileName}> {FormatTypeDescriptorVariable(tp)} = ({DafnyTypeDescriptor}<{tp.CompileName}>)dafny.TypeDescriptor.OBJECT;\n    ";
          });

        w.Write("return ");
        wDefault = w.Fork();
        w.WriteLine(";");
      }
      var groundingCtor = dt.GetGroundingCtor();
      if (groundingCtor.IsGhost) {
        wDefault.Write(ForcePlaceboValue(simplifiedType, wDefault, dt.tok));
      } else if (DatatypeWrapperEraser.GetInnerTypeOfErasableDatatypeWrapper(dt, out var innerType)) {
        wDefault.Write(DefaultValue(innerType, wDefault, dt.tok));
      } else {
        var nonGhostFormals = groundingCtor.Formals.Where(f => !f.IsGhost).ToList();
        var args = nonGhostFormals.Comma(f => DefaultValue(f.Type, wDefault, f.tok));
        EmitDatatypeValue(dt, groundingCtor,
          dt.TypeArgs.ConvertAll(tp => (Type)new UserDefinedType(dt.tok, tp)),
          dt is CoDatatypeDecl, args, wDefault);
      }

      var targetTypeName = BoxedTypeName(UserDefinedType.FromTopLevelDecl(dt.tok, dt, null), wr, dt.tok);
      var arguments = usedTypeArgs.Comma(tp => DefaultValue(new UserDefinedType(tp), wDefault, dt.tok, true));
      EmitTypeMethod(dt, IdName(dt), dt.TypeArgs, usedTypeArgs, targetTypeName, $"Default({arguments})", wr);

      // create methods
      foreach (var ctor in dt.Ctors.Where(ctor => !ctor.IsGhost)) {
        wr.Write("public static{0} {1} {2}(", justTypeArgs, DtT_protected, DtCreateName(ctor));
        WriteFormals("", ctor.Formals, wr);
        var w = wr.NewBlock(")");
        w.Write("return new {0}(", DtCtorDeclarationName(ctor, dt.TypeArgs));
        var sep = "";
        var i = 0;
        foreach (var arg in ctor.Formals) {
          if (!arg.IsGhost) {
            w.Write("{0}{1}", sep, FormalName(arg, i));
            sep = ", ";
            i++;
          }
        }
        w.WriteLine(");");
      }

      // query properties
      foreach (var ctor in dt.Ctors.Where(ctor => !ctor.IsGhost)) {
        if (dt.IsRecordType) {
          wr.WriteLine($"public boolean is_{ctor.CompileName}() {{ return true; }}");
        } else {
          wr.WriteLine($"public boolean is_{ctor.CompileName}() {{ return this instanceof {dt.CompileName}_{ctor.CompileName}; }}");
        }
      }
      if (dt is CoDatatypeDecl) {
        wr.WriteLine($"public abstract {DtT_protected} Get();");
      }
      if (dt.HasFinitePossibleValues) {
        Contract.Assert(dt.TypeArgs.Count == 0);
        var w = wr.NewNamedBlock($"public static java.util.ArrayList<{DtT_protected}> AllSingletonConstructors()");
        string arraylist = "singleton_iterator";
        w.WriteLine($"java.util.ArrayList<{DtT_protected}> {arraylist} = new java.util.ArrayList<>();");
        foreach (var ctor in dt.Ctors) {
          Contract.Assert(ctor.Formals.Count == 0);
          if (ctor.IsGhost) {
            w.WriteLine("{0}.add({1});", arraylist, ForcePlaceboValue(UserDefinedType.FromTopLevelDecl(dt.tok, dt), w, dt.tok));
          } else {
            w.WriteLine("{0}.add(new {1}{2}());", arraylist, DtT_protected, dt.IsRecordType ? "" : $"_{ctor.CompileName}");
          }
        }
        w.WriteLine($"return {arraylist};");
      }
      // destructors
      foreach (var ctor in dt.Ctors) {
        foreach (var dtor in ctor.Destructors.Where(dtor => dtor.EnclosingCtors[0] == ctor)) {
          var compiledConstructorCount = dtor.EnclosingCtors.Count(constructor => !constructor.IsGhost);
          if (compiledConstructorCount != 0) {
            var arg = dtor.CorrespondingFormals[0];
            if (!arg.IsGhost && arg.HasName) {
              var wDtor = wr.NewNamedBlock($"public {TypeName(arg.Type, wr, arg.tok)} dtor_{arg.CompileName}()");
              if (dt.IsRecordType) {
                wDtor.WriteLine($"return this.{FieldName(arg, 0)};");
              } else {
                wDtor.WriteLine("{0} d = this{1};", DtT_protected, dt is CoDatatypeDecl ? ".Get()" : "");
                var compiledConstructorsProcessed = 0;
                for (var i = 0; i < dtor.EnclosingCtors.Count; i++) {
                  var ctor_i = dtor.EnclosingCtors[i];
                  Contract.Assert(arg.CompileName == dtor.CorrespondingFormals[i].CompileName);
                  if (ctor_i.IsGhost) {
                    continue;
                  }
                  if (compiledConstructorsProcessed < compiledConstructorCount - 1) {
                    wDtor.WriteLine("if (d instanceof {0}_{1}) {{ return (({0}_{1}{2})d).{3}; }}", dt.CompileName,
                      ctor_i.CompileName, DtT_TypeArgs, FieldName(arg, i));
                  } else {
                    wDtor.WriteLine($"return (({dt.CompileName}_{ctor_i.CompileName}{DtT_TypeArgs})d).{FieldName(arg, 0)};");
                  }
                  compiledConstructorsProcessed++;
                }
              }
            }
          }
        }
      }

      // FIXME: This is dodgy.  We can set the constructor body writer to null
      // only because we don't expect to use it, which is only because we don't
      // expect there to be fields.
      return new ClassWriter(this, btw, ctorBodyWriter: null);
    }

    void CompileDatatypeConstructors(DatatypeDecl dt, ConcreteSyntaxTree wrx) {
      Contract.Requires(dt != null);
      string typeParams = TypeParameters(dt.TypeArgs);
      if (dt.IsRecordType) {
        // There is only one constructor, and it is populated by CompileDatatypeBase
        return;
      }
      int constructorIndex = 0; // used to give each constructor a different name
      foreach (DatatypeCtor ctor in dt.Ctors.Where(ctor => !ctor.IsGhost)) {
        var filename = $"{ModulePath}/{DtCtorDeclarationName(ctor)}.java";
        var wr = wrx.NewFile(filename);
        FileCount += 1;
        wr.WriteLine($"// Class {DtCtorDeclarationName(ctor, dt.TypeArgs)}");
        wr.WriteLine($"// Dafny class {DtCtorDeclarationName(ctor, dt.TypeArgs)} compiled into Java");
        wr.WriteLine($"package {ModuleName};");
        wr.WriteLine();
        EmitImports(wr, out _);
        wr.WriteLine();
        EmitSuppression(wr);
        var w = wr.NewNamedBlock($"public class {DtCtorDeclarationName(ctor, dt.TypeArgs)} extends {IdName(dt)}{typeParams}");
        DatatypeFieldsAndConstructor(ctor, constructorIndex, w);
        constructorIndex++;
      }
      if (dt is CoDatatypeDecl) {
        var filename = $"{ModulePath}/{dt.CompileName}__Lazy.java";
        var wr = wrx.NewFile(filename);
        FileCount += 1;
        wr.WriteLine($"// Class {dt.CompileName}__Lazy");
        wr.WriteLine($"// Dafny class {dt.CompileName}__Lazy compiled into Java");
        wr.WriteLine($"package {ModuleName};");
        wr.WriteLine();
        EmitImports(wr, out _);
        wr.WriteLine();
        EmitSuppression(wr); //TODO: Fix implementations so they do not need this suppression
        var w = wr.NewNamedBlock($"public class {dt.CompileName}__Lazy{typeParams} extends {IdName(dt)}{typeParams}");
        w.WriteLine($"public interface Computer {{ {dt.CompileName} run(); }}");
        w.WriteLine("Computer c;");
        w.WriteLine($"{dt.CompileName}{typeParams} d;");
        w.WriteLine($"public {dt.CompileName}__Lazy(Computer c) {{ this.c = c; }}");
        w.WriteLine($"public {dt.CompileName}{typeParams} Get() {{ if (c != null) {{ d = c.run(); c = null; }} return d; }}");
        w.WriteLine("public String toString() { return Get().toString(); }");
      }
    }

    void DatatypeFieldsAndConstructor(DatatypeCtor ctor, int constructorIndex, ConcreteSyntaxTree wr) {
      Contract.Requires(ctor != null);
      Contract.Requires(0 <= constructorIndex && constructorIndex < ctor.EnclosingDatatype.Ctors.Count);
      Contract.Requires(wr != null);
      var dt = ctor.EnclosingDatatype;
      var i = 0;
      foreach (Formal arg in ctor.Formals) {
        if (!arg.IsGhost) {
          wr.WriteLine($"public {TypeName(arg.Type, wr, arg.tok)} {FieldName(arg, i)};");
          i++;
        }
      }
      wr.Write($"public {DtCtorDeclarationName(ctor)} (");
      WriteFormals("", ctor.Formals, wr);
      {
        var w = wr.NewBlock(")");
        i = 0;
        foreach (Formal arg in ctor.Formals) {
          if (!arg.IsGhost) {
            w.WriteLine($"this.{FieldName(arg, i)} = {FormalName(arg, i)};");
            i++;
          }
        }
      }
      if (dt is CoDatatypeDecl) {
        string typeParams = TypeParameters(dt.TypeArgs);
        wr.WriteLine($"public {dt.CompileName}{typeParams} Get() {{ return this; }}");
      }
      // Equals method
      wr.WriteLine();
      wr.WriteLine("@Override");
      {
        var w = wr.NewBlock("public boolean equals(Object other)");
        w.WriteLine("if (this == other) return true;");
        w.WriteLine("if (other == null) return false;");
        w.WriteLine("if (getClass() != other.getClass()) return false;");
        string typeParams = TypeParameters(dt.TypeArgs);
        w.WriteLine("{0} o = ({0})other;", DtCtorDeclarationName(ctor, dt.TypeArgs));
        w.Write("return true");
        i = 0;
        foreach (var arg in ctor.Formals) {
          if (!arg.IsGhost) {
            var nm = FieldName(arg, i);
            w.Write(" && ");
            if (IsDirectlyComparable(DatatypeWrapperEraser.SimplifyType(arg.Type))) {
              w.Write($"this.{nm} == o.{nm}");
            } else {
              w.Write($"java.util.Objects.equals(this.{nm}, o.{nm})");
            }
            i++;
          }
        }
        w.WriteLine(";");
      }
      // GetHashCode method (Uses the djb2 algorithm)
      wr.WriteLine("@Override");
      {
        var w = wr.NewBlock("public int hashCode()");
        w.WriteLine("long hash = 5381;");
        w.WriteLine($"hash = ((hash << 5) + hash) + {constructorIndex};");
        i = 0;
        foreach (Formal arg in ctor.Formals) {
          if (!arg.IsGhost) {
            string nm = FieldName(arg, i);
            w.Write("hash = ((hash << 5) + hash) + ");
            if (IsJavaPrimitiveType(arg.Type)) {
              w.WriteLine($"{BoxedTypeName(arg.Type, w, Token.NoToken)}.hashCode(this.{nm});");
            } else {
              w.WriteLine($"java.util.Objects.hashCode(this.{nm});");
            }
            i++;
          }
        }
        w.WriteLine("return (int)hash;");
      }

      wr.WriteLine();
      wr.WriteLine("@Override");
      {
        var w = wr.NewBlock("public String toString()");
        string nm;
        if (dt is TupleTypeDecl) {
          nm = "";
        } else {
          nm = (dt.EnclosingModuleDefinition.IsDefaultModule ? "" : dt.EnclosingModuleDefinition.Name + ".") + dt.Name + "." + ctor.Name;
        }
        if (dt is TupleTypeDecl && ctor.Formals.Count == 0) {
          // here we want parentheses and no name
          w.WriteLine("return \"()\";");
        } else if (dt is CoDatatypeDecl) {
          w.WriteLine($"return \"{nm}\";");
        } else {
          var tempVar = GenVarName("s", ctor.Formals);
          w.WriteLine($"StringBuilder {tempVar} = new StringBuilder();");
          w.WriteLine($"{tempVar}.append(\"{nm}\");");
          if (ctor.Formals.Count != 0) {
            w.WriteLine($"{tempVar}.append(\"(\");");
            i = 0;
            foreach (var arg in ctor.Formals) {
              if (!arg.IsGhost) {
                if (i != 0) {
                  w.WriteLine($"{tempVar}.append(\", \");");
                }
                w.Write($"{tempVar}.append(");
                var memberName = FieldName(arg, i);
                if (UnicodeCharEnabled && arg.Type.IsCharType) {
                  w.Write($"{DafnyHelpersClass}.ToCharLiteral(this.{memberName})");
                } else if (UnicodeCharEnabled && arg.Type.IsStringType) {
                  w.Write($"{DafnyHelpersClass}.ToStringLiteral(this.{memberName})");
                } else if (IsJavaPrimitiveType(arg.Type)) {
                  w.Write($"this.{memberName}");
                } else {
                  w.Write($"{DafnyHelpersClass}.toString(this.{memberName})");
                }
                w.WriteLine(");");
                i++;
              }
            }
            w.WriteLine($"{tempVar}.append(\")\");");
          }
          w.WriteLine($"return {tempVar}.toString();");
        }
      }
    }

    string DtCtorDeclarationName(DatatypeCtor ctor, List<TypeParameter>/*?*/ typeParams) {
      Contract.Requires(ctor != null);
      Contract.Ensures(Contract.Result<string>() != null);

      return DtCtorDeclarationName(ctor) + TypeParameters(typeParams);
    }
    string DtCtorDeclarationName(DatatypeCtor ctor) {
      Contract.Requires(ctor != null);
      Contract.Ensures(Contract.Result<string>() != null);

      var dt = ctor.EnclosingDatatype;
      return dt.IsRecordType ? IdName(dt) : dt.CompileName + "_" + ctor.CompileName;
    }
    string DtCtorName(DatatypeCtor ctor, List<Type> typeArgs, ConcreteSyntaxTree wr) {
      Contract.Requires(ctor != null);
      Contract.Ensures(Contract.Result<string>() != null);

      var s = DtCtorName(ctor);
      if (typeArgs != null && typeArgs.Count != 0) {
        s += "<" + BoxedTypeNames(typeArgs, wr, ctor.tok) + ">";
      }
      return s;
    }
    string DtCtorName(DatatypeCtor ctor) {
      Contract.Requires(ctor != null);
      Contract.Ensures(Contract.Result<string>() != null);

      var dt = ctor.EnclosingDatatype;
      if (dt is TupleTypeDecl tupleDecl) {
        return DafnyTupleClass(tupleDecl.NonGhostDims);
      }
      var dtName = IdProtect(dt.FullCompileName);
      return dt.IsRecordType ? dtName : dtName + "_" + ctor.CompileName;
    }
    string DtCreateName(DatatypeCtor ctor) {
      Contract.Assert(!ctor.IsGhost); // there should never be an occasion to ask for a ghost constructor
      if (ctor.EnclosingDatatype.IsRecordType) {
        return "create";
      }
      return "create_" + ctor.CompileName;
    }

    private string FieldName(Formal formal, int i) {
      Contract.Requires(formal != null);
      Contract.Ensures(Contract.Result<string>() != null);

      return IdProtect("_" + (formal.HasName ? formal.CompileName : "a" + i));
    }

    protected override void EmitPrintStmt(ConcreteSyntaxTree wr, Expression arg) {
      var wStmts = wr.Fork();
      wr.Write("System.out.print(");
      EmitToString(wr, arg, wStmts);
      wr.WriteLine(");");
    }

    protected void EmitToString(ConcreteSyntaxTree wr, Expression arg, ConcreteSyntaxTree wStmts) {
      if (arg.Type.IsArrowType) {
        var expr = arg.Resolved;
        if (expr is IdentifierExpr id) {
          wr.Write(IdName(id.Var) + " == null ? null : \"Function\"");
        } else {
          wr.Write("\"Function\"");
        }
      } else if (AsNativeType(arg.Type) != null && AsNativeType(arg.Type).LowerBound >= 0) {
        var nativeName = GetNativeTypeName(AsNativeType(arg.Type));
        switch (AsNativeType(arg.Type).Sel) {
          case NativeType.Selection.Byte:
            wr.Write("java.lang.Integer.toUnsignedString(java.lang.Byte.toUnsignedInt(");
            TrExpr(arg, wr, false, wStmts);
            wr.Write("))");
            break;
          case NativeType.Selection.UShort:
            wr.Write("java.lang.Integer.toUnsignedString(java.lang.Short.toUnsignedInt(");
            TrExpr(arg, wr, false, wStmts);
            wr.Write("))");
            break;
          case NativeType.Selection.UInt:
            wr.Write("java.lang.Integer.toUnsignedString(");
            TrExpr(arg, wr, false, wStmts);
            wr.Write(")");
            break;
          case NativeType.Selection.ULong:
            wr.Write("java.lang.Long.toUnsignedString(");
            TrExpr(arg, wr, false, wStmts);
            wr.Write(")");
            break;
          default:
            // Should be an unsigned type by assumption
            Contract.Assert(false);
            throw new cce.UnreachableException();
        }
      } else {
        bool isGeneric = arg.Type.AsSeqType != null &&
                         arg.Type.AsSeqType.Arg.IsTypeParameter;
        if (arg.Type.IsStringType) {
          TrParenExpr(arg, wr, false, wStmts);
          wr.Write(".verbatimString()");
        } else if (arg.Type.IsCharType && UnicodeCharEnabled) {
          wr.Write($"{DafnyHelpersClass}.ToCharLiteral(");
          TrExpr(arg, wr, false, wStmts);
          wr.Write(")");
        } else if (isGeneric && !UnicodeCharEnabled) {
          wr.Write($"((java.util.function.Function<{DafnySeqClass}<?>,String>)(_s -> (_s.elementType().defaultValue().getClass() == java.lang.Character.class ? _s.verbatimString() : String.valueOf(_s)))).apply(");
          TrExpr(arg, wr, false, wStmts);
          wr.Write(")");
        } else {
          wr.Write("java.lang.String.valueOf(");
          TrExpr(arg, wr, false, wStmts);
          wr.Write(")");
        }
      }
    }

    protected override string IdProtect(string name) {
      return PublicIdProtect(name);
    }

    public override string PublicIdProtect(string name) {
      name = name.Replace("_module", "_System");
      if (name == "" || name.First() == '_') {
        return name; // no need to further protect this name
      }

      // TODO: Finish with all the public IDs that need to be protected
      switch (name) {
        // keywords Java 8 and before
        // https://docs.oracle.com/javase/tutorial/java/nutsandbolts/_keywords.html
        case "abstract":
        case "assert":
        case "break":
        case "byte":
        case "case":
        case "catch":
        case "char":
        case "class":
        case "continue":
        case "default":
        case "do":
        case "double":
        case "else":
        case "enum":
        case "extends":
        case "final":
        case "finally":
        case "float":
        case "for":
        case "if":
        case "implements":
        case "import":
        case "instanceof":
        case "int":
        case "interface":
        case "long":
        case "native":
        case "new":
        case "package":
        case "private":
        case "public":
        case "return":
        case "short":
        case "static":
        case "strictfp":
        case "super":
        case "switch":
        case "synchronized":
        case "this":
        case "throw":
        case "throws":
        case "transient":
        case "try":
        case "void":
        case "volatile":
        case "while":
        // keywords since Java 9
        case "exports":
        case "module":
        case "requires":
        // no longer used in Java but still reserved as keywords
        case "const":
        case "goto":
        // special identifiers since Java 10
        case "var":
        // literal values
        case "false":
        case "null":
        case "true":
        case "toString":
        case "equals":
        case "hashCode":
          return name + "_"; // TODO: figure out what to do here (C# uses @, Go uses _, JS uses _$$_)
        default:
          return name; // Package name is not a keyword, so it can be used
      }
    }

    private void EmitRuntimeJar(string targetDirectory) {
      // Since DafnyRuntime.jar is binary, we can't use ReadRuntimeSystem
      var jarName = "DafnyRuntime.jar";
      var assembly = System.Reflection.Assembly.Load("DafnyPipeline");
      var stream = assembly.GetManifestResourceStream(jarName);
      if (stream == null) {
        throw new Exception($"Cannot find embedded resource: {jarName}");
      }

      var fullJarName = $"{targetDirectory}/{jarName}";
      FileStream outStream = new FileStream(fullJarName, FileMode.Create, FileAccess.Write);
      stream.CopyTo(outStream);
      outStream.Close();
    }

    public override bool CompileTargetProgram(string dafnyProgramName, string targetProgramText, string /*?*/ callToMain, string /*?*/ targetFilename,
      ReadOnlyCollection<string> otherFileNames, bool runAfterCompile, TextWriter outputWriter, out object compilationResult) {
      compilationResult = null;
      foreach (var otherFileName in otherFileNames) {
        if (Path.GetExtension(otherFileName) != ".java") {
          outputWriter.WriteLine($"Unrecognized file as extra input for Java compilation: {otherFileName}");
          return false;
        }
        if (!CopyExternLibraryIntoPlace(mainProgram: targetFilename, externFilename: otherFileName, outputWriter: outputWriter)) {
          return false;
        }
      }

      var targetDirectory = Path.GetDirectoryName(targetFilename);
      if (!DafnyOptions.O.UseRuntimeLib) {
        EmitRuntimeJar(targetDirectory);
      }

      var files = new List<string>();
      foreach (string file in Directory.EnumerateFiles(targetDirectory, "*.java", SearchOption.AllDirectories)) {
        files.Add(Path.GetFullPath(file));
      }

      // Compile the generated source to .class files, adding the output directory to the classpath
      var compileProcess = PrepareProcessStartInfo("javac", new List<string> { "-encoding", "UTF8" }.Concat(files));
      compileProcess.WorkingDirectory = Path.GetFullPath(Path.GetDirectoryName(targetFilename));
      compileProcess.EnvironmentVariables["CLASSPATH"] = GetClassPath(targetFilename);
      if (0 != RunProcess(compileProcess, outputWriter, "Error while compiling Java files.")) {
        return false;
      }

      if (!DafnyOptions.O.UseRuntimeLib) {
        // If the built-in runtime library is used, unpack it so it can be repacked into the final jar
        var libUnpackProcess = PrepareProcessStartInfo("jar", new List<String> { "xf", "DafnyRuntime.jar" });
        libUnpackProcess.WorkingDirectory = Path.GetFullPath(Path.GetDirectoryName(targetFilename));
        if (0 != RunProcess(libUnpackProcess, outputWriter, "Error while creating jar file (unzipping runtime library).")) {
          return false;
        }
      }

      var classFiles = Directory.EnumerateFiles(targetDirectory, "*.class", SearchOption.AllDirectories)
          .Select(file => Path.GetRelativePath(targetDirectory, file)).ToList();


      var simpleProgramName = Path.GetFileNameWithoutExtension(targetFilename);
      var jarPath = Path.GetFullPath(Path.ChangeExtension(dafnyProgramName, ".jar"));
      if (!CreateJar(callToMain == null ? null : simpleProgramName,
                     jarPath,
                     Path.GetFullPath(Path.GetDirectoryName(targetFilename)),
                     classFiles,
                     outputWriter)) {
        return false;
      }

      // Keep the build artifacts if --spill-translation is true
      // But keep them for legacy CLI so as not to break old behavior
      if (DafnyOptions.O.UsingNewCli) {
        if (DafnyOptions.O.SpillTargetCode == 0) {
          Directory.Delete(targetDirectory, true);
        } else {
          classFiles.ForEach(f => File.Delete(f));
        }
      }

      if (DafnyOptions.O.CompileVerbose) {
        // For the sake of tests, just write out the filename and not the directory path
        var fileKind = callToMain != null ? "executable" : "library";
        outputWriter.WriteLine($"Wrote {fileKind} jar {Path.GetFileName(jarPath)}");
      }

      return true;
    }


    public bool CreateJar(string/*?*/ entryPointName, string jarPath, string rootDirectory, List<string> files, TextWriter outputWriter) {
      System.IO.Directory.CreateDirectory(Path.GetDirectoryName(jarPath));
      var args = entryPointName == null ? // If null, then no entry point is added
          new List<string> { "cf", jarPath }
          : new List<string> { "cfe", jarPath, entryPointName };
      var jarCreationProcess = PrepareProcessStartInfo("jar", args.Concat(files));
      jarCreationProcess.WorkingDirectory = rootDirectory;
      return 0 == RunProcess(jarCreationProcess, outputWriter, "Error while creating jar file: " + jarPath);
    }

    public override bool RunTargetProgram(string dafnyProgramName, string targetProgramText, string callToMain, string /*?*/ targetFilename,
     ReadOnlyCollection<string> otherFileNames, object compilationResult, TextWriter outputWriter) {
      string jarPath = Path.ChangeExtension(dafnyProgramName, ".jar"); // Must match that in CompileTargetProgram
      var psi = PrepareProcessStartInfo("java",
        new List<string> { "-Dfile.encoding=UTF-8", "-jar", jarPath }
          .Concat(DafnyOptions.O.MainArgs));
      // Run the target program in the user's working directory and with the user's classpath
      psi.EnvironmentVariables["CLASSPATH"] = GetClassPath(null);
      return 0 == RunProcess(psi, outputWriter);
    }

    protected string GetClassPath(string targetFilename) {
      var classpath = Environment.GetEnvironmentVariable("CLASSPATH"); // String.join converts null to ""
      // Note that the items in the CLASSPATH must have absolute paths because the compilation is performed in a subfolder of where the command-line is executed
      if (targetFilename != null) {
        var targetDirectory = Path.GetFullPath(Path.GetDirectoryName(targetFilename));
        return string.Join(Path.PathSeparator, ".", targetDirectory, Path.Combine(targetDirectory, "DafnyRuntime.jar"), classpath);
      } else {
        return classpath;
      }
    }

    static bool CopyExternLibraryIntoPlace(string externFilename, string mainProgram, TextWriter outputWriter) {
      // Grossly, we need to look in the file to figure out where to put it
      var pkgName = FindPackageName(externFilename);
      if (pkgName == null) {
        outputWriter.WriteLine($"Unable to determine package name: {externFilename}");
        return false;
      }
      string baseName = Path.GetFileNameWithoutExtension(externFilename);
      var mainDir = Path.GetDirectoryName(mainProgram);
      Contract.Assert(mainDir != null);
      var tgtDir = Path.Combine(mainDir, pkgName);
      var tgtFilename = Path.Combine(tgtDir, baseName + ".java");
      Directory.CreateDirectory(tgtDir);
      FileInfo file = new FileInfo(externFilename);
      file.CopyTo(tgtFilename, true);
      if (DafnyOptions.O.CompileVerbose) {
        outputWriter.WriteLine($"Additional input {externFilename} copied to {tgtFilename}");
      }
      return true;
    }

    private static string FindPackageName(string externFilename) {
      using var rd = new StreamReader(new FileStream(externFilename, FileMode.Open, FileAccess.Read));
      while (rd.ReadLine() is string line) {
        var match = PackageLine.Match(line);
        if (match.Success) {
          return match.Groups[1].Value;
        }
      }
      return null;
    }

    protected override void EmitReturn(List<Formal> outParams, ConcreteSyntaxTree wr) {
      outParams = outParams.Where(f => !f.IsGhost).ToList();
      if (outParams.Count == 0) {
        wr.WriteLine("return;");
      } else if (outParams.Count == 1) {
        wr.WriteLine($"return {IdName(outParams[0])};");
      } else {
        tuples.Add(outParams.Count);
        wr.WriteLine($"return new {DafnyTupleClass(outParams.Count)}<>({Util.Comma(outParams, IdName)});");
      }
    }

    private static readonly Regex PackageLine = new Regex(@"^\s*package\s+([a-zA-Z0-9_]+)\s*;$");

    // TODO: See if more types need to be added
    bool IsDirectlyComparable(Type t) {
      Contract.Requires(t != null);
      return t.IsBoolType || t.IsCharType || t.IsRefType || AsJavaNativeType(t) != null;
    }

    protected override void EmitActualTypeArgs(List<Type> typeArgs, IToken tok, ConcreteSyntaxTree wr) {
      if (typeArgs.Count != 0) {
        wr.Write("<" + BoxedTypeNames(typeArgs, wr, tok) + ">");
      }
    }

    protected override void EmitNameAndActualTypeArgs(string protectedName, List<Type> typeArgs, IToken tok, ConcreteSyntaxTree wr) {
      EmitActualTypeArgs(typeArgs, tok, wr);
      wr.Write(protectedName);
    }

    protected override string GenerateLhsDecl(string target, Type type, ConcreteSyntaxTree wr, IToken tok) {
      return TypeName(type, wr, tok) + " " + target;
    }

    protected override void EmitNew(Type type, IToken tok, CallStmt initCall, ConcreteSyntaxTree wr, ConcreteSyntaxTree wStmts) {
      var ctor = (Constructor)initCall?.Method; // correctness of cast follows from precondition of "EmitNew"
      wr.Write($"new {TypeName(type, wr, tok)}(");
      var sep = "";
      if (type is UserDefinedType definedType) {
        var typeArguments = TypeArgumentInstantiation.ListFromClass(definedType.ResolvedClass, definedType.TypeArgs);
        EmitTypeDescriptorsActuals(typeArguments, tok, wr, ref sep);
      }
      wr.Write(ConstructorArguments(initCall, wStmts, ctor, sep));
      wr.Write(")");
    }

    /// <summary>
    /// Returns whether or not there is a run-time type descriptor corresponding to "tp".
    ///
    /// Note, one might think that this method should return "tp.Characteristics.HasCompiledValue".
    /// However, currently, all built-in collection types in Java use type descriptors for their arguments.
    /// To get this threaded through everywhere, all type arguments must always be passed with a
    /// corresponding type descriptor. :(  Thus, this method returns "true".
    /// </summary>
    protected override bool NeedsTypeDescriptor(TypeParameter tp) {
      return true;
    }

    protected override void TypeArgDescriptorUse(bool isStatic, bool lookasideBody, TopLevelDeclWithMembers cl, out bool needsTypeParameter, out bool needsTypeDescriptor) {
      if (cl is DatatypeDecl dt) {
        needsTypeParameter = isStatic || DatatypeWrapperEraser.IsErasableDatatypeWrapper(dt, out _);
        needsTypeDescriptor = true;
      } else if (cl is TraitDecl) {
        needsTypeParameter = isStatic || lookasideBody;
        needsTypeDescriptor = isStatic || lookasideBody;
      } else {
        Contract.Assert(cl is ClassDecl);
        needsTypeParameter = isStatic;
        needsTypeDescriptor = isStatic;
      }
    }

    protected override string TypeDescriptor(Type type, ConcreteSyntaxTree wr, IToken tok) {
      type = DatatypeWrapperEraser.SimplifyType(type, true);
      if (type is BoolType) {
        return $"{DafnyTypeDescriptor}.BOOLEAN";
      } else if (type is CharType) {
        return UnicodeCharEnabled ? $"{DafnyTypeDescriptor}.UNICODE_CHAR" : $"{DafnyTypeDescriptor}.CHAR";
      } else if (type is IntType) {
        return $"{DafnyTypeDescriptor}.BIG_INTEGER";
      } else if (type is BigOrdinalType) {
        return $"{DafnyTypeDescriptor}.BIG_INTEGER";
      } else if (type is RealType) {
        return $"{DafnyTypeDescriptor}.BIG_RATIONAL";
      } else if (type is BitvectorType) {
        var t = (BitvectorType)type;
        if (t.NativeType != null) {
          return GetNativeTypeDescriptor(AsNativeType(type));
        } else {
          return $"{DafnyTypeDescriptor}.BIG_INTEGER";
        }
      } else if (type.IsObjectQ || type.IsObject) {
        return $"{DafnyTypeDescriptor}.OBJECT";
      } else if (type.IsArrayType) {
        ArrayClassDecl at = type.AsArrayType;
        var elType = UserDefinedType.ArrayElementType(type);
        var elTypeName = TypeName(elType, wr, tok, true);
        if (at.Dims > 1) {
          arrays.Add(at.Dims);
          return $"{DafnyMultiArrayClass(at.Dims)}.<{elTypeName}>{TypeMethodName}()";
        } else if (elType.IsBoolType) {
          return $"{DafnyTypeDescriptor}.BOOLEAN_ARRAY";
        } else if (elType.IsCharType) {
          return $"{DafnyTypeDescriptor}.CHAR_ARRAY";
        } else if (AsNativeType(elType) != null) {
          switch (AsJavaNativeType(elType)) {
            case JavaNativeType.Byte: return $"{DafnyTypeDescriptor}.BYTE_ARRAY";
            case JavaNativeType.Short: return $"{DafnyTypeDescriptor}.SHORT_ARRAY";
            case JavaNativeType.Int: return $"{DafnyTypeDescriptor}.INT_ARRAY";
            case JavaNativeType.Long: return $"{DafnyTypeDescriptor}.LONG_ARRAY";
            default:
              Contract.Assert(false);
              throw new cce.UnreachableException();
          }
        } else {
          return $"(({DafnyTypeDescriptor}<{BoxedTypeName(type, wr, tok)}>)({TypeDescriptor(elType, wr, tok)}).arrayType())";
        }
      } else if (type.IsTypeParameter) {
        var tp = type.AsTypeParameter;
        Contract.Assert(tp != null);
        if (thisContext != null && thisContext.ParentFormalTypeParametersToActuals.TryGetValue(tp, out var instantiatedTypeParameter)) {
          return TypeDescriptor(instantiatedTypeParameter, wr, tok);
        }
        return FormatTypeDescriptorVariable(type.AsTypeParameter.CompileName);
      } else if (type.IsBuiltinArrowType && type.AsArrowType.Arity == 1) {
        // Can't go the usual route because java.util.function.Function doesn't have a _typeDescriptor() method
        var arrowType = type.AsArrowType;
        return $"{DafnyTypeDescriptor}.function({TypeDescriptor(arrowType.Args[0], wr, tok)}, {TypeDescriptor(arrowType.Result, wr, tok)})";
      } else if (type is UserDefinedType udt) {
        var s = FullTypeName(udt, null, true);
        var cl = udt.ResolvedClass;
        Contract.Assert(cl != null);
        bool isHandle = true;
        if (Attributes.ContainsBool(cl.Attributes, "handle", ref isHandle) && isHandle) {
          return $"{DafnyTypeDescriptor}.LONG";
        }

        if (cl.IsExtern(out _, out _)) {
          var td = $"{DafnyTypeDescriptor}.<{BoxedTypeName(type, wr, tok)}> findType({s}.class";
          if (udt.TypeArgs != null && udt.TypeArgs.Count > 0) {
            td += $", {Util.Comma(udt.TypeArgs, arg => TypeDescriptor(arg, wr, tok))}";
          }
          return td + ")";
        }

        List<Type> relevantTypeArgs;
        if (type.IsBuiltinArrowType) {
          relevantTypeArgs = type.TypeArgs;
        } else if (cl is DatatypeDecl dt) {
          relevantTypeArgs = udt.TypeArgs;
        } else {
          relevantTypeArgs = new List<Type>();
          for (int i = 0; i < cl.TypeArgs.Count; i++) {
            if (NeedsTypeDescriptor(cl.TypeArgs[i])) {
              relevantTypeArgs.Add(udt.TypeArgs[i]);
            }
          }
        }

        return AddTypeDescriptorArgs(s, udt.TypeArgs, relevantTypeArgs, wr, udt.tok);
      } else if (type is SetType setType) {
        var tp = new TypeParameter(tok, "T", TypeParameter.TPVarianceSyntax.Covariant_Permissive);
        return AddTypeDescriptorArgs(DafnySetClass, setType.TypeArgs, setType.TypeArgs, wr, tok);
      } else if (type is SeqType seqType) {
        var tp = new TypeParameter(tok, "T", TypeParameter.TPVarianceSyntax.Covariant_Permissive);
        return AddTypeDescriptorArgs(DafnySeqClass, seqType.TypeArgs, seqType.TypeArgs, wr, tok);
      } else if (type is MultiSetType multiSetType) {
        var tp = new TypeParameter(tok, "T", TypeParameter.TPVarianceSyntax.Covariant_Permissive);
        return AddTypeDescriptorArgs(DafnyMultiSetClass, multiSetType.TypeArgs, multiSetType.TypeArgs, wr, tok);
      } else if (type is MapType mapType) {
        var tp = new TypeParameter(tok, "T", TypeParameter.TPVarianceSyntax.Covariant_Permissive);
        return AddTypeDescriptorArgs(DafnyMapClass, mapType.TypeArgs, mapType.TypeArgs, wr, tok);
      } else {
        Contract.Assert(false); throw new cce.UnreachableException();
      }
    }

    private string GetNativeTypeDescriptor(NativeType nt) {
      switch (AsJavaNativeType(nt)) {
        case JavaNativeType.Byte: return $"{DafnyTypeDescriptor}.BYTE";
        case JavaNativeType.Short: return $"{DafnyTypeDescriptor}.SHORT";
        case JavaNativeType.Int: return $"{DafnyTypeDescriptor}.INT";
        case JavaNativeType.Long: return $"{DafnyTypeDescriptor}.LONG";
        default: Contract.Assert(false); throw new cce.UnreachableException();
      }
    }

    private string AddTypeDescriptorArgs(string fullCompileName, List<Type> typeArgs, List<Type> relevantTypeArgs, ConcreteSyntaxTree wr, IToken tok) {
      Contract.Requires(fullCompileName != null);
      Contract.Requires(typeArgs != null);
      Contract.Requires(relevantTypeArgs != null);
      Contract.Requires(wr != null);
      Contract.Requires(tok != null);

      string s = $"{IdProtect(fullCompileName)}.";
      if (typeArgs != null && typeArgs.Count != 0) {
        s += $"<{BoxedTypeNames(typeArgs, wr, tok)}>";
      }
      s += $"{TypeMethodName}(";
      s += Util.Comma(relevantTypeArgs, arg => TypeDescriptor(arg, wr, tok));
      return s + ")";
    }

    protected override void EmitSetBuilder_New(ConcreteSyntaxTree wr, SetComprehension e, string collectionName) {
      wr.WriteLine($"java.util.ArrayList<{BoxedTypeName(e.Type.AsSetType.Arg, wr, e.tok)}> {collectionName} = new java.util.ArrayList<>();");
    }

    protected override void EmitMapBuilder_New(ConcreteSyntaxTree wr, MapComprehension e, string collectionName) {
      var mt = e.Type.AsMapType;
      var domType = mt.Domain;
      var ranType = mt.Range;
      wr.WriteLine($"java.util.HashMap<{BoxedTypeName(domType, wr, e.tok)}, {BoxedTypeName(ranType, wr, e.tok)}> {collectionName} = new java.util.HashMap<>();");
    }

    protected override void OrganizeModules(Program program, out List<ModuleDefinition> modules) {
      modules = new List<ModuleDefinition>();
      foreach (var m in program.CompileModules) {
        if (!m.IsDefaultModule && !m.Name.Equals("_System")) {
          modules.Add(m);
        }
      }
      foreach (var m in program.CompileModules) {
        if (m.Name.Equals("_System")) {
          modules.Add(m);
        }
      }
      foreach (var m in program.CompileModules) {
        if (m.IsDefaultModule) {
          modules.Add(m);
        }
      }
    }

    protected override void EmitDatatypeValue(DatatypeValue dtv, string arguments, ConcreteSyntaxTree wr) {
      var dt = dtv.Ctor.EnclosingDatatype;
      var typeArgs = SelectNonGhost(dt, dtv.InferredTypeArgs);
      EmitDatatypeValue(dt, dtv.Ctor, typeArgs, dtv.IsCoCall, arguments, wr);
    }

    void EmitDatatypeValue(DatatypeDecl dt, DatatypeCtor ctor, List<Type> typeArgs, bool isCoCall, string arguments, ConcreteSyntaxTree wr) {
      var dtName = dt is TupleTypeDecl tupleDecl ? DafnyTupleClass(tupleDecl.NonGhostDims) : dt.FullCompileName;
      var typeParams = typeArgs.Count == 0 ? "" : $"<{BoxedTypeNames(typeArgs, wr, dt.tok)}>";
      if (!isCoCall) {
        // For an ordinary constructor (that is, one that does not guard any co-recursive calls), generate:
        //   Dt.<T>create_Cons( args )
        wr.Write($"{dtName}.{typeParams}{DtCreateName(ctor)}({arguments})");
      } else {
        wr.Write($"new {dt.CompileName}__Lazy(");
        wr.Write("() -> { return ");
        wr.Write($"new {DtCtorName(ctor)}{typeParams}({arguments})");
        wr.Write("; })");
      }
    }

    protected override ConcreteSyntaxTree CreateLambda(List<Type> inTypes, IToken tok, List<string> inNames,
        Type resultType, ConcreteSyntaxTree wr, ConcreteSyntaxTree wStmts, bool untyped = false) {
      if (inTypes.Count != 1) {
        functions.Add(inTypes.Count);
      }
      wr.Write('(');
      if (!untyped) {
        wr.Write("({0}<{1}{2}>)", DafnyFunctionIface(inTypes.Count), Util.Comma("", inTypes, t => BoxedTypeName(t, wr, tok) + ", "), BoxedTypeName(resultType, wr, tok));
      }
      wr.Write($"({inNames.Comma(nm => nm)}) ->");
      var w = wr.NewExprBlock("");
      wr.Write(")");
      return w;
    }

    protected override ConcreteSyntaxTree CreateIIFE0(Type resultType, IToken resultTok, ConcreteSyntaxTree wr, ConcreteSyntaxTree wStmts) {
      functions.Add(0);
      wr.Write($"(({DafnyFunctionIface(0)}<{BoxedTypeName(resultType, wr, resultTok)}>)(() ->");
      var w = wr.NewBigExprBlock("", ")).apply()");
      return w;
    }

    protected override void EmitUnaryExpr(ResolvedUnaryOp op, Expression expr, bool inLetExprBody,
        ConcreteSyntaxTree wr, ConcreteSyntaxTree wStmts) {
      switch (op) {
        case ResolvedUnaryOp.BoolNot:
          TrParenExpr("!", expr, wr, inLetExprBody, wStmts);
          break;
        case ResolvedUnaryOp.BitwiseNot:
          if (AsNativeType(expr.Type) != null) {
            TrParenExpr(CastIfSmallNativeType(expr.Type) + "~", expr, wr, inLetExprBody, wStmts);
          } else {
            TrParenExpr("", expr, wr, inLetExprBody, wStmts);
            wr.Write(".not()");
          }
          break;
        case ResolvedUnaryOp.Cardinality:
          if (expr.Type.AsCollectionType is MultiSetType) {
            TrParenExpr("", expr, wr, inLetExprBody, wStmts);
            wr.Write(".cardinality()");
          } else if (expr.Type.AsCollectionType is SetType || expr.Type.AsCollectionType is MapType) {
            TrParenExpr("java.math.BigInteger.valueOf(", expr, wr, inLetExprBody, wStmts);
            wr.Write(".size())");
          } else if (expr.Type.IsArrayType) {
            TrParenExpr("java.math.BigInteger.valueOf(java.lang.reflect.Array.getLength", expr, wr, inLetExprBody, wStmts);
            wr.Write(")");
          } else {
            TrParenExpr("java.math.BigInteger.valueOf(", expr, wr, inLetExprBody, wStmts);
            wr.Write(".length())");
          }
          break;
        default:
          Contract.Assert(false); throw new cce.UnreachableException();  // unexpected unary expression
      }
    }

    // Find the class with static methods like "divideUnsigned" for the type
    private string HelperClass(NativeType nt) {
      return AsJavaNativeType(nt) == JavaNativeType.Long ? "java.lang.Long" : "java.lang.Integer";
    }

    protected override void CompileBinOp(BinaryExpr.ResolvedOpcode op, Expression e0, Expression e1, IToken tok,
      Type resultType, out string opString,
      out string preOpString, out string postOpString, out string callString, out string staticCallString,
      out bool reverseArguments, out bool truncateResult, out bool convertE1_to_int, ConcreteSyntaxTree errorWr) {
      opString = null;
      preOpString = "";
      postOpString = "";
      callString = null;
      staticCallString = null;
      reverseArguments = false;
      truncateResult = false;
      convertE1_to_int = false;

      void doPossiblyNativeBinOp(string o, string name, out string preOpS, out string opS,
        out string postOpS, out string callS) {
        if (AsNativeType(resultType) != null) {
          var nativeName = GetNativeTypeName(AsNativeType(resultType));
          preOpS = $"({nativeName}) {CastIfSmallNativeType(resultType)} (";
          opS = o;
          postOpS = ")";
          callS = null;
        } else {
          callS = name;
          preOpS = "";
          opS = null;
          postOpS = "";
        }
      }

      switch (op) {
        case BinaryExpr.ResolvedOpcode.BitwiseAnd:
          doPossiblyNativeBinOp("&", "and", out preOpString, out opString, out postOpString, out callString);
          break;
        case BinaryExpr.ResolvedOpcode.BitwiseOr:
          doPossiblyNativeBinOp("|", "or", out preOpString, out opString, out postOpString, out callString);
          break;
        case BinaryExpr.ResolvedOpcode.BitwiseXor:
          doPossiblyNativeBinOp("^", "xor", out preOpString, out opString, out postOpString, out callString);
          break;
        case BinaryExpr.ResolvedOpcode.EqCommon: {
            var eqType = DatatypeWrapperEraser.SimplifyType(e0.Type);
            if (IsHandleComparison(tok, e0, e1, errorWr)) {
              opString = "==";
            } else if (eqType.IsRefType) {
              opString = "== (Object) ";
            } else if (IsDirectlyComparable(eqType)) {
              opString = "==";
            } else {
              staticCallString = "java.util.Objects.equals";
            }
            break;
          }
        case BinaryExpr.ResolvedOpcode.NeqCommon: {
            var eqType = DatatypeWrapperEraser.SimplifyType(e0.Type);
            if (IsHandleComparison(tok, e0, e1, errorWr)) {
              opString = "!=";
            } else if (eqType.IsRefType) {
              opString = "!= (Object) ";
            } else if (IsDirectlyComparable(eqType)) {
              opString = "!=";
            } else {
              preOpString = "!";
              staticCallString = "java.util.Objects.equals";
            }
            break;
          }
        case BinaryExpr.ResolvedOpcode.Lt:
        case BinaryExpr.ResolvedOpcode.Le:
        case BinaryExpr.ResolvedOpcode.Ge:
        case BinaryExpr.ResolvedOpcode.Gt:
          var call = false;
          var argNative = AsNativeType(e0.Type);
          if (argNative != null && argNative.LowerBound >= 0) {
            staticCallString = HelperClass(argNative) + ".compareUnsigned";
            call = true;
          } else if (argNative == null) {
            callString = "compareTo";
            call = true;
          }
          if (call) {
            switch (op) {
              case BinaryExpr.ResolvedOpcode.Lt:
                postOpString = " < 0";
                break;
              case BinaryExpr.ResolvedOpcode.Le:
                postOpString = " <= 0";
                break;
              case BinaryExpr.ResolvedOpcode.Ge:
                postOpString = " >= 0";
                break;
              case BinaryExpr.ResolvedOpcode.Gt:
                postOpString = " > 0";
                break;
              default:
                Contract.Assert(false);
                throw new cce.UnreachableException();
            }
          } else {
            switch (op) {
              case BinaryExpr.ResolvedOpcode.Lt:
                opString = "<";
                break;
              case BinaryExpr.ResolvedOpcode.Le:
                opString = "<=";
                break;
              case BinaryExpr.ResolvedOpcode.Ge:
                opString = ">=";
                break;
              case BinaryExpr.ResolvedOpcode.Gt:
                opString = ">";
                break;
              default:
                Contract.Assert(false);
                throw new cce.UnreachableException();
            }
          }
          break;
        case BinaryExpr.ResolvedOpcode.LeftShift:
          doPossiblyNativeBinOp("<<", "shiftLeft", out preOpString, out opString, out postOpString, out callString);
          truncateResult = true;
          convertE1_to_int = AsNativeType(e1.Type) == null;
          break;
        case BinaryExpr.ResolvedOpcode.RightShift:
          doPossiblyNativeBinOp(">>>", "shiftRight", out preOpString, out opString, out postOpString, out callString);
          convertE1_to_int = AsNativeType(e1.Type) == null;
          break;
        case BinaryExpr.ResolvedOpcode.Add:
          truncateResult = true;
          if (resultType.IsCharType) {
            preOpString = $"({CharTypeName(false)}) (";
            postOpString = ")";
            opString = "+";
          } else {
            doPossiblyNativeBinOp("+", "add", out preOpString, out opString, out postOpString, out callString);
          }
          break;
        case BinaryExpr.ResolvedOpcode.Sub:
          truncateResult = true;
          if (resultType.IsCharType) {
            preOpString = $"({CharTypeName(false)}) (";
            opString = "-";
            postOpString = ")";
          } else {
            doPossiblyNativeBinOp("-", "subtract", out preOpString, out opString, out postOpString, out callString);
          }
          break;
        case BinaryExpr.ResolvedOpcode.Mul:
          doPossiblyNativeBinOp("*", "multiply", out preOpString, out opString, out postOpString, out callString);
          truncateResult = true;
          break;
        case BinaryExpr.ResolvedOpcode.Div:
          if (NeedsEuclideanDivision(resultType)) {
            staticCallString = $"{DafnyEuclideanClass}.EuclideanDivision";
          } else if (AsNativeType(resultType) != null) {
            var nt = AsNativeType(resultType);
            if (nt.Sel == NativeType.Selection.Byte) {
              staticCallString = $"{DafnyHelpersClass}.divideUnsignedByte";
            } else if (nt.Sel == NativeType.Selection.UShort) {
              staticCallString = $"{DafnyHelpersClass}.divideUnsignedShort";
            } else {
              preOpString = CastIfSmallNativeType(resultType);
              staticCallString = HelperClass(AsNativeType(resultType)) + ".divideUnsigned";
            }
          } else {
            callString = "divide";
          }
          break;
        case BinaryExpr.ResolvedOpcode.Mod:
          if (NeedsEuclideanDivision(resultType)) {
            staticCallString = $"{DafnyEuclideanClass}.EuclideanModulus";
          } else if (AsNativeType(resultType) != null) {
            var nt = AsNativeType(resultType);
            if (nt.Sel == NativeType.Selection.Byte) {
              staticCallString = $"{DafnyHelpersClass}.remainderUnsignedByte";
            } else if (nt.Sel == NativeType.Selection.UShort) {
              staticCallString = $"{DafnyHelpersClass}.remainderUnsignedShort";
            } else {
              preOpString = CastIfSmallNativeType(resultType);
              staticCallString = HelperClass(AsNativeType(resultType)) + ".remainderUnsigned";
            }
          } else {
            callString = "mod";
          }
          break;
        case BinaryExpr.ResolvedOpcode.SetEq:
        case BinaryExpr.ResolvedOpcode.MultiSetEq:
        case BinaryExpr.ResolvedOpcode.SeqEq:
        case BinaryExpr.ResolvedOpcode.MapEq:
          callString = "equals";
          break;
        case BinaryExpr.ResolvedOpcode.ProperSubset:
        case BinaryExpr.ResolvedOpcode.ProperMultiSubset:
          callString = "isProperSubsetOf";
          break;
        case BinaryExpr.ResolvedOpcode.Subset:
        case BinaryExpr.ResolvedOpcode.MultiSubset:
          callString = "isSubsetOf";
          break;
        case BinaryExpr.ResolvedOpcode.Disjoint:
        case BinaryExpr.ResolvedOpcode.MultiSetDisjoint:
          callString = $"<{BoxedTypeName(e1.Type.AsCollectionType.Arg, errorWr, tok)}>disjoint";
          break;
        case BinaryExpr.ResolvedOpcode.InSet:
        case BinaryExpr.ResolvedOpcode.InMultiSet:
        case BinaryExpr.ResolvedOpcode.InMap:
          callString = $"<{BoxedTypeName(e0.Type, errorWr, tok)}>contains";
          reverseArguments = true;
          break;

        case BinaryExpr.ResolvedOpcode.Union:
          staticCallString = $"{DafnySetClass}.<{BoxedTypeName(resultType.AsSetType.Arg, errorWr, tok)}>union";
          break;
        case BinaryExpr.ResolvedOpcode.MultiSetUnion:
          staticCallString = $"{DafnyMultiSetClass}.<{BoxedTypeName(resultType.AsMultiSetType.Arg, errorWr, tok)}>union";
          break;
        case BinaryExpr.ResolvedOpcode.MapMerge:
          staticCallString = $"{DafnyMapClass}.<{BoxedTypeName(resultType.AsMapType.Domain, errorWr, tok)}, {BoxedTypeName(resultType.AsMapType.Range, errorWr, tok)}>merge";
          break;
        case BinaryExpr.ResolvedOpcode.Intersection:
          staticCallString = $"{DafnySetClass}.<{BoxedTypeName(resultType.AsSetType.Arg, errorWr, tok)}>intersection";
          break;
        case BinaryExpr.ResolvedOpcode.MultiSetIntersection:
          staticCallString = $"{DafnyMultiSetClass}.<{BoxedTypeName(resultType.AsMultiSetType.Arg, errorWr, tok)}>intersection";
          break;
        case BinaryExpr.ResolvedOpcode.SetDifference:
          staticCallString = $"{DafnySetClass}.<{BoxedTypeName(resultType.AsSetType.Arg, errorWr, tok)}>difference";
          break;
        case BinaryExpr.ResolvedOpcode.MultiSetDifference:
          staticCallString = $"{DafnyMultiSetClass}.<{BoxedTypeName(resultType.AsMultiSetType.Arg, errorWr, tok)}>difference";
          break;
        case BinaryExpr.ResolvedOpcode.MapSubtraction:
          staticCallString = $"{DafnyMapClass}.<{BoxedTypeName(resultType.AsMapType.Domain, errorWr, tok)}, {BoxedTypeName(resultType.AsMapType.Range, errorWr, tok)}>subtract";
          break;

        case BinaryExpr.ResolvedOpcode.ProperPrefix:
          callString = "isProperPrefixOf";
          break;
        case BinaryExpr.ResolvedOpcode.Prefix:
          callString = "isPrefixOf";
          break;
        case BinaryExpr.ResolvedOpcode.Concat:
          staticCallString = $"{DafnySeqClass}.<{BoxedTypeName(resultType.AsSeqType.Arg, errorWr, tok)}>concatenate";
          break;
        case BinaryExpr.ResolvedOpcode.InSeq:
          callString = "contains";
          reverseArguments = true;
          break;
        default:
          base.CompileBinOp(op, e0, e1, tok, resultType,
            out opString, out preOpString, out postOpString, out callString, out staticCallString, out reverseArguments, out truncateResult, out convertE1_to_int,
            errorWr);
          break;
      }
    }

    protected override void EmitFooter(Program program, ConcreteSyntaxTree wr) {
      // Emit tuples
      foreach (int i in tuples) {
        if (i == 2 || i == 3) {
          continue; // Tuple2 and Tuple3 already exist in DafnyRuntime.jar, so don't remake these files.
        }
        CreateTuple(i, wr);
      }

      // Emit function interfaces
      foreach (var i in functions) {
        CreateLambdaFunctionInterface(i, wr);
      }

      // Emit arrays
      foreach (var i in arrays) {
        CreateDafnyArrays(i, wr);
      }
    }

    private void CreateTuple(int i, ConcreteSyntaxTree outputWr) {
      Contract.Requires(0 <= i);
      Contract.Requires(outputWr != null);

      var wrTop = outputWr.NewFile(Path.Combine("dafny", $"Tuple{i}.java"));

      wrTop.WriteLine("package dafny;");
      wrTop.WriteLine();
      EmitSuppression(wrTop);
      wrTop.Write($"public class Tuple{i}");
      if (i != 0) {
        wrTop.Write("<{0}>", Util.Comma(i, j => $"T{j}"));
      }

      var wr = wrTop.NewBlock("");
      for (var j = 0; j < i; j++) {
        wr.WriteLine("private T{0} _{0};", j);
      }
      wr.WriteLine();

      wr.Write("public Tuple{0}({1}", i, Util.Comma(i, j => $"T{j} _{j}"));
      var wrCtor = wr.NewBlock(")");
      for (var j = 0; j < i; j++) {
        wrCtor.WriteLine("this._{0} = _{0};", j);
      }

      wr.WriteLine();
      var typeParams = new List<TypeParameter>();
      for (var j = 0; j < i; j++) {
        typeParams.Add(new TypeParameter(Token.NoToken, $"T{j}", TypeParameter.TPVarianceSyntax.Covariant_Permissive));
      }
      var typeParamString = TypeParameters(typeParams);
      var initializer = string.Format("Default({0})", Util.Comma(i, j => $"_td_T{j}.defaultValue()"));
      EmitTypeMethod(null, $"Tuple{i}", typeParams, typeParams, $"Tuple{i}{typeParamString}", initializer, wr);

      // public static Tuple4<T0, T1, T2, T3> Default(dafny.TypeDescriptor<T0> _td_T0, dafny.TypeDescriptor<T1> _td_T1, dafny.TypeDescriptor<T2> _td_T2, dafny.TypeDescriptor<T3> _td_T3) {
      //   return new Tuple4<>(_td_T0.defaultValue(), _td_T1.defaultValue(), _td_T2.defaultValue(), _td_T3.defaultValue());
      // }
      wr.WriteLine();
      if (i == 0) {
        wr.Write("public static Tuple0");
      } else {
        wr.Write("public static <{1}> Tuple{0}<{1}>", i, Util.Comma(i, j => $"T{j}"));
      }
      wr.Write(" Default({0})", Util.Comma(i, j => $"T{j} {FormatDefaultTypeParameterValueName($"T{j}")}"));
      {
        var w = wr.NewBlock("");
        w.WriteLine("return create({0});", Util.Comma(i, j => $"{FormatDefaultTypeParameterValueName($"T{j}")}"));
      }

      // create method
      wr.WriteLine();
      if (i == 0) {
        wr.Write("public static Tuple0");
      } else {
        wr.Write("public static <{1}> Tuple{0}<{1}>", i, Util.Comma(i, j => $"T{j}"));
      }
      wr.Write(" create({0})", Util.Comma(i, j => $"T{j} _{j}"));
      {
        var w = wr.NewBlock("");
        w.WriteLine("return new Tuple{0}({1});", i, Util.Comma(i, j => $"_{j}"));
      }

      wr.WriteLine();
      wr.WriteLine("@Override");
      var wrEquals = wr.NewBlock("public boolean equals(Object obj)");
      wrEquals.WriteLine("if (this == obj) return true;");
      wrEquals.WriteLine("if (obj == null) return false;");
      wrEquals.WriteLine("if (getClass() != obj.getClass()) return false;");
      wrEquals.WriteLine($"Tuple{i} o = (Tuple{i}) obj;");
      if (i != 0) {
        wrEquals.WriteLine("return {0};", Util.Comma(" && ", i, j => $"java.util.Objects.equals(this._{j}, o._{j})"));
      } else {
        wrEquals.WriteLine("return true;");
      }

      wr.WriteLine();
      wr.WriteLine("@Override");
      var wrToString = wr.NewBlock("public String toString()");
      wrToString.WriteLine("StringBuilder sb = new StringBuilder();");
      wrToString.WriteLine("sb.append(\"(\");");
      for (int j = 0; j < i; j++) {
        wrToString.WriteLine($"sb.append(_{j} == null ? \"null\" : _{j}.toString());");
        if (j != i - 1) {
          wrToString.WriteLine("sb.append(\", \");");
        }
      }

      wrToString.WriteLine("sb.append(\")\");");
      wrToString.WriteLine("return sb.toString();");

      wr.WriteLine();
      wr.WriteLine("@Override");
      var wrHashCode = wr.NewBlock("public int hashCode()");
      wrHashCode.WriteLine("// GetHashCode method (Uses the djb2 algorithm)");
      wrHashCode.WriteLine(
        "// https://stackoverflow.com/questions/1579721/why-are-5381-and-33-so-important-in-the-djb2-algorithm");
      wrHashCode.WriteLine("long hash = 5381;");
      wrHashCode.WriteLine(
        "hash = ((hash << 5) + hash) + 0;"); // this is constructor 0 (in fact, it's the only constructor)
      for (int j = 0; j < i; j++) {
        wrHashCode.WriteLine("hash = ((hash << 5) + hash) + java.util.Objects.hashCode(this._" + j + ");");
      }

      wrHashCode.WriteLine("return (int)hash;");

      for (int j = 0; j < i; j++) {
        wr.WriteLine();
        wr.WriteLine("public T" + j + " dtor__" + j + "() { return this._" + j + "; }");
      }
    }

    protected override string TypeInitializationValue(Type type, ConcreteSyntaxTree wr, IToken tok, bool usePlaceboValue, bool constructTypeParameterDefaultsFromTypeDescriptors) {
      var xType = type.NormalizeExpandKeepConstraints();
      if (xType is BoolType) {
        return "false";
      } else if (xType is CharType) {
<<<<<<< HEAD
        return UnicodeCharEnabled ? $"((int){CharType.DefaultValueAsString})" : CharType.DefaultValueAsString;
=======
        return UnicodeCharEnabled ? $"dafny.CodePoint.valueOf({CharType.DefaultValueAsString})" : CharType.DefaultValueAsString;
>>>>>>> 5bd92030
      } else if (xType is IntType || xType is BigOrdinalType) {
        return "java.math.BigInteger.ZERO";
      } else if (xType is RealType) {
        return $"{DafnyBigRationalClass}.ZERO";
      } else if (xType is BitvectorType) {
        var t = (BitvectorType)xType;
        return t.NativeType != null ? $"{CastIfSmallNativeType(t)}0" : "java.math.BigInteger.ZERO";
      } else if (xType is CollectionType collType) {
        string collName = CollectionTypeUnparameterizedName(collType);
        string argNames = BoxedTypeName(collType.Arg, wr, tok);
        if (xType is MapType mapType) {
          argNames += "," + BoxedTypeName(mapType.Range, wr, tok);
        }
        string td = "";
        if (xType is SeqType) {
          td = TypeDescriptor(collType.Arg, wr, tok);
        }
        return $"{collName}.<{argNames}> empty({td})";
      }

      var udt = (UserDefinedType)xType;
      var cl = udt.ResolvedClass;
      Contract.Assert(cl != null);
      if (cl is TypeParameter tp) {
        if (usePlaceboValue && !tp.Characteristics.HasCompiledValue) {
          return "null";
        } else if (constructTypeParameterDefaultsFromTypeDescriptors) {
          return $"{FormatTypeDescriptorVariable(tp.CompileName)}.defaultValue()";
        } else {
          return FormatDefaultTypeParameterValue(tp);
        }
      } else if (cl is OpaqueTypeDecl opaque) {
        return FormatDefaultTypeParameterValueName(opaque.CompileName);
      } else if (cl is NewtypeDecl) {
        var td = (NewtypeDecl)cl;
        if (td.Witness != null) {
          return FullTypeName(udt) + ".Witness";
        } else if (td.NativeType != null) {
          return GetNativeDefault(td.NativeType);
        } else {
          return TypeInitializationValue(td.BaseType, wr, tok, usePlaceboValue, constructTypeParameterDefaultsFromTypeDescriptors);
        }
      } else if (cl is SubsetTypeDecl) {
        var td = (SubsetTypeDecl)cl;
        if (td.WitnessKind == SubsetTypeDecl.WKind.Compiled) {
          return FullTypeName(udt) + ".defaultValue()";
        } else if (td.WitnessKind == SubsetTypeDecl.WKind.Special) {
          // WKind.Special is only used with -->, ->, and non-null types:
          Contract.Assert(ArrowType.IsPartialArrowTypeName(td.Name) || ArrowType.IsTotalArrowTypeName(td.Name) || td is NonNullTypeDecl);
          if (ArrowType.IsPartialArrowTypeName(td.Name)) {
            return $"(({BoxedTypeName(xType, wr, udt.tok)}) null)";
          } else if (ArrowType.IsTotalArrowTypeName(td.Name)) {
            var rangeDefaultValue = TypeInitializationValue(udt.TypeArgs.Last(), wr, tok, usePlaceboValue, constructTypeParameterDefaultsFromTypeDescriptors);
            // return the lambda expression ((Ty0 x0, Ty1 x1, Ty2 x2) -> rangeDefaultValue)
            return $"(({Util.Comma(udt.TypeArgs.Count - 1, i => $"{BoxedTypeName(udt.TypeArgs[i], wr, udt.tok)} x{i}")}) -> {rangeDefaultValue})";
          } else if (((NonNullTypeDecl)td).Class is ArrayClassDecl arrayClass) {
            // non-null array type; we know how to initialize them
            var elType = udt.TypeArgs[0];
            TypeName_SplitArrayName(elType, out var innermostElementType, out var brackets);
            string bareArray;
            brackets += Util.Repeat(arrayClass.Dims - 1, "[]");
            if (innermostElementType.IsTypeParameter) {
              var cast = $"(java.lang.Object{brackets})";
              bareArray = $"{cast}{FormatTypeDescriptorVariable(innermostElementType.AsTypeParameter)}.newArray({Util.Comma(arrayClass.Dims, _ => "0")})";
            } else {
              var typeNameSansBrackets = TypeName(innermostElementType, wr, udt.tok, false, true);
              bareArray = $"new {typeNameSansBrackets}[0]{brackets}";
            }
            if (arrayClass.Dims == 1) {
              return bareArray;
            } else {
              var zeros = Util.Repeat(arrayClass.Dims, "0, ");
              return $"new {DafnyMultiArrayClass(arrayClass.Dims)}<>({TypeDescriptor(elType, wr, tok)}, {zeros}{bareArray})";
            }
          } else {
            return "null";
          }
        } else {
          return TypeInitializationValue(td.RhsWithArgument(udt.TypeArgs), wr, tok, usePlaceboValue, constructTypeParameterDefaultsFromTypeDescriptors);
        }
      } else if (cl is ClassDecl) {
        bool isHandle = true;
        if (Attributes.ContainsBool(cl.Attributes, "handle", ref isHandle) && isHandle) {
          return "0";
        } else {
          return $"({BoxedTypeName(xType, wr, udt.tok)}) null";
        }
      } else if (cl is DatatypeDecl dt) {
        var s = FullTypeName(udt);
        var typeargs = "";
        var nonGhostTypeArgs = SelectNonGhost(cl, udt.TypeArgs);
        if (nonGhostTypeArgs.Count != 0) {
          typeargs = $"<{BoxedTypeNames(nonGhostTypeArgs, wr, udt.tok)}>";
        }
        // In an auto-init context (like a field initializer), we may not have
        // access to all the type descriptors, so we can't construct the
        // default value, but then null is an acceptable default, since
        // Dafny proves the value won't be accessed.
        if (usePlaceboValue) {
          return $"({s}{typeargs})null";
        }
        var relevantTypeArgs = UsedTypeParameters(dt, udt.TypeArgs);
        return $"{s}.{typeargs}Default({Util.Comma(relevantTypeArgs, ta => DefaultValueCoercedIfNecessary(ta.Actual, wr, tok, constructTypeParameterDefaultsFromTypeDescriptors))})";
      } else {
        Contract.Assert(false);
        throw new cce.UnreachableException(); // unexpected type
      }
    }

    protected override ConcreteSyntaxTree DeclareLocalVar(string name, Type type, IToken tok, ConcreteSyntaxTree wr) {
      wr.Write("{0} {1} = ", type != null ? TypeName(type, wr, tok, false, false, null) : "var", name);
      var w = wr.Fork();
      wr.WriteLine(";");
      return w;
    }

    protected override void DeclareLocalOutVar(string name, Type type, IToken tok, string rhs, bool useReturnStyleOuts, ConcreteSyntaxTree wr) {
      DeclareLocalVar(name, type, tok, false, rhs, wr);
    }

    protected override IClassWriter CreateTrait(string name, bool isExtern, List<TypeParameter> typeParameters /*?*/,
      TopLevelDecl trait, List<Type> superClasses, IToken tok, ConcreteSyntaxTree wr) {
      var filename = $"{ModulePath}/{IdProtect(name)}.java";
      var w = wr.NewFile(filename);
      FileCount += 1;
      w.WriteLine($"// Interface {name}");
      w.WriteLine($"// Dafny trait {name} compiled into Java");
      w.WriteLine($"package {ModuleName};");
      w.WriteLine();
      EmitImports(w, out _);
      w.WriteLine();
      EmitSuppression(w); //TODO: Fix implementations so they do not need this suppression
      var typeParamString = TypeParameters(typeParameters);
      w.Write($"public interface {IdProtect(name)}{typeParamString}");
      if (superClasses != null) {
        string sep = " extends ";
        foreach (var tr in superClasses) {
          if (!tr.IsObject) {
            w.Write($"{sep}{TypeName(tr, w, tok)}");
            sep = ", ";
          }
        }
      }
      var instanceMemberWriter = w.NewBlock("");
      //writing the _Companion class
      filename = $"{ModulePath}/_Companion_{name}.java";
      w = w.NewFile(filename);
      FileCount += 1;
      w.WriteLine($"// Interface {name}");
      w.WriteLine($"// Dafny trait {name} compiled into Java");
      w.WriteLine($"package {ModuleName};");
      w.WriteLine();
      EmitImports(w, out _);
      w.WriteLine();
      EmitSuppression(w); //TODO: Fix implementations so they do not need this suppression
      w.Write($"public class _Companion_{name}{typeParamString}");
      var staticMemberWriter = w.NewBlock("");
      var ctorBodyWriter = staticMemberWriter.NewBlock($"public _Companion_{name}()");

      EmitTypeMethod(null, name, typeParameters, typeParameters, name + typeParamString, initializer: null, staticMemberWriter);
      return new ClassWriter(this, instanceMemberWriter, ctorBodyWriter, staticMemberWriter);
    }

    protected override void EmitDestructor(string source, Formal dtor, int formalNonGhostIndex, DatatypeCtor ctor, List<Type> typeArgs, Type bvType, ConcreteSyntaxTree wr) {
      if (DatatypeWrapperEraser.IsErasableDatatypeWrapper(ctor.EnclosingDatatype, out var coreDtor)) {
        Contract.Assert(coreDtor.CorrespondingFormals.Count == 1);
        Contract.Assert(dtor == coreDtor.CorrespondingFormals[0]); // any other destructor is a ghost
        wr.Write(source);
        return;
      }
      string dtorName;
      if (ctor.EnclosingDatatype is TupleTypeDecl tupleTypeDecl) {
        Contract.Assert(tupleTypeDecl.NonGhostDims != 1); // such a tuple is an erasable-wrapper type, handled above
        dtorName = $"dtor__{dtor.NameForCompilation}()";
        wr = EmitCoercionIfNecessary(NativeObjectType, dtor.Type, dtor.tok, wr);
      } else {
        dtorName = FieldName(dtor, formalNonGhostIndex);
      }
      wr.Write("(({0}){1}{2}).{3}", DtCtorName(ctor, typeArgs, wr), source, ctor.EnclosingDatatype is CoDatatypeDecl ? ".Get()" : "", dtorName);
    }

    private void CreateLambdaFunctionInterface(int i, ConcreteSyntaxTree outputWr) {
      Contract.Requires(0 <= i);
      Contract.Requires(outputWr != null);

      var functionName = $"Function{i}";
      var wr = outputWr.NewFile(Path.Combine("dafny", $"{functionName}.java"));

      var typeArgs = "<" + Util.Comma(i + 1, j => $"T{j}") + ">";

      wr.WriteLine("package dafny;");
      wr.WriteLine();
      wr.WriteLine("@FunctionalInterface");
      wr.Write($"public interface {functionName}{typeArgs}");
      var wrMembers = wr.NewBlock("");
      wrMembers.Write($"public T{i} apply(");
      wrMembers.Write(Util.Comma(i, j => $"T{j} t{j}"));
      wrMembers.WriteLine(");");

      EmitSuppression(wrMembers);
      wrMembers.Write($"public static {typeArgs} {DafnyTypeDescriptor}<{functionName}{typeArgs}> {TypeMethodName}(");
      wrMembers.Write(Util.Comma(i + 1, j => $"{DafnyTypeDescriptor}<T{j}> t{j}"));
      var wrTypeBody = wrMembers.NewBlock(")", "");
      // XXX This seems to allow non-nullable types to have null values (since
      // arrow types are allowed as "(0)"-constrained type arguments), but it's
      // consistent with other backends.
      wrTypeBody.Write($"return ({DafnyTypeDescriptor}<{functionName}{typeArgs}>) ({DafnyTypeDescriptor}<?>) {DafnyTypeDescriptor}.reference({functionName}.class);");
    }

    private void CreateDafnyArrays(int i, ConcreteSyntaxTree outputWr) {
      Contract.Requires(0 <= i);
      Contract.Requires(outputWr != null);

      var wrTop = outputWr.NewFile(Path.Combine("dafny", $"Array{i}.java"));

      wrTop.WriteLine("package dafny;");
      wrTop.WriteLine();

      // All brackets on the underlying "real" array type, minus the innermost
      // pair.  The innermost array must be represented as an Object since it
      // could be of primitive type.
      var outerBrackets = Repeat("[]", i - 1);

      var dims = Enumerable.Range(0, i);
      var outerDims = Enumerable.Range(0, i - 1);

      var wr = wrTop.NewBlock($"public final class Array{i}<T>");

      wr.WriteLine($"public final Object{outerBrackets} elmts;");
      wr.WriteLine($"private final {DafnyTypeDescriptor}<T> elmtType;");

      foreach (var j in dims) {
        wr.WriteLine($"public final int dim{j};");
      }
      {
        var wrBody = wr.NewBlock($"public Array{i}({DafnyTypeDescriptor}<T> elmtType, {Util.Comma(dims, j => $"int dim{j}")}, Object{outerBrackets} elmts)");
        wrBody.WriteLine("assert elmts.getClass().isArray();");
        wrBody.WriteLine("this.elmtType = elmtType;");
        foreach (var j in dims) {
          wrBody.WriteLine($"this.dim{j} = dim{j};");
        }
        wrBody.WriteLine("this.elmts = elmts;");
      }

      {
        var wrBody = wr.NewBlock($"public T get({Util.Comma(dims, j => $"int i{j}")})");
        wrBody.Write("return elmtType.getArrayElement(elmts");
        foreach (var j in outerDims) {
          wrBody.Write($"[i{j}]");
        }
        wrBody.WriteLine($", i{i - 1});");
      }

      {
        var wrBody = wr.NewBlock($"public void set({Util.Comma(dims, j => $"int i{j}")}, T value)");
        wrBody.Write("elmtType.setArrayElement(elmts");
        foreach (var j in outerDims) {
          wrBody.Write($"[i{j}]");
        }
        wrBody.WriteLine($", i{i - 1}, value);");
      }

      {
        var body = wr.NewBlock("public void fill(T z)");
        var forBodyWr = body;
        for (int j = 0; j < i - 1; j++) {
          forBodyWr = forBodyWr.NewBlock($"for(int i{j} = 0; i{j} < dim{j}; i{j}++)");
        }
        forBodyWr.Write($"elmtType.fillArray(elmts");
        for (int j = 0; j < i - 1; j++) {
          forBodyWr.Write($"[i{j}]");
        }
        forBodyWr.WriteLine(", z);");
      }

      {
        var body = wr.NewBlock($"public Array{i} fillThenReturn(T z)");
        body.WriteLine("fill(z);");
        body.WriteLine("return this;");
      }

      EmitSuppression(wr);
      wr.WriteLine($"private static final {DafnyTypeDescriptor}<Array{i}<?>> TYPE = ({DafnyTypeDescriptor}<Array{i}<?>>) ({DafnyTypeDescriptor}<?>) {DafnyTypeDescriptor}.reference(Array{i}.class);");
      EmitSuppression(wr);
      var wrTypeMethod = wr.NewBlock($"public static <T> {DafnyTypeDescriptor}<Array{i}<T>> {TypeMethodName}()");
      wrTypeMethod.WriteLine($"return ({DafnyTypeDescriptor}<Array{i}<T>>) ({DafnyTypeDescriptor}<?>) TYPE;");
    }

    protected override ConcreteSyntaxTree EmitTailCallStructure(MemberDecl member, ConcreteSyntaxTree wr) {
      if (!member.IsStatic && !NeedsCustomReceiver(member)) {
        var receiverType = UserDefinedType.FromTopLevelDecl(member.tok, member.EnclosingClass);
        var receiverTypeName = TypeName(receiverType, wr, member.tok);
        if (member.EnclosingClass.IsExtern(out _, out _)) {
          receiverTypeName = FormatExternBaseClassName(receiverTypeName);
        }
        wr.WriteLine("{0} _this = this;", receiverTypeName);
      }
      return wr.NewBlock("TAIL_CALL_START: while (true)");
    }

    protected override void EmitJumpToTailCallStart(ConcreteSyntaxTree wr) {
      wr.WriteLine("continue TAIL_CALL_START;");
    }

    protected override ConcreteSyntaxTree CreateForeachLoop(
      string tmpVarName, Type collectionElementType, IToken tok, out ConcreteSyntaxTree collectionWriter, ConcreteSyntaxTree wr) {

      wr.Write("for ({1} {0} : ", tmpVarName, TypeName(collectionElementType, wr, tok));
      collectionWriter = wr.Fork();
      var wwr = wr.NewBlock(")");
      return wwr;
    }

    protected override string GetSubtypeCondition(string tmpVarName, Type boundVarType, IToken tok, ConcreteSyntaxTree wPreconditions) {
      string typeTest;

      if (boundVarType.IsRefType) {
        if (boundVarType.IsObject || boundVarType.IsObjectQ) {
          typeTest = "true";
        } else {
          typeTest = $"{tmpVarName} instanceof {TypeName(boundVarType, wPreconditions, tok)}";
        }
        if (boundVarType.IsNonNullRefType) {
          typeTest = $"{tmpVarName} != null && {typeTest}";
        } else {
          typeTest = $"{tmpVarName} == null || {typeTest}";
        }
      } else {
        typeTest = "true";
      }
      return typeTest;
    }

    protected override void EmitDowncastVariableAssignment(string boundVarName, Type boundVarType, string tmpVarName,
      Type collectionElementType, bool introduceBoundVar, IToken tok, ConcreteSyntaxTree wr) {

      var typeName = TypeName(boundVarType, wr, tok);
      wr.WriteLine("{0}{1} = ({2}){3};", introduceBoundVar ? typeName + " " : "", boundVarName, typeName, tmpVarName);
    }

    protected override ConcreteSyntaxTree CreateForeachIngredientLoop(string boundVarName, int L, string tupleTypeArgs, out ConcreteSyntaxTree collectionWriter, ConcreteSyntaxTree wr) {
      wr.Write($"for ({DafnyTupleClass(L)}<{tupleTypeArgs}> {boundVarName} : ");
      collectionWriter = wr.Fork();
      return wr.NewBlock(")");
    }

    protected override void EmitSetBuilder_Add(CollectionType ct, string collName, Expression elmt, bool inLetExprBody, ConcreteSyntaxTree wr) {
      if (ct is SetType) {
        var wStmts = wr.Fork();
        wr.Write($"{collName}.add(");
        var coercedWr = EmitCoercionIfNecessary(elmt.Type, NativeObjectType, elmt.tok, wr);
        TrExpr(elmt, coercedWr, inLetExprBody, wStmts);
        wr.WriteLine(");");
      } else {
        Contract.Assume(false);  // unexpected collection type
      }
    }

    protected override string GetCollectionBuilder_Build(CollectionType ct, IToken tok, string collName, ConcreteSyntaxTree wr) {
      if (ct is SetType) {
        var typeName = BoxedTypeName(ct.Arg, wr, tok);
        return $"new {DafnySetClass}<{typeName}>({collName})";
      } else if (ct is MapType) {
        var mt = (MapType)ct;
        var domtypeName = BoxedTypeName(mt.Domain, wr, tok);
        var rantypeName = BoxedTypeName(mt.Range, wr, tok);
        return $"new {DafnyMapClass}<{domtypeName},{rantypeName}>({collName})";
      } else {
        Contract.Assume(false);  // unexpected collection type
        throw new cce.UnreachableException();  // please compiler
      }
    }

    protected override ConcreteSyntaxTree CreateLabeledCode(string label, bool createContinueLabel, ConcreteSyntaxTree wr) {
      var prefix = createContinueLabel ? "continue_" : "goto_";
      return wr.NewNamedBlock($"{prefix}{label}:");
    }

    protected override void EmitBreak(string label, ConcreteSyntaxTree wr) {
      wr.WriteLine(label == null ? "break;" : $"break goto_{label};");
    }

    protected override void EmitContinue(string label, ConcreteSyntaxTree wr) {
      wr.WriteLine($"break continue_{label};");
    }

    protected override void EmitAbsurd(string message, ConcreteSyntaxTree wr) {
      if (message == null) {
        message = "unexpected control point";
      }

      wr.WriteLine($"throw new IllegalArgumentException(\"{message}\");");
    }

    protected override void EmitAbsurd(string message, ConcreteSyntaxTree wr, bool needIterLimit) {
      if (!needIterLimit) {
        EmitAbsurd(message, wr);
      }
    }

    protected override void EmitHalt(IToken tok, Expression messageExpr, ConcreteSyntaxTree wr) {
      var wStmts = wr.Fork();
      wr.Write("throw new dafny.DafnyHaltException(");
      if (tok != null) {
        wr.Write("\"" + Dafny.ErrorReporter.TokenToString(tok) + ": \" + ");
      }

      EmitToString(wr, messageExpr, wStmts);
      wr.WriteLine(");");
    }

    protected override IClassWriter DeclareNewtype(NewtypeDecl nt, ConcreteSyntaxTree wr) {
      var cw = (ClassWriter)CreateClass(IdProtect(nt.EnclosingModuleDefinition.CompileName), IdName(nt), nt, wr);
      var w = cw.StaticMemberWriter;
      if (nt.NativeType != null) {
        var nativeType = GetBoxedNativeTypeName(nt.NativeType);
        var wEnum = w.NewNamedBlock($"public static java.util.ArrayList<{nativeType}> IntegerRange(java.math.BigInteger lo, java.math.BigInteger hi)");
        wEnum.WriteLine($"java.util.ArrayList<{nativeType}> arr = new java.util.ArrayList<>();");
        var numberval = $"{GetNativeTypeName(nt.NativeType)}Value()";
        wEnum.WriteLine($"for (java.math.BigInteger j = lo; j.compareTo(hi) < 0; j = j.add(java.math.BigInteger.ONE)) {{ arr.add({nativeType}.valueOf(j.{numberval})); }}");
        wEnum.WriteLine("return arr;");
      }
      if (nt.WitnessKind == SubsetTypeDecl.WKind.Compiled) {
        var wStmts = w.Fork();
        var witness = new ConcreteSyntaxTree(w.RelativeIndentLevel);
        TrExpr(nt.Witness, witness, false, wStmts);
        if (nt.NativeType == null) {
          cw.DeclareField("Witness", nt, true, true, nt.BaseType, nt.tok, witness.ToString(), null);
        } else {
          var nativeType = GetNativeTypeName(nt.NativeType);
          // Hacky way of doing the conversion from any (including BigInteger) to any
          w.Write("public static {0} Witness = ((java.lang.Number) (", nativeType);
          w.Append(witness);
          w.WriteLine($")).{nativeType}Value();");
        }
      }
      return cw;
    }

    protected override string ArrayIndexToNativeInt(string s, Type type) {
      var nt = AsNativeType(type);
      if (nt == null) {
        return $"({s}).intValue()";
      } else if (nt.Sel == NativeType.Selection.Int || nt.Sel == NativeType.Selection.UInt) {
        return s;
      } else if (IsUnsignedJavaNativeType(nt)) {
        return $"{DafnyHelpersClass}.unsignedToInt({s})";
      } else {
        return $"{DafnyHelpersClass}.toInt({s})";
      }
    }

    // if checkRange is false, msg is ignored
    // if checkRange is true and msg is null and the value is out of range, a generic message is emitted
    // if checkRange is true and msg is not null and the value is out of range, msg is emitted in the error message
    private void TrExprAsInt(Expression expr, ConcreteSyntaxTree wr, bool inLetExprBody, ConcreteSyntaxTree wStmts,
      bool checkRange = false, string msg = null) {
      var wrExpr = new ConcreteSyntaxTree();
      TrExpr(expr, wrExpr, inLetExprBody, wStmts);
      TrExprAsInt(wrExpr.ToString(), expr.Type, wr, checkRange, msg);
    }

    // if checkRange is false, msg is ignored
    // if checkRange is true and msg is null and the value is out of range, a generic message is emitted
    // if checkRange is true and msg is not null and the value is out of range, msg is emitted in the error message
    private void TrExprAsInt(string expr, Type type, ConcreteSyntaxTree wr, bool checkRange = false, string msg = null) {
      var nt = AsNativeType(type);
      if (nt == null) {
        wr.Write($"{DafnyHelpersClass}.toInt" + (checkRange ? "Checked(" : "("));
        wr.Write($"({expr})");
        if (checkRange) {
          wr.Write(msg == null ? ", null" : $", \"{msg}\"");
        }

        wr.Write(")");
      } else if (nt.Sel == NativeType.Selection.Int || nt.Sel == NativeType.Selection.UInt) {
        wr.Write(expr);
      } else if (IsUnsignedJavaNativeType(nt)) {
        wr.Write($"{DafnyHelpersClass}.unsignedToInt" + (checkRange ? "Checked(" : "("));
        wr.Write(expr);
        if (checkRange) {
          wr.Write(msg == null ? ", null" : $", \"{msg}\"");
        }

        wr.Write(")");
      } else {
        wr.Write($"{DafnyHelpersClass}.toInt" + (checkRange ? "Checked(" : "("));
        wr.Write(expr);
        if (checkRange) {
          wr.Write(msg == null ? ", null" : $", \"{msg}\"");
        }

        wr.Write(")");
      }
    }

    private void TrParenExprAsInt(Expression expr, ConcreteSyntaxTree wr, bool inLetExprBody, ConcreteSyntaxTree wStmts) {
      wr.Write("(");
      TrExprAsInt(expr, wr, inLetExprBody, wStmts);
      wr.Write(")");
    }

    protected override void EmitNewArray(Type elementType, IToken tok, List<string> dimensions,
        bool mustInitialize, [CanBeNull] string exampleElement, ConcreteSyntaxTree wr, ConcreteSyntaxTree wStmts) {
      // Where to put the array to be wrapped
      ConcreteSyntaxTree wBareArray;
      if (dimensions.Count > 1) {
        arrays.Add(dimensions.Count);
        wr.Write($"new {DafnyMultiArrayClass(dimensions.Count)}<>({TypeDescriptor(elementType, wr, tok)}, ");
        foreach (var dim in dimensions) {
          TrExprAsInt(dim, Type.Int, wr, checkRange: true, msg: "Java arrays may be no larger than the maximum 32-bit signed int");
          wr.Write(", ");
        }
        wBareArray = wr.Fork();
        wr.Write(")");
        if (mustInitialize) {
<<<<<<< HEAD
          wr.Write($".fillThenReturn({DefaultValueCoercedIfNecessary(elementType, wr, tok, true)})");
=======
          wr.Write($".fillThenReturn({DefaultValue(elementType, wr, tok, true)})");
>>>>>>> 5bd92030
        }
      } else {
        wr.Write($"({ArrayTypeName(elementType, dimensions.Count, wr, tok, false)}) ");
        if (mustInitialize) {
          wr.Write($"{TypeDescriptor(elementType, wr, tok)}.fillThenReturnArray(");
        }
        wBareArray = wr.Fork();
        if (mustInitialize) {
<<<<<<< HEAD
          wr.Write($", {DefaultValueCoercedIfNecessary(elementType, wr, tok, true)})");
=======
          wr.Write($", {DefaultValue(elementType, wr, tok, true)})");
>>>>>>> 5bd92030
        }
      }

      if (dimensions.Count > 1) {
        wBareArray.Write($"(Object{Repeat("[]", dimensions.Count - 1)}) ");
      }
      wBareArray.Write($"{TypeDescriptor(elementType, wr, tok)}.newArray(");
      var sep = "";
      foreach (var dim in dimensions) {
        wBareArray.Write(sep);
        TrExprAsInt(dim, Type.Int, wBareArray, checkRange: true, msg: "Java arrays may be no larger than the maximum 32-bit signed int");
        sep = ", ";
      }
      wBareArray.Write(")");
    }

    protected override bool TargetLambdaCanUseEnclosingLocals => false;

    protected override ConcreteSyntaxTree EmitBetaRedex(List<string> boundVars, List<Expression> arguments,
      List<Type> boundTypes, Type resultType, IToken resultTok, bool inLetExprBody, ConcreteSyntaxTree wr,
      ref ConcreteSyntaxTree wStmts) {
      if (boundTypes.Count != 1) {
        functions.Add(boundTypes.Count);
      }
      wr.Write("(({0}<{1}{2}>)", DafnyFunctionIface(boundTypes.Count), Util.Comma("", boundTypes, t => BoxedTypeName(t, wr, resultTok) + ", "), BoxedTypeName(resultType, wr, resultTok));
      wr.Write($"({Util.Comma(boundVars)}) -> ");
      var w = wr.Fork();
      wr.Write(").apply");
      TrExprList(arguments, wr, inLetExprBody, wStmts);
      return w;
    }

    protected override ConcreteSyntaxTree CreateForLoop(string indexVar, string bound, ConcreteSyntaxTree wr, string start = null) {
      start = start ?? "java.math.BigInteger.ZERO";
      return wr.NewNamedBlock($"for (java.math.BigInteger {indexVar} = {start}; {indexVar}.compareTo({bound}) < 0; {indexVar} = {indexVar}.add(java.math.BigInteger.ONE))");
    }

    protected override ConcreteSyntaxTree EmitForStmt(IToken tok, IVariable loopIndex, bool goingUp, string /*?*/ endVarName,
      List<Statement> body, LList<Label> labels, ConcreteSyntaxTree wr) {

      var nativeType = AsNativeType(loopIndex.Type);

      wr.Write($"for ({TypeName(loopIndex.Type, wr, tok)} {loopIndex.CompileName} = ");
      var startWr = wr.Fork();
      wr.Write($"; ");

      ConcreteSyntaxTree bodyWr;
      if (goingUp) {
        if (endVarName == null) {
          wr.Write("");
        } else if (nativeType == null) {
          wr.Write($"{loopIndex.CompileName}.compareTo({endVarName}) < 0");
        } else if (0 <= nativeType.LowerBound) {
          wr.Write($"{HelperClass(nativeType)}.compareUnsigned({loopIndex.CompileName}, {endVarName}) < 0");
        } else {
          wr.Write($"{loopIndex.CompileName} < {endVarName}");
        }
        if (nativeType == null) {
          bodyWr = wr.NewBlock($"; {loopIndex.CompileName} = {loopIndex.CompileName}.add(java.math.BigInteger.ONE))");
        } else {
          bodyWr = wr.NewBlock($"; {loopIndex.CompileName}++)");
        }
      } else {
        if (endVarName == null) {
          wr.Write("");
        } else if (nativeType == null) {
          wr.Write($"{endVarName}.compareTo({loopIndex.CompileName}) < 0");
        } else if (0 <= nativeType.LowerBound) {
          wr.Write($"{HelperClass(nativeType)}.compareUnsigned({endVarName}, {loopIndex.CompileName}) < 0");
        } else {
          wr.Write($"{endVarName} < {loopIndex.CompileName}");
        }
        bodyWr = wr.NewBlock($"; )");
        if (nativeType == null) {
          bodyWr.WriteLine($"{loopIndex.CompileName} = {loopIndex.CompileName}.subtract(java.math.BigInteger.ONE);");
        } else {
          bodyWr.WriteLine($"{loopIndex.CompileName}--;");
        }
      }
      bodyWr = EmitContinueLabel(labels, bodyWr);
      TrStmtList(body, bodyWr);

      return startWr;
    }

    protected override string GetHelperModuleName() => DafnyHelpersClass;

    protected override void EmitEmptyTupleList(string tupleTypeArgs, ConcreteSyntaxTree wr) {
      wr.WriteLine("new java.util.ArrayList<>();");
    }

    protected override void AddTupleToSet(int i) {
      tuples.Add(i);
    }

    protected override ConcreteSyntaxTree EmitAddTupleToList(string ingredients, string tupleTypeArgs, ConcreteSyntaxTree wr) {
      // FIXME: tupleTypeArgs is wrong because it already got generated from
      // TypeName (with unboxed being the default)  :-(
      wr.Write($"{ingredients}.add(new {DafnyTupleClassPrefix}");
      var wrTuple = wr.Fork();
      wr.Write("));");
      return wrTuple;
    }

    protected override void EmitExprAsNativeInt(Expression expr, bool inLetExprBody, ConcreteSyntaxTree wr, ConcreteSyntaxTree wStmts) {
      TrParenExpr(expr, wr, inLetExprBody, wStmts);
      wr.Write(".intValue()");
    }

    protected override void EmitTupleSelect(string prefix, int i, ConcreteSyntaxTree wr) {
      wr.Write($"{prefix}.dtor__{i}()");
    }

    protected override void EmitApplyExpr(Type functionType, IToken tok, Expression function, List<Expression> arguments, bool inLetExprBody, ConcreteSyntaxTree wr, ConcreteSyntaxTree wStmts) {
      wr = EmitCoercionIfNecessary(NativeObjectType, functionType.AsArrowType.Result, tok, wr);
      TrParenExpr(function, wr, inLetExprBody, wStmts);
      wr.Write(".apply");
      TrExprList(arguments, wr, inLetExprBody, wStmts);
    }

    protected override bool NeedsCastFromTypeParameter => true;

    protected override bool TargetSubtypingRequiresEqualTypeArguments(Type type) {
      return type.AsCollectionType == null;
    }

    protected override bool IsCoercionNecessary(Type/*?*/ from, Type/*?*/ to) {
      from = from == null ? null : DatatypeWrapperEraser.SimplifyType(from);
      to = to == null ? null : DatatypeWrapperEraser.SimplifyType(to);

      if (to == NativeObjectType) {
        return false;
      }
      if (from == NativeObjectType) {
        return true;
      }

      if (UnicodeCharEnabled && ((IsObjectType(from) && to.IsCharType) || (from.IsCharType && IsObjectType(to)))) {
        // Need to box from int to CodePoint, or unbox from CodePoint to int
        return true;
      }

      if (from.IsArrayType && to.IsArrayType) {
        var dims = from.AsArrayType.Dims;
        Contract.Assert(dims == to.AsArrayType.Dims);
        if (dims > 1) {
          return false;
        }

        var udtFrom = (UserDefinedType)from.NormalizeExpand();
        var udtTo = (UserDefinedType)to.NormalizeExpand();
        return udtFrom.TypeArgs[0].IsTypeParameter && !udtTo.TypeArgs[0].IsTypeParameter;
      }
      
      // if (from.IsArrowType && to.IsArrowType) {
      //   ArrowType fat = from.AsArrowType, tat = to.AsArrowType;
      //   if (IsCoercionNecessary(fat.Result, tat.Result)) {
      //     return true;
      //   }
      //   for (int i = 0; i < fat.Args.Count; i++) {
      //     if (IsCoercionNecessary(tat.Args[i], fat.Args[i])) {
      //       return true;
      //     }
      //   }
      //
      //   return false;
      // }

      return false;
    }

    protected override Type TypeForCoercion(Type type) {
      return NativeObjectType;
    }

    // We use null to represent java.lang.Object, as that's a decent
    // default native type for "no type information".
    // We don't use the SpecialNativeType approach that the Go compiler
    // uses for string because that kind of compiler-specific Type implementation
    // doesn't fit well into the generic logic on Types
    // (see for example https://github.com/dafny-lang/dafny/issues/2989).
    private static readonly Type NativeObjectType = null;

    private bool IsObjectType(Type type) {
      return type == NativeObjectType || type.IsTypeParameter;
    }

    private bool IsCharBasedType(Type type) {
      return type switch {
        { IsCharType: true } => true,
        UserDefinedType { ResolvedClass: SubsetTypeDecl std } => 
          IsCharBasedType(std.RhsWithArgument(type.TypeArgs)),
        _ => false
      };
    }

    protected override ConcreteSyntaxTree EmitCoercionIfNecessary(Type/*?*/ from, Type/*?*/ to, IToken tok, ConcreteSyntaxTree wr) {
      from = from == null ? null : DatatypeWrapperEraser.SimplifyType(from);
      to = to == null ? null : DatatypeWrapperEraser.SimplifyType(to);

      if (UnicodeCharEnabled) {
        // Need to box from int to CodePoint, or unbox from CodePoint to int

        if (IsObjectType(from) && IsCharBasedType(to)) {
          wr.Write("((dafny.CodePoint)(");
          var w = wr.Fork();
          wr.Write(")).value()");
          return w;
        }

        if (IsCharBasedType(from) && IsObjectType(to)) {
          wr.Write("dafny.CodePoint.valueOf(");
          var w = wr.Fork();
          wr.Write(")");
          return w;
        }
      }

      // if (from is { IsArrowType: true } && to is { IsArrowType: true }) {
      //   ArrowType fat = from.AsArrowType, tat = to.AsArrowType;
      //   return EmitArrowCoercion(fat, tat, tok, wr);
      // }

      if (IsCoercionNecessary(from, to)) {
        return EmitDowncast(from, to, tok, wr);
      }

      return wr;
    }

    protected ConcreteSyntaxTree EmitArrowCoercion(ArrowType fat, ArrowType tat, IToken tok, ConcreteSyntaxTree wr) {
      // We must wrap the whole conversion in an IIFE to avoid capturing the source expression
      var bvName = idGenerator.FreshId("coer");
      // // Nothing interesting should be written to wStmts
      var blackHole = new ConcreteSyntaxTree();
      CreateIIFE(bvName, fat, tok, tat, tok, wr, ref blackHole, out var ans, out wr);
      
      wr.Write("(");
      var sep = "";
      var args = new List<string>();
      foreach (var toArgType in tat.Args) {
        var arg = idGenerator.FreshId("arg");
        args.Add(arg);
        wr.Write("{0}{1} {2}", sep, TypeName(toArgType, wr, tok), arg);
        sep = ", ";
      }
      wr.Write(") -> ");
      var wBody = wr.NewExprBlock("");
      ConcreteSyntaxTree wCall;
      if (fat.Result == null) {
        wCall = wBody;
      } else {
        wBody.Write("return ");
        wCall = EmitCoercionIfNecessary(from: fat.Result, to: tat.Result, tok: tok, wr: wBody);
      }
      wCall.Write($"{bvName}(");
      Contract.Assert(fat.Args.Count == tat.Args.Count);
      sep = "";
      for (int i = 0; i < fat.Args.Count; i++) {
        var fromArgType = fat.Args[i];
        var toArgType = tat.Args[i];
        wCall.Write(sep);
        var w = EmitCoercionIfNecessary(from: toArgType, to: fromArgType, tok: tok, wr: wCall);
        w.Write(args[i]);
        sep = ", ";
      }
      wCall.Write(");");
      wBody.WriteLine();
      return ans;
    }

    protected override ConcreteSyntaxTree EmitDowncast(Type from, Type to, IToken tok, ConcreteSyntaxTree wr) {
      wr.Write($"(({TypeName(to, wr, tok)})(java.lang.Object)(");
      var w = wr.Fork();
      wr.Write("))");
      return w;
    }

    protected override ConcreteSyntaxTree EmitCoercionToNativeInt(ConcreteSyntaxTree wr) {
      wr.Write("((java.math.BigInteger)");
      var w = wr.Fork();
      wr.Write(").intValue()");
      return w;
    }

    protected override ConcreteSyntaxTree CreateDoublingForLoop(string indexVar, int start, ConcreteSyntaxTree wr) {
      return wr.NewNamedBlock($"for (java.math.BigInteger {indexVar} = java.math.BigInteger.valueOf({start}); ; {indexVar} = {indexVar}.multiply(new java.math.BigInteger(\"2\")))");
    }

    protected override void EmitIsZero(string varName, ConcreteSyntaxTree wr) {
      wr.Write($"{varName}.equals(java.math.BigInteger.ZERO)");
    }

    protected override void EmitDecrementVar(string varName, ConcreteSyntaxTree wr) {
      wr.WriteLine($"{varName} = {varName}.subtract(java.math.BigInteger.ONE);");
    }

    protected override void EmitIncrementVar(string varName, ConcreteSyntaxTree wr) {
      wr.WriteLine($"{varName} = {varName}.add(java.math.BigInteger.ONE);");
    }

    protected override void EmitSingleValueGenerator(Expression e, bool inLetExprBody, string type, ConcreteSyntaxTree wr, ConcreteSyntaxTree wStmts) {
      wr.Write("java.util.Arrays.asList");
      TrParenExpr(e, wr, inLetExprBody, wStmts);
    }

    protected override ConcreteSyntaxTree CreateIIFE1(int source, Type resultType, IToken resultTok, string bvName,
        ConcreteSyntaxTree wr, ConcreteSyntaxTree wStmts) {
      wr.Write($"((java.util.function.Function<java.math.BigInteger, {BoxedTypeName(resultType, wr, resultTok)}>)(({bvName}) ->");
      var w = wr.NewBigExprBlock("", $")).apply(java.math.BigInteger.valueOf({source}))");
      return w;
    }

    protected override ConcreteSyntaxTree EmitMapBuilder_Add(MapType mt, IToken tok, string collName, Expression term, bool inLetExprBody, ConcreteSyntaxTree wr) {
      var wStmts = wr.Fork();
      wr.Write($"{collName}.put(");
      var termLeftWriter = wr.Fork();
      wr.Write(",");
      TrExpr(term, wr, inLetExprBody, wStmts);
      wr.WriteLine(");");
      return termLeftWriter;
    }

    protected override void EmitSeqConstructionExpr(SeqConstructionExpr expr, bool inLetExprBody, ConcreteSyntaxTree wr, ConcreteSyntaxTree wStmts) {
      wr.Write($"{DafnySeqClass}.Create({TypeDescriptor(expr.Type.AsCollectionType.Arg, wr, expr.tok)}, ");
      TrExpr(expr.N, wr, inLetExprBody, wStmts);
      wr.Write(", ");
      TrExpr(expr.Initializer, wr, inLetExprBody, wStmts);
      wr.Write(")");
    }

    // Warning: NOT the same as NativeType.Bitwidth, which is zero except for
    // bitvector types
    private static int NativeTypeSize(NativeType nt) {
      switch (AsJavaNativeType(nt)) {
        case JavaNativeType.Byte: return 8;
        case JavaNativeType.Short: return 16;
        case JavaNativeType.Int: return 32;
        case JavaNativeType.Long: return 64;
        default: Contract.Assert(false); throw new cce.UnreachableException();
      }
    }

    protected override void EmitConversionExpr(ConversionExpr e, bool inLetExprBody, ConcreteSyntaxTree wr, ConcreteSyntaxTree wStmts) {
      Expression arg = e.E;
      Type fromType = e.E.Type;
      Type toType = e.ToType;
      if (fromType.IsNumericBased(Type.NumericPersuasion.Int) || fromType.IsBitVectorType || fromType.IsCharType) {
        if (toType.IsNumericBased(Type.NumericPersuasion.Real)) {
          // (int or bv or char) -> real
          Contract.Assert(AsNativeType(toType) == null);
          wr.Write($"new {DafnyBigRationalClass}(");
          if (AsNativeType(fromType) != null) {
            wr.Write("java.math.BigInteger.valueOf");
            TrParenExpr(arg, wr, inLetExprBody, wStmts);
            wr.Write(", java.math.BigInteger.ONE)");
          } else if (fromType.IsCharType) {
            TrExpr(arg, wr, inLetExprBody, wStmts);
            wr.Write(", 1)");
          } else {
            TrExpr(arg, wr, inLetExprBody, wStmts);
            wr.Write(", java.math.BigInteger.ONE)");
          }
        } else if (toType.IsCharType) {
          // (int or bv or char) -> char
          // Painfully, Java sign-extends bytes when casting to chars ...
          if (fromType.IsCharType) {
            TrParenExpr(arg, wr, inLetExprBody, wStmts);
          } else {
            var fromNative = AsNativeType(fromType);
            wr.Write($"({CharTypeName(false)})");
            if (fromNative != null && fromNative.Sel == NativeType.Selection.Byte) {
              wr.Write("java.lang.Byte.toUnsignedInt");
              TrParenExpr(arg, wr, inLetExprBody, wStmts);
            } else {
              TrExprAsInt(arg, wr, inLetExprBody, wStmts);
            }
          }
        } else {
          // (int or bv or char) -> (int or bv or ORDINAL)
          var fromNative = AsNativeType(e.E.Type);
          var toNative = AsNativeType(e.ToType);
          if (fromNative == null && toNative == null) {
            if (fromType.IsCharType) {
              // char -> big-integer (int or bv or ORDINAL)
              wr.Write("java.math.BigInteger.valueOf");
              TrParenExpr(arg, wr, inLetExprBody, wStmts);
            } else {
              // big-integer (int or bv) -> big-integer (int or bv or ORDINAL), so identity will do
              TrExpr(arg, wr, inLetExprBody, wStmts);
            }
          } else if (fromNative != null && toNative == null) {
            // native (int or bv) -> big-integer (int or bv)
            if (fromNative.Sel == NativeType.Selection.ULong) {
              // Can't just use .longValue() because that may return a negative
              wr.Write($"{DafnyHelpersClass}.unsignedLongToBigInteger");
              TrParenExpr(arg, wr, inLetExprBody, wStmts);
            } else {
              wr.Write("java.math.BigInteger.valueOf(");
              if (fromNative.LowerBound >= 0) {
                TrParenExpr($"{GetBoxedNativeTypeName(fromNative)}.toUnsignedLong", arg, wr, inLetExprBody, wStmts);
              } else {
                TrParenExpr(arg, wr, inLetExprBody, wStmts);
              }
              wr.Write(")");
            }
          } else if (fromNative != null && NativeTypeSize(toNative) == NativeTypeSize(fromNative)) {
            // native (int or bv) -> native (int or bv)
            // Cast between signed and unsigned, which have the same Java type
            TrParenExpr(arg, wr, inLetExprBody, wStmts);
          } else {
            GetNativeInfo(toNative.Sel, out var toNativeName, out var toNativeSuffix, out var toNativeNeedsCast);
            // any (int or bv) -> native (int or bv)
            // A cast would do, but we also consider some optimizations
            var literal = PartiallyEvaluate(arg);
            UnaryOpExpr u = arg.Resolved as UnaryOpExpr;
            MemberSelectExpr m = arg.Resolved as MemberSelectExpr;
            if (literal != null) {
              // Optimize constant to avoid intermediate BigInteger
              EmitNativeIntegerLiteral((BigInteger)literal, toNative, wr);
            } else if (u != null && u.Op == UnaryOpExpr.Opcode.Cardinality) {
              // Optimize || to avoid intermediate BigInteger
              wr.Write(CastIfSmallNativeType(toType));
              TrParenExpr("", u.E, wr, inLetExprBody, wStmts);
              wr.Write(".cardinalityInt()");
            } else if (m != null && m.MemberName == "Length" && m.Obj.Type.IsArrayType) {
              // Optimize .length to avoid intermediate BigInteger
              wr.Write(CastIfSmallNativeType(toType));
              var elmtType = UserDefinedType.ArrayElementType(m.Obj.Type);
              ConcreteSyntaxTree w;
              if (elmtType.IsTypeParameter) {
                wr.Write($"{FormatTypeDescriptorVariable(elmtType.AsTypeParameter)}.getArrayLength(");
                w = wr.Fork();
                wr.Write(")");
              } else {
                w = wr.Fork();
                wr.Write(".length");
              }
              TrParenExpr(m.Obj, w, inLetExprBody, wStmts);
            } else {
              // no optimization applies; use the standard translation
              if (fromNative != null && fromNative.LowerBound >= 0 && NativeTypeSize(fromNative) < NativeTypeSize(toNative)) {
                // Widening an unsigned value; careful!!
                wr.Write($"{CastIfSmallNativeType(e.ToType)}{GetBoxedNativeTypeName(fromNative)}");
                if (NativeTypeSize(toNative) == 64) {
                  wr.Write(".toUnsignedLong");
                } else {
                  wr.Write(".toUnsignedInt");
                }
                TrParenExpr(arg, wr, inLetExprBody, wStmts);
              } else {
                if (fromNative == null && !fromType.IsCharType) {
                  TrParenExpr(arg, wr, inLetExprBody, wStmts);
                  wr.Write($".{toNativeName}Value()");
                } else {
                  wr.Write($"(({toNativeName}) ");
                  TrParenExpr(arg, wr, inLetExprBody, wStmts);
                  wr.Write(")");
                }
              }
            }
          }
        }
      } else if (fromType.IsNumericBased(Type.NumericPersuasion.Real)) {
        Contract.Assert(AsNativeType(fromType) == null);
        if (toType.IsNumericBased(Type.NumericPersuasion.Real)) {
          // real -> real
          Contract.Assert(AsNativeType(toType) == null);
          TrExpr(arg, wr, inLetExprBody, wStmts);
        } else if (toType.IsCharType) {
          // real -> char
          // Painfully, Java sign-extends bytes when casting to chars ...
          wr.Write($"({CharTypeName(false)})");
          TrParenExpr(arg, wr, inLetExprBody, wStmts);
          wr.Write(".ToBigInteger().intValue()");
        } else if (toType.IsBigOrdinalType) {
          TrParenExpr(arg, wr, inLetExprBody, wStmts);
          wr.Write(".ToBigInteger()");
        } else {
          // real -> (int or bv)
          TrParenExpr(arg, wr, inLetExprBody, wStmts);
          wr.Write(".ToBigInteger()");
          if (AsNativeType(toType) != null) {
            wr.Write($".{GetNativeTypeName(AsNativeType(toType))}Value()");
          }
        }
      } else if (fromType.IsBigOrdinalType) {
        if (toType.IsNumericBased(Type.NumericPersuasion.Int) || toType.IsCharType) {
          // ordinal -> int, char
          if (AsNativeType(toType) != null) {
            TrParenExpr(arg, wr, inLetExprBody, wStmts);
            wr.Write($".{GetNativeTypeName(AsNativeType(toType))}Value()");
          } else if (toType.IsCharType) {
            wr.Write($"({CharTypeName(false)})");
            TrParenExpr(arg, wr, inLetExprBody, wStmts);
            wr.Write(".intValue()");
          } else {
            TrParenExpr(arg, wr, inLetExprBody, wStmts);
          }
        } else if (toType.IsNumericBased(Type.NumericPersuasion.Real)) {
          // ordinal -> real
          wr.Write($"new {DafnyBigRationalClass}(");
          TrExpr(arg, wr, inLetExprBody, wStmts);
          wr.Write(", java.math.BigInteger.ONE)");
        } else if (toType.IsBitVectorType) {
          // ordinal -> bv
          if (AsNativeType(toType) != null) {
            TrParenExpr(arg, wr, inLetExprBody, wStmts);
            wr.Write($".{GetNativeTypeName(AsNativeType(toType))}Value()");
          } else {
            TrParenExpr(arg, wr, inLetExprBody, wStmts);
          }
        } else if (toType.IsBigOrdinalType) {
          TrParenExpr(arg, wr, inLetExprBody, wStmts);
        } else {
          Contract.Assert(false, $"not implemented for java: {fromType} -> {toType}");
        }
      } else {
        Contract.Assert(false, $"not implemented for java: {fromType} -> {toType}");
      }
    }

    protected override void EmitTypeTest(string localName, Type fromType, Type toType, IToken tok, ConcreteSyntaxTree wr) {
      Contract.Requires(fromType.IsRefType);
      Contract.Requires(toType.IsRefType);

      // from T to U:   t instanceof U && ...
      // from T to U?:  t instanceof U && ...                 // since t is known to be non-null, this is fine
      // from T? to U:  t instanceof U && ...                 // note, "instanceof" implies non-null, so no need for explicit null check
      // from T? to U?: t == null || (t instanceof U && ...)
      if (!fromType.IsNonNullRefType && !toType.IsNonNullRefType) {
        wr.Write($"{localName} == null || (");
      }

      if (toType.IsObjectQ) {
        wr.Write("true");
      } else {
        var typeName = toType.IsObject ? "Object" : FullTypeName((UserDefinedType)toType.NormalizeExpand());
        wr.Write($"{localName} instanceof {typeName}");
        localName = $"(({typeName}){localName})";
      }

      var udtTo = (UserDefinedType)toType.NormalizeExpandKeepConstraints();
      if (udtTo.ResolvedClass is SubsetTypeDecl && !(udtTo.ResolvedClass is NonNullTypeDecl)) {
        // TODO: test constraints
        throw new UnsupportedFeatureException(tok, Feature.SubsetTypeTests);
      }

      if (!fromType.IsNonNullRefType && !toType.IsNonNullRefType) {
        wr.Write(")");
      }
    }

    protected override bool IssueCreateStaticMain(Method m) {
      return true;
    }
    protected override ConcreteSyntaxTree CreateStaticMain(IClassWriter cw, string argsParameterName) {
      var wr = ((ClassWriter)cw).StaticMemberWriter;
      return wr.NewBlock($"public static void __Main(dafny.DafnySequence<? extends dafny.DafnySequence<? extends {CharTypeName(true)}>> {argsParameterName})");
    }

    protected override void CreateIIFE(string bvName, Type bvType, IToken bvTok, Type bodyType, IToken bodyTok,
      ConcreteSyntaxTree wr, ref ConcreteSyntaxTree wStmts, out ConcreteSyntaxTree wrRhs, out ConcreteSyntaxTree wrBody) {
<<<<<<< HEAD
      wr = EmitCoercionIfNecessary(NativeObjectType, bodyType, bvTok, wr);
      var boxedBvType = BoxedTypeName(bvType, wr, bvTok);
      wr.Write("{0}.<{1}, {2}>Let(", DafnyHelpersClass, boxedBvType, BoxedTypeName(bodyType, wr, bodyTok));
=======
      wr.Write("({0})", TypeName(bodyType, wr, bodyTok));
      wr.Write("{0}.<{1}, {2}>Let(", DafnyHelpersClass, BoxedTypeName(bvType, wr, bvTok), BoxedTypeName(bodyType, wr, bodyTok));
>>>>>>> 5bd92030
      wrRhs = wr.Fork();
      wrRhs = EmitCoercionIfNecessary(bvType, NativeObjectType, bvTok, wrRhs);
      
      var boxedBvName = idGenerator.FreshId("boxed");
      wr.Write($", {boxedBvName} ->");
      var wrBodyWithCoercion = wr.NewBlock();
      wrBodyWithCoercion.Write($"{TypeName(bvType, wr, bvTok)} {bvName} = ");
      var wrUnboxed = EmitCoercionIfNecessary(NativeObjectType, bvType, bvTok, wrBodyWithCoercion.Fork());
      wrUnboxed.Write(boxedBvName);
      wrBodyWithCoercion.WriteLine(";");

      wrBodyWithCoercion.Write("return ");
      wrBody = wrBodyWithCoercion.Fork();
      wrBody = EmitCoercionIfNecessary(bodyType, NativeObjectType, bodyTok, wrBody);
      wrBodyWithCoercion.WriteLine(";");
      wr.Write(")");
    }

    protected override string GetQuantifierName(string bvType) {
      return $"{DafnyHelpersClass}.Quantifier";
    }

    // ABSTRACT METHOD DECLARATIONS FOR THE SAKE OF BUILDING PROGRAM

    protected override void EmitYield(ConcreteSyntaxTree wr) {
      throw new UnsupportedFeatureException(Token.NoToken, Feature.Iterators);
    }

    protected override ConcreteSyntaxTree CreateIterator(IteratorDecl iter, ConcreteSyntaxTree wr) {
      throw new UnsupportedFeatureException(iter.tok, Feature.Iterators);
    }

    protected override void EmitHaltRecoveryStmt(Statement body, string haltMessageVarName, Statement recoveryBody, ConcreteSyntaxTree wr) {
      var tryBlock = wr.NewBlock("try");
      TrStmt(body, tryBlock);
      var catchBlock = wr.NewBlock("catch (dafny.DafnyHaltException e)");
      catchBlock.WriteLine($"dafny.DafnySequence<Character> {haltMessageVarName} = dafny.DafnySequence.asString(e.getMessage());");
      TrStmt(recoveryBody, catchBlock);
    }
  }
}<|MERGE_RESOLUTION|>--- conflicted
+++ resolved
@@ -247,11 +247,7 @@
       var lhs = (SeqSelectExpr)s0.Lhs;
       ConcreteSyntaxTree wColl, wIndex, wValue;
       EmitIndexCollectionUpdate(lhs.Seq.Type, out wColl, out wIndex, out wValue, wr, nativeIndex: true);
-<<<<<<< HEAD
       var wCoerce = EmitCoercionIfNecessary(from: NativeObjectType, to: lhs.Seq.Type, tok: s0.Tok, wr: wColl);
-=======
-      var wCoerce = EmitCoercionIfNecessary(from: null, to: lhs.Seq.Type, tok: s0.Tok, wr: wColl);
->>>>>>> 5bd92030
       wCoerce.Write($"({TypeName(lhs.Seq.Type.NormalizeExpand(), wCoerce, s0.Tok)})");
       EmitTupleSelect(tup, 0, wCoerce);
       wColl.Write(")");
@@ -3149,11 +3145,7 @@
       if (xType is BoolType) {
         return "false";
       } else if (xType is CharType) {
-<<<<<<< HEAD
         return UnicodeCharEnabled ? $"((int){CharType.DefaultValueAsString})" : CharType.DefaultValueAsString;
-=======
-        return UnicodeCharEnabled ? $"dafny.CodePoint.valueOf({CharType.DefaultValueAsString})" : CharType.DefaultValueAsString;
->>>>>>> 5bd92030
       } else if (xType is IntType || xType is BigOrdinalType) {
         return "java.math.BigInteger.ZERO";
       } else if (xType is RealType) {
@@ -3670,11 +3662,7 @@
         wBareArray = wr.Fork();
         wr.Write(")");
         if (mustInitialize) {
-<<<<<<< HEAD
           wr.Write($".fillThenReturn({DefaultValueCoercedIfNecessary(elementType, wr, tok, true)})");
-=======
-          wr.Write($".fillThenReturn({DefaultValue(elementType, wr, tok, true)})");
->>>>>>> 5bd92030
         }
       } else {
         wr.Write($"({ArrayTypeName(elementType, dimensions.Count, wr, tok, false)}) ");
@@ -3683,11 +3671,7 @@
         }
         wBareArray = wr.Fork();
         if (mustInitialize) {
-<<<<<<< HEAD
           wr.Write($", {DefaultValueCoercedIfNecessary(elementType, wr, tok, true)})");
-=======
-          wr.Write($", {DefaultValue(elementType, wr, tok, true)})");
->>>>>>> 5bd92030
         }
       }
 
@@ -4251,14 +4235,9 @@
 
     protected override void CreateIIFE(string bvName, Type bvType, IToken bvTok, Type bodyType, IToken bodyTok,
       ConcreteSyntaxTree wr, ref ConcreteSyntaxTree wStmts, out ConcreteSyntaxTree wrRhs, out ConcreteSyntaxTree wrBody) {
-<<<<<<< HEAD
       wr = EmitCoercionIfNecessary(NativeObjectType, bodyType, bvTok, wr);
       var boxedBvType = BoxedTypeName(bvType, wr, bvTok);
       wr.Write("{0}.<{1}, {2}>Let(", DafnyHelpersClass, boxedBvType, BoxedTypeName(bodyType, wr, bodyTok));
-=======
-      wr.Write("({0})", TypeName(bodyType, wr, bodyTok));
-      wr.Write("{0}.<{1}, {2}>Let(", DafnyHelpersClass, BoxedTypeName(bvType, wr, bvTok), BoxedTypeName(bodyType, wr, bodyTok));
->>>>>>> 5bd92030
       wrRhs = wr.Fork();
       wrRhs = EmitCoercionIfNecessary(bvType, NativeObjectType, bvTok, wrRhs);
       
