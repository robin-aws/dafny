--- conflicted
+++ resolved
@@ -13,11 +13,8 @@
 using System.Diagnostics.Contracts;
 using System.Collections.ObjectModel;
 using System.Diagnostics;
-<<<<<<< HEAD
 using System.Text;
-=======
 using System.Threading.Tasks;
->>>>>>> 827375e7
 using JetBrains.Annotations;
 
 namespace Microsoft.Dafny.Compilers {
@@ -2528,17 +2525,12 @@
       TextWriter outputWriter) {
       Contract.Requires(targetFilename != null || otherFileNames.Count == 0);
 
-<<<<<<< HEAD
-      var psi = PrepareProcessStartInfo("node");
-      psi.RedirectStandardInput = true;
-      psi.StandardInputEncoding = Encoding.UTF8;
-=======
       var psi = new ProcessStartInfo("node", "") {
         RedirectStandardInput = true,
+        StandardInputEncoding = Encoding.UTF8,
         RedirectStandardOutput = true,
         RedirectStandardError = true,
       };
->>>>>>> 827375e7
 
       try {
         Process nodeProcess = Process.Start(psi);
