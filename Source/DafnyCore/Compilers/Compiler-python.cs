using System;
using System.Collections.Generic;
using System.Collections.ObjectModel;
using System.Diagnostics;
using System.Diagnostics.Contracts;
using System.IO;
using System.Linq;
using System.Numerics;
using System.Text.RegularExpressions;
using JetBrains.Annotations;
using ExtensionMethods;
using Microsoft.BaseTypes;
using Microsoft.Boogie;

namespace ExtensionMethods {
  using Microsoft.Dafny;
  public static class PythonExtensions {
    public static ConcreteSyntaxTree NewBlockPy(this ConcreteSyntaxTree tree, string header = "", string footer = "",
      BlockStyle open = BlockStyle.Newline,
      BlockStyle close = BlockStyle.Nothing) {
      return tree.NewBlock(header, footer, open, close);
    }
  }
}

namespace Microsoft.Dafny.Compilers {
  public class PythonCompiler : SinglePassCompiler {
    public override void OnPreCompile(ErrorReporter reporter, ReadOnlyCollection<string> otherFileNames) {
      base.OnPreCompile(reporter, otherFileNames);
      if (DafnyOptions.O.CoverageLegendFile != null) {
        Imports.Add("DafnyProfiling");
      }
    }
    public override IReadOnlySet<string> SupportedExtensions => new HashSet<string> { ".py" };

    public override string TargetLanguage => "Python";
    public override string TargetExtension => "py";
    public override int TargetIndentSize => 4;

    public override string TargetBaseDir(string dafnyProgramName) =>
      $"{Path.GetFileNameWithoutExtension(dafnyProgramName)}-py";

    public override bool SupportsInMemoryCompilation => false;
    public override bool TextualTargetIsExecutable => true;

    public override IReadOnlySet<string> SupportedNativeTypes =>
      new HashSet<string> { "byte", "sbyte", "ushort", "short", "uint", "int", "number", "ulong", "long" };

    private readonly List<string> Imports = new() { DafnyDefaultModule };

    public override IReadOnlySet<Feature> UnsupportedFeatures => new HashSet<Feature> {
      Feature.SubsetTypeTests,
      Feature.MethodSynthesis
    };

    private const string DafnyRuntimeModule = "_dafny";
    private const string DafnyDefaultModule = "module_";
    const string DafnySetClass = $"{DafnyRuntimeModule}.Set";
    const string DafnyMultiSetClass = $"{DafnyRuntimeModule}.MultiSet";
    const string DafnySeqClass = $"{DafnyRuntimeModule}.Seq";
    private string DafnySeqMakerFunction => UnicodeCharEnabled ? $"{DafnyRuntimeModule}.SeqWithoutIsStrInference" : DafnySeqClass;
<<<<<<< HEAD

=======
>>>>>>> 5bd92030
    const string DafnyArrayClass = $"{DafnyRuntimeModule}.Array";
    const string DafnyMapClass = $"{DafnyRuntimeModule}.Map";
    const string DafnyDefaults = $"{DafnyRuntimeModule}.defaults";
    static string FormatDefaultTypeParameterValue(TopLevelDecl tp) {
      Contract.Requires(tp is TypeParameter or OpaqueTypeDecl);
      return $"default_{tp.CompileName}";
    }
    protected override string StmtTerminator { get => ""; }
    protected override string True { get => "True"; }
    protected override string False { get => "False"; }
    protected override string Conj { get => "and"; }
    protected override void EmitHeader(Program program, ConcreteSyntaxTree wr) {
      wr.WriteLine($"# Dafny program {program.Name} compiled into Python");
      ReadRuntimeSystem(program, "DafnyRuntime.py", wr.NewFile($"{DafnyRuntimeModule}.py"));
      Imports.Add(DafnyRuntimeModule);
      EmitImports(null, wr);
      wr.WriteLine();
    }

    public override void EmitCallToMain(Method mainMethod, string baseName, ConcreteSyntaxTree wr) {
      Coverage.EmitSetup(wr);
      var moduleName = IdProtect(mainMethod.EnclosingClass.EnclosingModuleDefinition.CompileName);
      if (moduleName != DafnyDefaultModule) {
        wr.WriteLine($"import {moduleName}");
      }
      wr.NewBlockPy("try:")
        .WriteLine($"dafnyArgs = [{DafnyRuntimeModule}.Seq(a) for a in sys.argv]")
        .WriteLine($"{mainMethod.EnclosingClass.FullCompileName}.{(IssueCreateStaticMain(mainMethod) ? "StaticMain" : IdName(mainMethod))}(dafnyArgs)");
      wr.NewBlockPy($"except {DafnyRuntimeModule}.HaltException as e:")
        .WriteLine($"{DafnyRuntimeModule}.print(\"[Program halted] \" + e.message + \"\\n\")")
        .WriteLine("sys.exit(1)");
      Coverage.EmitTearDown(wr);
    }

    protected override ConcreteSyntaxTree CreateStaticMain(IClassWriter cw, string argsParameterName) {
      var mw = ((ClassWriter)cw).MethodWriter.WriteLine("@staticmethod");
      return mw.NewBlockPy($"def StaticMain({argsParameterName}):");
    }

    protected override ConcreteSyntaxTree CreateModule(string moduleName, bool isDefault, bool isExtern,
        string libraryName, ConcreteSyntaxTree wr) {
      moduleName = IdProtect(moduleName);
      var file = wr.NewFile($"{moduleName}.py");
      EmitImports(moduleName, file);
      return file;
    }

    private void EmitImports(string moduleName, ConcreteSyntaxTree wr) {
      wr.WriteLine("import sys");
      wr.WriteLine("from typing import Callable, Any, TypeVar, NamedTuple");
      wr.WriteLine("from math import floor");
      wr.WriteLine("from itertools import count");
      wr.WriteLine();
      Imports.Iter(module => wr.WriteLine($"import {module}"));
      if (moduleName != null) {
        wr.WriteLine();
        wr.WriteLine($"assert \"{moduleName}\" == __name__");
        wr.WriteLine($"{moduleName} = sys.modules[__name__]");

        Imports.Add(moduleName);
      }
    }

    protected override string GetHelperModuleName() => DafnyRuntimeModule;

    private static string MangleName(string name) {
      switch (name) {
        case "False":
        case "None":
        case "True":
        case "and":
        case "as":
        case "assert":
        case "async":
        case "await":
        case "break":
        case "class":
        case "continue":
        case "def":
        case "del":
        case "elif":
        case "else":
        case "except":
        case "finally":
        case "for":
        case "from":
        case "global":
        case "if":
        case "import":
        case "in":
        case "is":
        case "lambda":
        case "nonlocal":
        case "not":
        case "or":
        case "pass":
        case "raise":
        case "return":
        case "try":
        case "while":
        case "with":
        case "yield":
          name = $"{name}_";
          break;
        default:
          while (name.StartsWith("_")) {
            name = $"{name[1..]}_";
          }
          if (name.Length > 0 && char.IsDigit(name[0])) {
            name = $"d_{name}";
          }
          break;
      }
      return name;
    }

    protected override IClassWriter CreateClass(string moduleName, string name, bool isExtern, string fullPrintName,
      List<TypeParameter> typeParameters, TopLevelDecl cls, List<Type> superClasses, IToken tok, ConcreteSyntaxTree wr) {
      var realSuperClasses = superClasses?.Where(trait => !trait.IsObject).ToList() ?? new List<Type>();
      var baseClasses = realSuperClasses.Any()
        ? $"({realSuperClasses.Comma(trait => TypeName(trait, wr, tok))})"
        : "";
      var methodWriter = wr.NewBlockPy(header: $"class {IdProtect(name)}{baseClasses}:");

      var relevantTypeParameters = typeParameters.Where(NeedsTypeDescriptor);
      var args = relevantTypeParameters.Comma(tp => tp.CompileName);
      if (!string.IsNullOrEmpty(args)) { args = $", {args}"; }
      var block = methodWriter.NewBlockPy(header: $"def  __init__(self{args}):", close: BlockStyle.Newline);
      foreach (var tp in relevantTypeParameters) {
        block.WriteLine("self.{0} = {0}", tp.CompileName);
      }
      var constructorWriter = block.Fork();
      block.WriteLine("pass");

      methodWriter.NewBlockPy("def __dafnystr__(self) -> str:")
        .WriteLine($"return \"{fullPrintName}\"");
      return new ClassWriter(this, constructorWriter, methodWriter);
    }

    protected override IClassWriter CreateTrait(string name, bool isExtern, List<TypeParameter> typeParameters,
      TopLevelDecl trait, List<Type> superClasses, IToken tok, ConcreteSyntaxTree wr) {
      var methodWriter = wr.NewBlockPy(header: $"class {IdProtect(name)}:");
      // Avoids problems with member-less traits 
      if (trait is TraitDecl tr && tr.Members.All(m => m.IsGhost || !m.IsStatic)) {
        methodWriter.WriteLine("pass");
      }
      return new ClassWriter(this, methodWriter, methodWriter);
    }

    protected override ConcreteSyntaxTree CreateIterator(IteratorDecl iter, ConcreteSyntaxTree wr) {
      var cw = (ClassWriter)CreateClass(IdProtect(iter.EnclosingModuleDefinition.CompileName), IdName(iter), false,
        IdName(iter), iter.TypeArgs, iter, null, iter.tok, wr);
      var constructorWriter = cw.ConstructorWriter;
      var w = cw.MethodWriter;
      // here come the fields
      Constructor ct = null;
      foreach (var member in iter.Members) {
        switch (member) {
          case Field { IsGhost: false } f:
            DeclareField(IdName(f), false, false, f.Type, f.tok, PlaceboValue(f.Type, constructorWriter, f.tok, true), constructorWriter);
            break;
          case Constructor constructor:
            Contract.Assert(ct == null);  // we're expecting just one constructor
            ct = constructor;
            break;
        }
      }
      Contract.Assert(ct != null);  // we do expect a constructor
      constructorWriter.WriteLine("self._iter = None");

      var nonNullIns = ct.Ins.Where(f => !f.IsGhost).ToList();
      var args = nonNullIns.Select(IdName).Prepend("self").Comma();
      var wCtor = w.NewBlockPy($"def {IdName(ct)}({args}):");
      foreach (var p in nonNullIns) {
        wCtor.WriteLine("self.{0} = {0}", IdName(p));
      }
      wCtor.WriteLine("self._iter = self.TheIterator()");

      var wMoveNext = w.NewBlockPy("def MoveNext(self):");
      wMoveNext.NewBlockPy("try:")
        .WriteLine("next(self._iter)")
        .WriteLine("return True");
      wMoveNext.NewBlockPy("except (StopIteration, TypeError) as e:")
        .WriteLine("return False");

      return w.NewBlockPy("def TheIterator(self):");
    }

    protected override IClassWriter DeclareDatatype(DatatypeDecl dt, ConcreteSyntaxTree wr) {

      if (dt is TupleTypeDecl) {
        return null;
      }

      var DtT = dt.CompileName;

      var btw = wr.NewBlockPy($"class {DtT}:", close: BlockStyle.Newline);

      if (dt.HasFinitePossibleValues) {
        btw.WriteLine($"@{DafnyRuntimeModule}.classproperty");
        var w = btw.NewBlockPy(
          $"def AllSingletonConstructors(cls):");
        var values = dt.Ctors.Select(ctor =>
          ctor.IsGhost
          ? ForcePlaceboValue(UserDefinedType.FromTopLevelDecl(dt.tok, dt), w, dt.tok)
          : $"{DtCtorDeclarationName(ctor, false)}()");
        w.WriteLine($"return [{values.Comma()}]");
      }

      btw.WriteLine($"@classmethod");
      var wDefault = btw.NewBlockPy($"def default(cls, {UsedTypeParameters(dt).Comma(FormatDefaultTypeParameterValue)}):");
      var groundingCtor = dt.GetGroundingCtor();
      if (groundingCtor.IsGhost) {
        wDefault.WriteLine($"return lambda: {ForcePlaceboValue(UserDefinedType.FromTopLevelDecl(dt.tok, dt), wDefault, dt.tok)}");
      } else if (DatatypeWrapperEraser.GetInnerTypeOfErasableDatatypeWrapper(dt, out var innerType)) {
        wDefault.WriteLine($"return lambda: {DefaultValue(innerType, wDefault, dt.tok)}");
      } else {
        var arguments = groundingCtor.Formals.Where(f => !f.IsGhost).Comma(f => DefaultValue(f.Type, wDefault, f.tok));
        var constructorCall = $"{DtCtorDeclarationName(groundingCtor, false)}({arguments})";
        if (dt is CoDatatypeDecl) {
          constructorCall = $"{dt.CompileName}__Lazy(lambda: {constructorCall})";
        }
        wDefault.WriteLine($"return lambda: {constructorCall}");
      }

      // Ensures the inequality is based on equality defined in the constructor
      btw.NewBlockPy("def __ne__(self, __o: object) -> bool:")
        .WriteLine("return not self.__eq__(__o)");

      if (dt is CoDatatypeDecl) {
        var w = wr.NewBlockPy($"class {dt.CompileName}__Lazy({IdName(dt)}):");
        w.NewBlockPy("def __init__(self, _c):")
          .WriteLine("self._c = _c")
          .WriteLine("self._d = None");
        var get = w.NewBlockPy($"def _get(self):");
        get.NewBlockPy("if self._c is not None:")
          .WriteLine("self._d = self._c()")
          .WriteLine("self._c = None");
        get.WriteLine("return self._d");
        w.NewBlockPy("def __dafnystr__(self) -> str:")
          .WriteLine($"return {DafnyRuntimeModule}.string_of(self._get())");
        foreach (var destructor in from ctor in dt.Ctors
                                   let index = 0
                                   from dtor in ctor.Destructors
                                   where dtor.EnclosingCtors[0] == ctor
                                   select dtor.CorrespondingFormals[0] into arg
                                   where !arg.IsGhost
                                   select IdProtect(arg.CompileName)) {
          w.WriteLine("@property");
          w.NewBlockPy($"def {destructor}(self):")
            .WriteLine($"return self._get().{destructor}");
        }
      }

      foreach (var ctor in dt.Ctors.Where(ctor => !ctor.IsGhost)) {
        // Class-level fields don't work in all python version due to metaclasses.
        // Adding a more restrictive type would be desirable, but Python expects their definition to precede this.
        var argList = ctor.Destructors.Where(d => !d.IsGhost)
          .Select(d => $"('{IdProtect(d.CompileName)}', Any)").Comma();
        var namedtuple = $"NamedTuple('{IdProtect(ctor.CompileName)}', [{argList}])";
        var header = $"class {DtCtorDeclarationName(ctor, false)}({DtT}, {namedtuple}):";
        var constructor = wr.NewBlockPy(header, close: BlockStyle.Newline);
        DatatypeFieldsAndConstructor(ctor, constructor);

        // @property
        // def is_Ctor0(self) -> bool:
        //   return isinstance(self, Dt_Ctor0) }
        btw.WriteLine("@property");
        btw.NewBlockPy($"def is_{ctor.CompileName}(self) -> bool:")
          .WriteLine($"return isinstance(self, {DtCtorDeclarationName(ctor)})");
      }

      return new ClassWriter(this, btw, btw);
    }

    private void DatatypeFieldsAndConstructor(DatatypeCtor ctor, ConcreteSyntaxTree wr) {
      var dt = ctor.EnclosingDatatype;

      // Dt.Ctor
      var fString = (dt.EnclosingModuleDefinition.IsDefaultModule ? "" : dt.EnclosingModuleDefinition.Name + ".") +
                dt.Name + "." + ctor.Name;

      // {self.Dtor0}, {self.Dtor1}, ..., {self.DtorN}
      var args = ctor.Formals
        .Where(f => !f.IsGhost)
        .Select(f => {
          if (f.Type.IsStringType && UnicodeCharEnabled) {
            return $"{{self.{IdProtect(f.CompileName)}.VerbatimString(True)}}";
          } else {
            return $"{{{DafnyRuntimeModule}.string_of(self.{IdProtect(f.CompileName)})}}";
          }
        })
        .Comma();

      if (args.Length > 0 && dt is not CoDatatypeDecl) {
        fString += $"({args})";
      }

      wr.NewBlockPy("def __dafnystr__(self) -> str:")
        .WriteLine($"return f\'{fString.Replace("\'", "\\\'")}\'");

      var argList = ctor.Formals
        .Where(f => !f.IsGhost)
        .Select(f => $"self.{IdProtect(f.CompileName)} == __o.{IdProtect(f.CompileName)}");
      var suffix = args.Length > 0 ? $" and {string.Join(" and ", argList)}" : "";

      wr.NewBlockPy("def __eq__(self, __o: object) -> bool:")
        .WriteLine($"return isinstance(__o, {DtCtorDeclarationName(ctor)}){suffix}");

      wr.NewBlockPy("def __hash__(self) -> int:")
        .WriteLine("return super().__hash__()");
    }

    private static string DtCtorDeclarationName(DatatypeCtor ctor, bool full = true) {
      var dt = ctor.EnclosingDatatype;
      return $"{(full ? dt.FullCompileName : dt.CompileName)}_{ctor.CompileName}";
    }

    protected IClassWriter DeclareType(TopLevelDecl d, SubsetTypeDecl.WKind witnessKind, Expression witness, ConcreteSyntaxTree wr) {
      var cw = (ClassWriter)CreateClass(IdProtect(d.EnclosingModuleDefinition.CompileName), IdName(d), d, wr);
      var w = cw.MethodWriter;
      var udt = UserDefinedType.FromTopLevelDecl(d.tok, d);
      w.WriteLine("@staticmethod");
      var block = w.NewBlockPy("def default():");
      var wStmts = block.Fork();
      block.Write("return ");
      if (witnessKind == SubsetTypeDecl.WKind.Compiled) {
        TrExpr(witness, block, false, wStmts);
      } else {
        block.Write(TypeInitializationValue(udt, wr, d.tok, false, false));
      }
      block.WriteLine();
      return cw;
    }

    protected override IClassWriter DeclareNewtype(NewtypeDecl nt, ConcreteSyntaxTree wr) {
      return DeclareType(nt, nt.WitnessKind, nt.Witness, wr);
    }

    protected override void DeclareSubsetType(SubsetTypeDecl sst, ConcreteSyntaxTree wr) {
      DeclareType(sst, sst.WitnessKind, sst.Witness, wr);
    }

    protected override void GetNativeInfo(NativeType.Selection sel, out string name, out string literalSuffix, out bool needsCastAfterArithmetic) {
      literalSuffix = "";
      needsCastAfterArithmetic = false;
      switch (sel) {
        case NativeType.Selection.Byte:
        case NativeType.Selection.SByte:
        case NativeType.Selection.UShort:
        case NativeType.Selection.Short:
        case NativeType.Selection.UInt:
        case NativeType.Selection.Int:
        case NativeType.Selection.Number:
        case NativeType.Selection.ULong:
        case NativeType.Selection.Long:
          name = "int"; break;
        default:
          Contract.Assert(false); // unexpected native type
          throw new cce.UnreachableException(); // to please the compiler
      }
    }

    private class ClassWriter : IClassWriter {
      private readonly PythonCompiler Compiler;
      public readonly ConcreteSyntaxTree ConstructorWriter;
      public readonly ConcreteSyntaxTree MethodWriter;

      public ClassWriter(PythonCompiler compiler, ConcreteSyntaxTree constructorWriter, ConcreteSyntaxTree methodWriter) {
        Contract.Requires(compiler != null);
        Contract.Requires(methodWriter != null);
        Contract.Requires(constructorWriter != null);
        Compiler = compiler;
        ConstructorWriter = constructorWriter;
        MethodWriter = methodWriter;
      }

      public ConcreteSyntaxTree CreateMethod(Method m, List<TypeArgumentInstantiation> typeArgs, bool createBody,
        bool forBodyInheritance, bool lookasideBody) {
        return Compiler.CreateMethod(m, typeArgs, createBody, MethodWriter, forBodyInheritance, lookasideBody);
      }

      public ConcreteSyntaxTree SynthesizeMethod(Method m, List<TypeArgumentInstantiation> typeArgs, bool createBody, bool forBodyInheritance, bool lookasideBody) {
        throw new UnsupportedFeatureException(Token.NoToken, Feature.MethodSynthesis);
      }

      public ConcreteSyntaxTree CreateFunction(string name, List<TypeArgumentInstantiation> typeArgs,
          List<Formal> formals, Type resultType, IToken tok, bool isStatic, bool createBody, MemberDecl member,
          bool forBodyInheritance, bool lookasideBody) {
        return Compiler.CreateFunction(name, typeArgs, formals, resultType, tok, isStatic, createBody, member,
          MethodWriter, forBodyInheritance, lookasideBody);
      }

      public ConcreteSyntaxTree CreateGetter(string name, TopLevelDecl enclosingDecl, Type resultType, IToken tok,
          bool isStatic, bool isConst, bool createBody, MemberDecl member, bool forBodyInheritance) {
        return Compiler.CreateGetter(name, resultType, tok, isStatic, createBody, MethodWriter);
      }

      public ConcreteSyntaxTree CreateGetterSetter(string name, Type resultType, IToken tok,
          bool createBody, MemberDecl member, out ConcreteSyntaxTree setterWriter, bool forBodyInheritance) {
        return Compiler.CreateGetterSetter(name, createBody, out setterWriter, methodWriter: MethodWriter);
      }

      public void DeclareField(string name, TopLevelDecl enclosingDecl, bool isStatic, bool isConst, Type type,
          IToken tok, string rhs, Field field) {
        Compiler.DeclareField(name, isStatic, isConst, type, tok, rhs, ConstructorWriter);
      }

      public void InitializeField(Field field, Type instantiatedFieldType, TopLevelDeclWithMembers enclosingClass) {
        throw new cce.UnreachableException();
      }

      public ConcreteSyntaxTree ErrorWriter() => MethodWriter;

      public void Finish() {

      }
    }

    private void DeclareField(string name, bool isStatic, bool isConst, Type type, IToken tok, string rhs,
        ConcreteSyntaxTree fieldWriter) {
      fieldWriter.Write($"self.{name}: {TypeName(type, fieldWriter, tok)}");
      if (rhs != null) {
        fieldWriter.Write($" = {rhs}");
      }
      fieldWriter.WriteLine();
    }

    private ConcreteSyntaxTree CreateGetterSetter(string name, bool createBody, out ConcreteSyntaxTree setterWriter, ConcreteSyntaxTree methodWriter) {
      methodWriter.WriteLine("@property");
      var getterWriter = methodWriter.NewBlockPy(header: $"def {name}(self):");
      methodWriter.WriteLine($"@{name}.setter");
      setterWriter = methodWriter.NewBlockPy(header: $"def {name}(self, value):");
      if (createBody) {
        return getterWriter;
      }
      getterWriter.WriteLine($"return self._{name}");
      setterWriter.WriteLine($"self._{name} = value");
      setterWriter = null;
      return null;
    }

    private ConcreteSyntaxTree CreateGetter(string name, Type resultType, IToken tok, bool isStatic, bool createBody, ConcreteSyntaxTree methodWriter) {
      if (!createBody) { return null; }
      methodWriter.WriteLine(isStatic ? $"@{DafnyRuntimeModule}.classproperty" : "@property");
      return methodWriter.NewBlockPy(header: $"def {name}({(isStatic ? "instance" : "self")}):");
    }

    private ConcreteSyntaxTree CreateMethod(Method m, List<TypeArgumentInstantiation> typeArgs, bool createBody,
        ConcreteSyntaxTree wr, bool forBodyInheritance, bool lookasideBody) {
      var customReceiver = !forBodyInheritance && NeedsCustomReceiver(m);
      if (m.IsStatic || customReceiver) { wr.WriteLine("@staticmethod"); }
      wr.Write($"def {IdName(m)}(");
      var sep = "";
      WriteFormals(ForTypeDescriptors(typeArgs, m.EnclosingClass, m, lookasideBody), m.Ins, m.IsStatic, customReceiver, ref sep, wr);
      var body = wr.NewBlockPy("):", close: BlockStyle.Newline);
      if (createBody) {
        if (m.Body.Body.All(s => s.IsGhost)) {
          body.WriteLine("pass");
        }
        return body;
      }
      body.WriteLine("pass");
      return null;
    }

    protected override ConcreteSyntaxTree EmitMethodReturns(Method m, ConcreteSyntaxTree wr) {
      if (m.Outs.Any(f => !f.IsGhost)) {
        var beforeReturnBlock = wr.Fork();
        EmitReturn(m.Outs, wr);
        return beforeReturnBlock;
      }
      return wr;
    }

    private void WriteFormals(List<TypeArgumentInstantiation> typeParams, List<Formal> formals, bool isStatic,
      bool customReceiver, ref string sep, ConcreteSyntaxTree wr) {
      if (!isStatic && !customReceiver) {
        wr.Write(sep + "self");
        sep = ", ";
      }
      WriteRuntimeTypeDescriptorsFormals(typeParams, wr, ref sep, FormatDefaultTypeParameterValue);
      if (customReceiver) {
        wr.Write(sep + "self");
        sep = ", ";
      }
      WriteFormals(sep, formals, wr);
    }

    private ConcreteSyntaxTree CreateFunction(string name, List<TypeArgumentInstantiation> typeArgs,
      List<Formal> formals, Type resultType, IToken tok, bool isStatic, bool createBody, MemberDecl member,
      ConcreteSyntaxTree wr, bool forBodyInheritance, bool lookasideBody) {
      if (!createBody) { return null; }
      var customReceiver = !forBodyInheritance && NeedsCustomReceiver(member);
      if (isStatic || customReceiver) { wr.WriteLine("@staticmethod"); }
      wr.Write($"def {name}(");
      var sep = "";
      WriteFormals(ForTypeDescriptors(typeArgs, member.EnclosingClass, member, lookasideBody), formals, isStatic, customReceiver, ref sep, wr);
      return wr.NewBlockPy("):", close: BlockStyle.Newline);
    }

    // Unlike the other compilers, we use lambdas to model type descriptors here.
    protected override string TypeDescriptor(Type type, ConcreteSyntaxTree wr, IToken tok) {
      Contract.Requires(type != null);
      Contract.Requires(tok != null);
      Contract.Requires(wr != null);

      return DatatypeWrapperEraser.SimplifyType(type, true) switch {
        var x when x.IsBuiltinArrowType => $"{DafnyDefaults}.pointer",
        // unresolved proxy; just treat as bool, since no particular type information is apparently needed for this type
        BoolType or TypeProxy => $"{DafnyDefaults}.bool",
        CharType => UnicodeCharEnabled ? $"{DafnyDefaults}.codepoint" : $"{DafnyDefaults}.char",
        IntType or BitvectorType => $"{DafnyDefaults}.int",
        RealType => $"{DafnyDefaults}.real",
        SeqType or SetType or MultiSetType or MapType => CollectionTypeDescriptor(),
        UserDefinedType udt => udt.ResolvedClass switch {
          TypeParameter tp => TypeParameterDescriptor(tp),
          ClassDecl or NonNullTypeDecl => $"{DafnyDefaults}.pointer",
          DatatypeDecl => DatatypeDescriptor(udt, udt.TypeArgs, udt.tok),
          NewtypeDecl or SubsetTypeDecl => CustomDescriptor(udt),
          _ => throw new cce.UnreachableException()
        },
        _ => throw new cce.UnreachableException()
      };

      string CollectionTypeDescriptor() {
        return TypeHelperName(type.NormalizeExpandKeepConstraints());
      }

      string TypeParameterDescriptor(TypeParameter typeParameter) {
        if ((thisContext != null && typeParameter.Parent is ClassDecl and not TraitDecl) || typeParameter.Parent is IteratorDecl) {
          return $"self.{typeParameter.CompileName}";
        }
        if (thisContext != null && thisContext.ParentFormalTypeParametersToActuals.TryGetValue(typeParameter, out var instantiatedTypeParameter)) {
          return TypeDescriptor(instantiatedTypeParameter, wr, tok);
        }
        return FormatDefaultTypeParameterValue(type.AsTypeParameter);
      }

      string CustomDescriptor(UserDefinedType userDefinedType) {
        return $"{TypeName_UDT(FullTypeName(userDefinedType), userDefinedType, wr, userDefinedType.tok)}.default";
      }

      string DatatypeDescriptor(UserDefinedType udt, List<Type> typeArgs, IToken tok) {
        var dt = (DatatypeDecl)udt.ResolvedClass;
        var w = new ConcreteSyntaxTree();
        if (dt is TupleTypeDecl) {
          w.Write($"{DafnyDefaults}.tuple(");
        } else {
          w.Write($"{TypeName_UDT(FullTypeName(udt), udt, wr, tok)}.default(");
        }
        EmitTypeDescriptorsActuals(UsedTypeParameters(dt, typeArgs), tok, w, true);
        w.Write(")");
        return w.ToString();
      }
    }

    protected override ConcreteSyntaxTree EmitTailCallStructure(MemberDecl member, ConcreteSyntaxTree wr) {
      if (!member.IsStatic) {
        wr.WriteLine("_this = self");
      }
      wr = wr.NewBlockPy($"while True:").NewBlockPy($"with {DafnyRuntimeModule}.label():");
      var body = wr.Fork();
      wr.WriteLine("break");
      return body;
    }

    protected override void EmitJumpToTailCallStart(ConcreteSyntaxTree wr) {
      wr.WriteLine($"raise {DafnyRuntimeModule}.TailCall()");
    }

    internal override string TypeName(Type type, ConcreteSyntaxTree wr, IToken tok, MemberDecl/*?*/ member = null) {
      return TypeName(type, wr, tok, boxed: false, member);
    }
    private string TypeName(Type type, ConcreteSyntaxTree wr, IToken tok, bool boxed, MemberDecl /*?*/ member = null) {
      return TypeName(type, wr, tok, boxed, false, member);
    }
    private string TypeName(Type type, ConcreteSyntaxTree wr, IToken tok, bool boxed, bool erased, MemberDecl/*?*/ member = null) {
      Contract.Ensures(Contract.Result<string>() != null);
      Contract.Assume(type != null);  // precondition; this ought to be declared as a Requires in the superclass

      var xType = DatatypeWrapperEraser.SimplifyType(type);

      if (xType.IsObjectQ) {
        return "object";
      }

      switch (xType) {
        case BoolType:
          return "bool";
        case CharType:
          return "str";
        case IntType or BigOrdinalType or BitvectorType:
          return "int";
        case RealType:
          return $"{DafnyRuntimeModule}.BigRational";
        case UserDefinedType udt: {
            var s = FullTypeName(udt, member);
            return TypeName_UDT(s, udt, wr, udt.tok);
          }
        case CollectionType:
          return TypeHelperName(xType);
      }

      // TODO: I'm not 100% sure this is exhaustive yet
      Contract.Assert(false);
      throw new cce.UnreachableException();
    }

    protected override string TypeInitializationValue(Type type, ConcreteSyntaxTree wr, IToken tok,
        bool usePlaceboValue, bool constructTypeParameterDefaultsFromTypeDescriptors) {

      if (usePlaceboValue) {
        return "None";
      }

      var xType = type.NormalizeExpandKeepConstraints();

      if (xType.IsObjectQ) {
        return "None";
      }

      switch (xType) {
        case BoolType:
          return "False";
        case CharType:
          return UnicodeCharEnabled ? $"{DafnyRuntimeModule}.CodePoint({CharType.DefaultValueAsString})" : CharType.DefaultValueAsString;
        case IntType or BigOrdinalType or BitvectorType:
          return "int(0)";
        case RealType:
          return $"{DafnyRuntimeModule}.BigRational()";
        case CollectionType:
          return $"{TypeHelperName(xType)}({{}})";
        case UserDefinedType udt: {
            var cl = udt.ResolvedClass;
            Contract.Assert(cl != null);
            switch (cl) {
              case SubsetTypeDecl td:
                switch (td.WitnessKind) {
                  case SubsetTypeDecl.WKind.Compiled:
                    return TypeName_UDT(FullTypeName(udt), udt, wr, udt.tok) + ".default()";
                  case SubsetTypeDecl.WKind.Special:
                    if (ArrowType.IsPartialArrowTypeName(td.Name)) {
                      return "None";
                    }
                    if (td is NonNullTypeDecl decl) {
                      if (decl.Class is ArrayClassDecl arr) {
                        return $"{DafnyArrayClass}(None, {Enumerable.Repeat("0", arr.Dims).Comma()})";
                      }
                      return "None";
                    }
                    Contract.Assert(udt.TypeArgs.Any() && ArrowType.IsTotalArrowTypeName(td.Name));
                    var rangeDefaultValue = TypeInitializationValue(udt.TypeArgs.Last(), wr, tok, usePlaceboValue,
                      constructTypeParameterDefaultsFromTypeDescriptors);
                    // The final TypeArg contains the result type
                    var arguments = udt.TypeArgs.SkipLast(1).Comma((_, i) => $"x{i}");
                    return $"(lambda {arguments}: {rangeDefaultValue})";
                  default:
                    return TypeInitializationValue(td.RhsWithArgument(udt.TypeArgs), wr, tok, usePlaceboValue,
                      constructTypeParameterDefaultsFromTypeDescriptors);
                }

              case NewtypeDecl td:
                if (td.Witness != null) {
                  return TypeName_UDT(FullTypeName(udt), udt, wr, udt.tok) + ".default()";
                } else {
                  return TypeInitializationValue(td.BaseType, wr, tok, usePlaceboValue, constructTypeParameterDefaultsFromTypeDescriptors);
                }

              case DatatypeDecl dt:
                var relevantTypeArgs = UsedTypeParameters(dt, udt.TypeArgs).ConvertAll(ta => ta.Actual);
                return dt is TupleTypeDecl
                  ? $"({relevantTypeArgs.Comma(arg => DefaultValue(arg, wr, tok, constructTypeParameterDefaultsFromTypeDescriptors))}{(relevantTypeArgs.Count == 1 ? "," : "")})"
                  : $"{DtCtorDeclarationName(dt.GetGroundingCtor())}.default({relevantTypeArgs.Comma(arg => TypeDescriptor(arg, wr, tok))})()";

              case TypeParameter tp:
                return constructTypeParameterDefaultsFromTypeDescriptors
                  ? $"{TypeDescriptor(udt, wr, tok)}()"
                  : $"{FormatDefaultTypeParameterValue(tp)}()";

              case OpaqueTypeDecl opaque:
                return FormatDefaultTypeParameterValue(opaque);

              case ClassDecl:
                return "None";
            }
            break;
          }
      }

      Contract.Assert(false);
      throw new cce.UnreachableException();  // unexpected type
    }

    protected override string TypeName_UDT(string fullCompileName, List<TypeParameter.TPVariance> variance,
        List<Type> typeArgs, ConcreteSyntaxTree wr, IToken tok, bool omitTypeArguments) {
      return fullCompileName;
    }

    protected override string TypeName_Companion(Type type, ConcreteSyntaxTree wr, IToken tok, MemberDecl member) {
      type = UserDefinedType.UpcastToMemberEnclosingType(type, member);
      if (type.NormalizeExpandKeepConstraints() is UserDefinedType { ResolvedClass: DatatypeDecl dt } udt &&
          DatatypeWrapperEraser.IsErasableDatatypeWrapper(dt, out _)) {
        var s = FullTypeName(udt, member);
        return TypeName_UDT(s, udt, wr, udt.tok);
      } else {
        return TypeName(type, wr, tok, member);
      }
    }

    protected override void TypeArgDescriptorUse(bool isStatic, bool lookasideBody, TopLevelDeclWithMembers cl, out bool needsTypeParameter, out bool needsTypeDescriptor) {
      needsTypeDescriptor = false;
      needsTypeParameter = false;
      switch (cl) {
        case DatatypeDecl:
          needsTypeDescriptor = true;
          break;
        case TraitDecl:
          needsTypeDescriptor = isStatic || lookasideBody;
          break;
        case ClassDecl:
          needsTypeDescriptor = isStatic;
          break;
      }
    }

    protected override bool DeclareFormal(string prefix, string name, Type type, IToken tok, bool isInParam, ConcreteSyntaxTree wr) {
      if (isInParam) {
        wr.Write($"{prefix}{name}");
        return true;
      } else {
        return false;
      }
    }

    protected override void DeclareLocalVar(string name, Type type, IToken tok, bool leaveRoomForRhs, string rhs,
        ConcreteSyntaxTree wr) {
      wr.Write(name);
      if (type != null) { wr.Write($": {TypeName(type, wr, tok)}"); }
      if (rhs != null) { wr.Write($" = {rhs}"); }
      wr.WriteLine();
    }

    protected override ConcreteSyntaxTree DeclareLocalVar(string name, Type type, IToken tok, ConcreteSyntaxTree wr) {
      var w = new ConcreteSyntaxTree();
      wr.FormatLine($"{name} = {w}");
      return w;
    }

    protected override bool UseReturnStyleOuts(Method m, int nonGhostOutCount) => true;
    protected override bool SupportsMultipleReturns => true;

    protected override void DeclareLocalOutVar(string name, Type type, IToken tok, string rhs, bool useReturnStyleOuts,
        ConcreteSyntaxTree wr) {
      DeclareLocalVar(name, type, tok, false, rhs, wr);
    }

    protected override void EmitActualTypeArgs(List<Type> typeArgs, IToken tok, ConcreteSyntaxTree wr) {
      // emit nothing
    }

    protected override string GenerateLhsDecl(string target, Type type, ConcreteSyntaxTree wr, IToken tok) {
      return $"{target}: {TypeName(type, wr, tok)}";
    }

    protected override void EmitPrintStmt(ConcreteSyntaxTree wr, Expression arg) {
      var wStmts = wr.Fork();
      wr.Write($"{DafnyRuntimeModule}.print(");
      EmitToString(wr, arg, wStmts);
      wr.WriteLine(")");
    }

    private void EmitToString(ConcreteSyntaxTree wr, Expression arg, ConcreteSyntaxTree wStmts) {
      if (UnicodeCharEnabled && arg.Type.IsStringType) {
        TrParenExpr(arg, wr, false, wStmts);
        wr.Write(".VerbatimString(False)");
      } else {
        wr.Write($"{DafnyRuntimeModule}.string_of(");
        TrExpr(arg, wr, false, wStmts);
        wr.Write(")");
      }
    }

    protected override void EmitReturn(List<Formal> outParams, ConcreteSyntaxTree wr) {
      outParams = outParams.Where(f => !f.IsGhost).ToList();
      wr.Write("return");
      if (outParams.Count > 0) {
        wr.Write($" {outParams.Comma(IdName)}");
      }
      wr.WriteLine();
    }

    protected override ConcreteSyntaxTree CreateLabeledCode(string label, bool createContinueLabel, ConcreteSyntaxTree wr) {
      var manager = createContinueLabel ? "c_label" : "label";
      var block = wr.NewBlockPy($"with {DafnyRuntimeModule}.{manager}(\"{label}\"):");
      var core = block.Fork();
      block.WriteLine("pass");
      return core;
    }

    protected override void EmitBreak(string label, ConcreteSyntaxTree wr) {
      wr.WriteLine(label != null ? $"raise {DafnyRuntimeModule}.Break(\"{label}\")" : "break");
    }

    protected override void EmitContinue(string label, ConcreteSyntaxTree wr) {
      wr.WriteLine($"raise {DafnyRuntimeModule}.Continue(\"{label}\")");
    }

    protected override void EmitYield(ConcreteSyntaxTree wr) {
      wr.WriteLine("yield");
    }

    protected override void EmitAbsurd(string message, ConcreteSyntaxTree wr) {
      if (message == null) {
        message = "unexpected control point";
      }
      wr.WriteLine($"raise Exception(\"{message}\")");
    }

    protected override void EmitHalt(IToken tok, Expression messageExpr, ConcreteSyntaxTree wr) {
      Contract.Requires(tok != null);
      var wStmts = wr.Fork();
      wr.Write($"raise {DafnyRuntimeModule}.HaltException(");
      wr.Write($"\"{ErrorReporter.TokenToString(tok)}: \" + ");
      EmitToString(wr, messageExpr, wStmts);
      wr.WriteLine(")");
    }

    protected override ConcreteSyntaxTree EmitIf(out ConcreteSyntaxTree guardWriter, bool hasElse, ConcreteSyntaxTree wr) {
      wr.Write("if ");
      guardWriter = wr.Fork();
      return wr.NewBlockPy(":", hasElse ? "el" : "");
    }

    protected override ConcreteSyntaxTree EmitBlock(ConcreteSyntaxTree wr) {
      //This encoding does not provide a new scope
      return wr.NewBlockPy("if True:");
    }

    protected override ConcreteSyntaxTree EmitForStmt(IToken tok, IVariable loopIndex, bool goingUp, string endVarName,
      List<Statement> body, LList<Label> labels, ConcreteSyntaxTree wr) {
      string iterator;
      var lowWr = new ConcreteSyntaxTree();
      string argumentRemainder;
      if (endVarName == null) {
        iterator = "count";
        argumentRemainder = goingUp ? "" : "-1, -1";
      } else {
        iterator = "range";
        argumentRemainder = goingUp ? $", {endVarName}" : $"-1, {endVarName}-1, -1";
      }
      wr.Format($"for {IdName(loopIndex)} in {iterator}({lowWr}{argumentRemainder})");
      var bodyWr = wr.NewBlockPy($":");
      bodyWr = EmitContinueLabel(labels, bodyWr);
      TrStmtList(body, bodyWr);

      return lowWr;
    }

    protected override ConcreteSyntaxTree CreateWhileLoop(out ConcreteSyntaxTree guardWriter, ConcreteSyntaxTree wr) {
      wr.Write("while ");
      guardWriter = wr.Fork();
      var wBody = wr.NewBlockPy(":");
      return wBody;
    }

    protected override ConcreteSyntaxTree CreateForLoop(string indexVar, string bound, ConcreteSyntaxTree wr, string start = null) {
      var lowerBound = start == null ? "" : start + ", ";
      return wr.NewBlockPy($"for {indexVar} in range({lowerBound}{bound}):");
    }

    protected override ConcreteSyntaxTree CreateDoublingForLoop(string indexVar, int start, ConcreteSyntaxTree wr) {
      return wr.NewBlockPy($"for {indexVar} in {DafnyRuntimeModule}.Doubler({start}):");
    }

    protected override void EmitIncrementVar(string varName, ConcreteSyntaxTree wr) {
      wr.WriteLine($"{varName} += 1");
    }

    protected override void EmitDecrementVar(string varName, ConcreteSyntaxTree wr) {
      wr.WriteLine($"{varName} -= 1");
    }

    protected override string GetQuantifierName(string bvType) {
      return $"{DafnyRuntimeModule}.quantifier";
    }

    protected override ConcreteSyntaxTree CreateForeachLoop(string tmpVarName, Type collectionElementType, IToken tok,
      out ConcreteSyntaxTree collectionWriter, ConcreteSyntaxTree wr) {
      collectionWriter = new ConcreteSyntaxTree();
      wr.WriteLine($"{tmpVarName}: {TypeName(collectionElementType, wr, tok)}")
        .Format($"for {tmpVarName} in {collectionWriter}:");
      return wr.NewBlockPy();
    }

    protected override void EmitDowncastVariableAssignment(string boundVarName, Type boundVarType, string tmpVarName,
      Type collectionElementType, bool introduceBoundVar, IToken tok, ConcreteSyntaxTree wr) {
      wr.WriteLine($"{boundVarName}{(introduceBoundVar ? $": {TypeName(boundVarType, wr, tok)}" : "")} = {tmpVarName}");
    }

    protected override ConcreteSyntaxTree CreateForeachIngredientLoop(string boundVarName, int L, string tupleTypeArgs,
        out ConcreteSyntaxTree collectionWriter, ConcreteSyntaxTree wr) {
      collectionWriter = new ConcreteSyntaxTree();
      return wr.Format($"for {boundVarName} in {collectionWriter}:").NewBlockPy();
    }

    protected override void EmitNew(Type type, IToken tok, CallStmt initCall, ConcreteSyntaxTree wr, ConcreteSyntaxTree wStmts) {
      var cl = ((UserDefinedType)type.NormalizeExpand()).ResolvedClass;
      var ctor = (Constructor)initCall?.Method;  // correctness of cast follows from precondition of "EmitNew"
      var sep = "";
      wr.Write($"{TypeName(type, wr, tok)}(");
      EmitTypeDescriptorsActuals(TypeArgumentInstantiation.ListFromClass(cl, type.TypeArgs), tok, wr, ref sep);
      wr.Write(ConstructorArguments(initCall, wStmts, ctor, sep));
      wr.Write(")");
    }

    protected override void EmitNewArray(Type elementType, IToken tok, List<string> dimensions,
      bool mustInitialize, [CanBeNull] string exampleElement, ConcreteSyntaxTree wr, ConcreteSyntaxTree wStmts) {
      var initValue = mustInitialize ? DefaultValue(elementType, wr, tok, true) : "None";
      wr.Write($"{DafnyArrayClass}({initValue}, {dimensions.Comma(s => s)})");
    }

    protected static string TranslateEscapes(string s) {
      s = Util.ReplaceNullEscapesWithCharacterEscapes(s);

      s = Util.ExpandUnicodeEscapes(s, false);

      return s;
    }

    protected override void EmitLiteralExpr(ConcreteSyntaxTree wr, LiteralExpr e) {
      switch (e) {
        case CharLiteralExpr:
          var escaped = TranslateEscapes((string)e.Value);
          if (UnicodeCharEnabled) {
            wr.Write($"{DafnyRuntimeModule}.CodePoint('{escaped}')");
          } else {
            wr.Write($"'{escaped}'");
          }
          break;
        case StringLiteralExpr str:
          if (UnicodeCharEnabled) {
            wr.Write($"{DafnySeqMakerFunction}(map({DafnyRuntimeModule}.CodePoint, ");
            TrStringLiteral(str, wr);
            wr.Write("))");
          } else {
            wr.Write($"{DafnySeqMakerFunction}(");
            TrStringLiteral(str, wr);
            wr.Write(")");
          }

          break;
        case StaticReceiverExpr:
          wr.Write(TypeName(e.Type, wr, e.tok));
          break;
        default:
          switch (e.Value) {
            case null:
              wr.Write("None");
              break;
            case bool value:
              wr.Write($"{value}");
              break;
            case BigInteger integer:
              wr.Write($"{integer}");
              break;
            case BigDec n:
              wr.Write($"{DafnyRuntimeModule}.BigRational('{n.Mantissa}e{n.Exponent}')");
              break;
            default:
              // TODO: This may not be exhaustive
              throw new cce.UnreachableException();
          }
          break;
      }
    }

    protected override void EmitStringLiteral(string str, bool isVerbatim, ConcreteSyntaxTree wr) {
      if (!isVerbatim) {
        wr.Write($"\"{TranslateEscapes(str)}\"");
      } else {
        var n = str.Length;
        wr.Write("\"");
        for (var i = 0; i < n; i++) {
          if (str[i] == '\"' && i + 1 < n && str[i + 1] == '\"') {
            wr.Write("\\\"");
            i++;
          } else if (str[i] == '\\') {
            wr.Write("\\\\");
          } else if (str[i] == '\n') {
            wr.Write("\\n");
          } else if (str[i] == '\r') {
            wr.Write("\\r");
          } else {
            wr.Write(str[i]);
          }
        }
        wr.Write("\"");
      }
    }

    protected override ConcreteSyntaxTree EmitBitvectorTruncation(BitvectorType bvType, bool surroundByUnchecked, ConcreteSyntaxTree wr) {
      var vec = wr.ForkInParens();
      wr.Write($" & ((1 << {bvType.Width}) - 1)");
      return vec;
    }

    protected override void EmitRotate(Expression e0, Expression e1, bool isRotateLeft, ConcreteSyntaxTree wr,
        bool inLetExprBody, ConcreteSyntaxTree wStmts, FCE_Arg_Translator tr) {
      // (( e0 op1 e1) | (e0 op2 (width - e1)))
      wr = wr.ForkInParens();
      EmitShift(e0, e1, isRotateLeft ? "<<" : ">>", isRotateLeft, true, wr.ForkInParens(), inLetExprBody, wStmts, tr);
      wr.Write(" | ");
      EmitShift(e0, e1, isRotateLeft ? ">>" : "<<", !isRotateLeft, false, wr.ForkInParens(), inLetExprBody, wStmts, tr);
    }

    void EmitShift(Expression e0, Expression e1, string op, bool truncate, bool firstOp, ConcreteSyntaxTree wr,
        bool inLetExprBody, ConcreteSyntaxTree wStmts, FCE_Arg_Translator tr) {
      var bv = e0.Type.AsBitVectorType;
      if (truncate) {
        wr = EmitBitvectorTruncation(bv, true, wr);
      }
      tr(e0, wr, inLetExprBody, wStmts);
      wr.Write($" {op} ");
      if (!firstOp) {
        wr = wr.ForkInParens().Write($"{bv.Width} - ");
      }

      tr(e1, wr.ForkInParens(), inLetExprBody, wStmts);
    }

    protected override void EmitEmptyTupleList(string tupleTypeArgs, ConcreteSyntaxTree wr) {
      wr.Write("[]");
    }

    protected override ConcreteSyntaxTree EmitAddTupleToList(string ingredients, string tupleTypeArgs, ConcreteSyntaxTree wr) {
      var wrTuple = new ConcreteSyntaxTree();
      wr.FormatLine($"{ingredients}.append(({wrTuple}))");
      return wrTuple;
    }

    protected override void EmitTupleSelect(string prefix, int i, ConcreteSyntaxTree wr) {
      wr.Write("{0}[{1}]", prefix, i);
    }

    protected override string IdProtect(string name) {
      return PublicIdProtect(name);
    }

    public override string PublicIdProtect(string name) {
      Contract.Requires(name != null);
      return name switch {
        _ => MangleName(name)
      };
    }

    protected override string FullTypeName(UserDefinedType udt, MemberDecl member = null) {
      if (udt is ArrowType) {
        //TODO: Add deeper types
        return "Callable";
      }

      var cl = udt.ResolvedClass;
      return cl switch {
        TypeParameter => $"TypeVar(\'{IdProtect(cl.CompileName)}\')",
        ArrayClassDecl => DafnyArrayClass,
        TupleTypeDecl => "tuple",
        _ => IdProtect(cl.FullCompileName)
      };
    }

    protected override void EmitThis(ConcreteSyntaxTree wr) {
      var isTailRecursive = enclosingMethod is { IsTailRecursive: true } || enclosingFunction is { IsTailRecursive: true };
      wr.Write(isTailRecursive ? "_this" : "self");
    }

    protected override void EmitNull(Type _, ConcreteSyntaxTree wr) {
      wr.Write("None");
    }

    protected override void EmitDatatypeValue(DatatypeValue dtv, string arguments, ConcreteSyntaxTree wr) {
      if (dtv.IsCoCall) {
        wr.Write($"{dtv.Ctor.EnclosingDatatype.FullCompileName}__Lazy(lambda: ");
        var end = wr.Fork();
        wr.Write(")");
        wr = end;
      }
      if (dtv.Ctor.EnclosingDatatype is not TupleTypeDecl) {
        wr.Write($"{DtCtorDeclarationName(dtv.Ctor)}");
      } else if (dtv.Ctor.Destructors.Count(d => !d.IsGhost) == 1) {
        // 1-tuples need this this for disambiguation
        arguments += ",";
      }
      wr.Write($"({arguments})");
    }

    protected override void GetSpecialFieldInfo(SpecialField.ID id, object idParam, Type receiverType,
        out string compiledName, out string preString, out string postString) {
      compiledName = "";
      preString = "";
      postString = "";
      switch (id) {
        case SpecialField.ID.UseIdParam:
          compiledName = IdProtect((string)idParam);
          break;
        case SpecialField.ID.Keys:
          compiledName = "keys";
          break;
        case SpecialField.ID.Values:
          compiledName = "values";
          break;
        case SpecialField.ID.Items:
          compiledName = "items";
          break;
        case SpecialField.ID.Floor:
          preString = "floor(";
          postString = ")";
          break;
        case SpecialField.ID.IsLimit:
          preString = $"{DafnyRuntimeModule}.BigOrdinal.is_limit(";
          postString = ")";
          break;
        case SpecialField.ID.IsSucc:
          preString = $"{DafnyRuntimeModule}.BigOrdinal.is_succ(";
          postString = ")";
          break;
        case SpecialField.ID.Offset:
          preString = $"{DafnyRuntimeModule}.BigOrdinal.offset(";
          postString = ")";
          break;
        case SpecialField.ID.IsNat:
          preString = $"{DafnyRuntimeModule}.BigOrdinal.is_nat(";
          postString = ")";
          break;
        case SpecialField.ID.ArrayLength:
        case SpecialField.ID.ArrayLengthInt:
          var dim = idParam is int d and > 0 ? d : 0;
          compiledName = $"length({dim})";
          break;
        default:
          Contract.Assert(false); // unexpected ID
          break;
      }
    }

    protected override ILvalue EmitMemberSelect(Action<ConcreteSyntaxTree> obj, Type objType, MemberDecl member,
      List<TypeArgumentInstantiation> typeArgs, Dictionary<TypeParameter, Type> typeMap, Type expectedType,
      string additionalCustomParameter = null, bool internalAccess = false) {
      switch (DatatypeWrapperEraser.GetMemberStatus(member)) {
        case DatatypeWrapperEraser.MemberCompileStatus.Identity:
          return SimpleLvalue(obj);
        case DatatypeWrapperEraser.MemberCompileStatus.AlwaysTrue:
          return StringLvalue(True);
        default:
          break;
      }
      switch (member) {
        case DatatypeDestructor dd: {
            var dest = dd.EnclosingClass switch {
              TupleTypeDecl => $"[{dd.CorrespondingFormals[0].NameForCompilation}]",
              _ => $".{IdProtect(dd.CompileName)}"
            };
            return SuffixLvalue(obj, dest);
          }
        case SpecialField sf: {
            GetSpecialFieldInfo(sf.SpecialId, sf.IdParam, objType, out var compiledName, out _, out _);
            return SimpleLvalue(w => {
              var customReceiver = NeedsCustomReceiver(sf) && sf.EnclosingClass is not TraitDecl;
              if (customReceiver) {
                w.Write(TypeName_Companion(objType, w, member.tok, member));
              } else {
                obj(w);
              }
              if (compiledName.Length > 0) {
                w.Write($".{(sf is ConstantField && internalAccess ? "_" : "")}{compiledName}");
              }
              var sep = "(";
              EmitTypeDescriptorsActuals(ForTypeDescriptors(typeArgs, member.EnclosingClass, member, false), member.tok, w, ref sep);
              if (customReceiver) {
                w.Write(sep);
                obj(w);
                sep = ", ";
              }
              if (sep != "(") {
                w.Write(")");
              }
            });
          }
        case Field: {
            return SimpleLvalue(w => {
              if (member.IsStatic) { w.Write(TypeName_Companion(objType, w, member.tok, member)); } else { obj(w); }
              w.Write($".{IdName(member)}");
            });
          }
        case Function fn: {
            if (additionalCustomParameter == null && typeArgs.Count == 0) {
              return SuffixLvalue(obj, $".{IdName(fn)}");
            }
            return SimpleLvalue(w => {
              var args = fn.Formals
                .Where(f => !f.IsGhost)
                .Select(_ => ProtectedFreshId("_eta"))
                .Comma();
              w.Write($"lambda {args}: ");
              obj(w);
              w.Write($".{IdName(fn)}(");
              var sep = "";
              EmitTypeDescriptorsActuals(ForTypeDescriptors(typeArgs, member.EnclosingClass, member, false), fn.tok, w, ref sep);
              if (additionalCustomParameter != null) {
                w.Write(sep + additionalCustomParameter);
                sep = ", ";
              }
              if (args.Length > 0) {
                w.Write(sep);
              }
              w.Write(args + ")");
            });
          }
        default:
          return SimpleLvalue(w => {
            w.Write($"{TypeName_Companion(objType, w, member.tok, member)}.{IdName(member)}({additionalCustomParameter ?? ""})");
          });
      }
    }

    protected override ConcreteSyntaxTree EmitArraySelect(List<string> indices, Type elmtType, ConcreteSyntaxTree wr) {
      Contract.Assert(indices is { Count: >= 1 });
      var w = wr.Fork();
      wr.Write($"[{indices.Comma()}]");
      return w;
    }

    protected override ConcreteSyntaxTree EmitArraySelect(List<Expression> indices, Type elmtType, bool inLetExprBody,
        ConcreteSyntaxTree wr, ConcreteSyntaxTree wStmts) {
      Contract.Assert(indices != null);  // follows from precondition
      var strings = indices.Select(index => Expr(index, inLetExprBody, wStmts).ToString());
      return EmitArraySelect(strings.ToList(), elmtType, wr);
    }

    protected override void EmitExprAsNativeInt(Expression expr, bool inLetExprBody, ConcreteSyntaxTree wr,
      ConcreteSyntaxTree wStmts) {
      // This is also used for bit shift operators, or more generally any binary operation where CompileBinOp()
      // sets the convertE1_to_int out parameter to true. This compiler always sets that to false, however,
      // so this method is only called for non-sequentializable forall statements.
      TrParenExpr("int", expr, wr, inLetExprBody, wStmts);
    }

    protected override void EmitIndexCollectionSelect(Expression source, Expression index, bool inLetExprBody,
      ConcreteSyntaxTree wr, ConcreteSyntaxTree wStmts) {
      TrParenExpr(source, wr, inLetExprBody, wStmts);
      wr.Write("[");
      TrExpr(index, wr, inLetExprBody, wStmts);
      wr.Write("]");
    }

    protected override void EmitIndexCollectionUpdate(Expression source, Expression index, Expression value,
      CollectionType resultCollectionType, bool inLetExprBody, ConcreteSyntaxTree wr, ConcreteSyntaxTree wStmts) {
      TrParenExpr(source, wr, inLetExprBody, wStmts);
      wr.Write(".set(");
      TrExpr(index, wr, inLetExprBody, wStmts);
      wr.Write(", ");
      TrExpr(value, wr, inLetExprBody, wStmts);
      wr.Write(")");
    }

    protected override void EmitSeqSelectRange(Expression source, Expression lo, Expression hi, bool fromArray,
      bool inLetExprBody, ConcreteSyntaxTree wr, ConcreteSyntaxTree wStmts) {
      wr.Write($"{DafnySeqMakerFunction}(");
      TrParenExpr(source, wr, inLetExprBody, wStmts);
      wr.Write("[");
      if (lo != null) { TrExpr(lo, wr, inLetExprBody, wStmts); }
      wr.Write(":");
      if (hi != null) { TrExpr(hi, wr, inLetExprBody, wStmts); }

      wr.Write(":])");
    }

    protected override void EmitSeqConstructionExpr(SeqConstructionExpr expr, bool inLetExprBody, ConcreteSyntaxTree wr, ConcreteSyntaxTree wStmts) {
      ConcreteSyntaxTree valueExpression;
      var range = $"range({Expr(expr.N, inLetExprBody, wStmts)})";
      wr.Write(DafnySeqMakerFunction);
      if (expr.Initializer is LambdaExpr lam) {
        valueExpression = Expr(lam.Body, inLetExprBody, wStmts);
        var binder = IdProtect(lam.BoundVars[0].CompileName);
        wr.Write($"([{valueExpression} for {binder} in {range}])");
      } else {
        valueExpression = Expr(expr.Initializer, inLetExprBody, wStmts);
        wr.Write($"(tuple(map({valueExpression}, {range})))");
      }
    }

    protected override void EmitMultiSetFormingExpr(MultiSetFormingExpr expr, bool inLetExprBody, ConcreteSyntaxTree wr,
      ConcreteSyntaxTree wStmts) {
      TrParenExpr(DafnyMultiSetClass, expr.E, wr, inLetExprBody, wStmts);
    }

    protected override void EmitApplyExpr(Type functionType, IToken tok, Expression function,
        List<Expression> arguments, bool inLetExprBody, ConcreteSyntaxTree wr, ConcreteSyntaxTree wStmts) {
      TrExpr(function, wr, inLetExprBody, wStmts);
      TrExprList(arguments, wr, inLetExprBody, wStmts);
    }

    protected override ConcreteSyntaxTree EmitBetaRedex(List<string> boundVars, List<Expression> arguments,
      List<Type> boundTypes, Type resultType, IToken resultTok, bool inLetExprBody, ConcreteSyntaxTree wr,
      ref ConcreteSyntaxTree wStmts) {
      var functionName = ProtectedFreshId("_lambda");
      wr.Write($"{functionName}");
      TrExprList(arguments, wr, inLetExprBody, wStmts);
      var wrBody = wStmts.NewBlockPy($"def {functionName}({boundVars.Comma()}):", close: BlockStyle.Newline);
      wStmts = wrBody.Fork();
      return EmitReturnExpr(wrBody);
    }

    protected override void EmitDestructor(string source, Formal dtor, int formalNonGhostIndex, DatatypeCtor ctor,
        List<Type> typeArgs, Type bvType, ConcreteSyntaxTree wr) {
      wr.Write(source);
      if (DatatypeWrapperEraser.IsErasableDatatypeWrapper(ctor.EnclosingDatatype, out var coreDtor)) {
        Contract.Assert(coreDtor.CorrespondingFormals.Count == 1);
        Contract.Assert(dtor == coreDtor.CorrespondingFormals[0]); // any other destructor is a ghost
      } else {
        wr.Write(ctor.EnclosingDatatype is TupleTypeDecl ? $"[{dtor.NameForCompilation}]" : $".{IdProtect(dtor.CompileName)}");
      }
    }

    protected override bool TargetLambdasRestrictedToExpressions => true;
    protected override ConcreteSyntaxTree CreateLambda(List<Type> inTypes, IToken tok, List<string> inNames,
        Type resultType, ConcreteSyntaxTree wr, ConcreteSyntaxTree wStmts, bool untyped = false) {
      var functionName = ProtectedFreshId("_lambda");
      wr.Write(functionName);
      return wStmts.NewBlockPy($"def {functionName}({inNames.Comma()}):", close: BlockStyle.Newline);
    }

    protected override void CreateIIFE(string bvName, Type bvType, IToken bvTok, Type bodyType, IToken bodyTok,
      ConcreteSyntaxTree wr, ref ConcreteSyntaxTree wStmts, out ConcreteSyntaxTree wrRhs, out ConcreteSyntaxTree wrBody) {
      wrRhs = new ConcreteSyntaxTree();
      var functionName = ProtectedFreshId("_iife");
      wr.Format($"{functionName}({wrRhs})");
      wrBody = wStmts.NewBlockPy($"def {functionName}({bvName}):");
      wStmts = wrBody.Fork();
      wrBody = EmitReturnExpr(wrBody);
    }

    protected override ConcreteSyntaxTree CreateIIFE0(Type resultType, IToken resultTok, ConcreteSyntaxTree wr,
        ConcreteSyntaxTree wStmts) {
      var functionName = ProtectedFreshId("_iife");
      wr.WriteLine($"{functionName}()");
      return wStmts.NewBlockPy($"def {functionName}():");
    }

    protected override ConcreteSyntaxTree CreateIIFE1(int source, Type resultType, IToken resultTok, string bvName,
        ConcreteSyntaxTree wr, ConcreteSyntaxTree wStmts) {
      var functionName = ProtectedFreshId("_iife");
      wr.WriteLine($"{functionName}({source})");
      return wStmts.NewBlockPy($"def {functionName}({bvName}):");
    }

    protected override void EmitUnaryExpr(ResolvedUnaryOp op, Expression expr, bool inLetExprBody,
        ConcreteSyntaxTree wr, ConcreteSyntaxTree wStmts) {
      switch (op) {
        case ResolvedUnaryOp.Cardinality:
          TrParenExpr("len", expr, wr, inLetExprBody, wStmts);
          break;
        case ResolvedUnaryOp.BitwiseNot:
          TrParenExpr("~", expr, wr, inLetExprBody, wStmts);
          break;
        case ResolvedUnaryOp.BoolNot:
          TrParenExpr("not", expr, wr, inLetExprBody, wStmts);
          break;
        default:
          Contract.Assert(false); throw new cce.UnreachableException();  // unexpected unary expression
      }
    }

    protected override void CompileBinOp(BinaryExpr.ResolvedOpcode op,
      Expression e0, Expression e1, IToken tok, Type resultType,
      out string opString,
      out string preOpString,
      out string postOpString,
      out string callString,
      out string staticCallString,
      out bool reverseArguments,
      out bool truncateResult,
      out bool convertE1_to_int,
      ConcreteSyntaxTree errorWr) {

      opString = null;
      preOpString = "";
      postOpString = "";
      callString = null;
      staticCallString = null;
      reverseArguments = false;
      truncateResult = false;
      convertE1_to_int = false;

      switch (op) {
        case BinaryExpr.ResolvedOpcode.And:
          opString = "and";
          break;

        case BinaryExpr.ResolvedOpcode.Or:
          opString = "or";
          break;

        case BinaryExpr.ResolvedOpcode.Imp:
          preOpString = "not ";
          opString = "or";
          break;

        case BinaryExpr.ResolvedOpcode.LeftShift:
          opString = "<<";
          truncateResult = true;
          break;

        case BinaryExpr.ResolvedOpcode.RightShift:
          opString = ">>";
          break;

        case BinaryExpr.ResolvedOpcode.Add:
        case BinaryExpr.ResolvedOpcode.Concat:
<<<<<<< HEAD
          if (resultType.IsCharType) {
            staticCallString = UnicodeCharEnabled ? $"{DafnyRuntimeModule}.plus_unicode_char" : $"{DafnyRuntimeModule}.plus_char";
=======
          if (resultType.IsCharType && !UnicodeCharEnabled) {
            staticCallString = $"{DafnyRuntimeModule}.plus_char";
>>>>>>> 5bd92030
          } else {
            if (resultType.IsNumericBased() || resultType.IsBitVectorType || resultType.IsBigOrdinalType) {
              truncateResult = true;
            }
            opString = "+";
          }
          break;

        case BinaryExpr.ResolvedOpcode.Sub:
        case BinaryExpr.ResolvedOpcode.SetDifference:
        case BinaryExpr.ResolvedOpcode.MultiSetDifference:
        case BinaryExpr.ResolvedOpcode.MapSubtraction:
<<<<<<< HEAD
          if (resultType.IsCharType) {
            staticCallString = UnicodeCharEnabled ? $"{DafnyRuntimeModule}.minus_unicode_char" : $"{DafnyRuntimeModule}.minus_char";
=======
          if (resultType.IsCharType && !UnicodeCharEnabled) {
            staticCallString = $"{DafnyRuntimeModule}.minus_char";
>>>>>>> 5bd92030
          } else {
            if (resultType.IsNumericBased() || resultType.IsBitVectorType || resultType.IsBigOrdinalType) {
              truncateResult = true;
            }
            opString = "-";
          }
          break;

        case BinaryExpr.ResolvedOpcode.Mul:
          opString = "*";
          truncateResult = true;
          break;

        case BinaryExpr.ResolvedOpcode.Div:
          if (resultType.IsIntegerType || resultType.IsBitVectorType || resultType.AsNewtype != null) {
            staticCallString = $"{DafnyRuntimeModule}.euclidian_division";
          } else {
            opString = "/";
          }
          break;

        case BinaryExpr.ResolvedOpcode.Mod:
          staticCallString = $"{DafnyRuntimeModule}.euclidian_modulus"; break;

        case BinaryExpr.ResolvedOpcode.ProperPrefix:
          opString = "<"; break;

        case BinaryExpr.ResolvedOpcode.Prefix:
          opString = "<="; break;

        case BinaryExpr.ResolvedOpcode.SeqEq:
        case BinaryExpr.ResolvedOpcode.SetEq:
        case BinaryExpr.ResolvedOpcode.MapEq:
        case BinaryExpr.ResolvedOpcode.EqCommon:
        case BinaryExpr.ResolvedOpcode.MultiSetEq:
          opString = "=="; break;

        case BinaryExpr.ResolvedOpcode.NeqCommon:
        case BinaryExpr.ResolvedOpcode.SeqNeq:
        case BinaryExpr.ResolvedOpcode.SetNeq:
        case BinaryExpr.ResolvedOpcode.MapNeq:
        case BinaryExpr.ResolvedOpcode.MultiSetNeq:
          opString = "!="; break;

        case BinaryExpr.ResolvedOpcode.Union:
        case BinaryExpr.ResolvedOpcode.MultiSetUnion:
        case BinaryExpr.ResolvedOpcode.MapMerge:
          opString = "|"; break;

        case BinaryExpr.ResolvedOpcode.InSet:
        case BinaryExpr.ResolvedOpcode.InMultiSet:
        case BinaryExpr.ResolvedOpcode.InSeq:
        case BinaryExpr.ResolvedOpcode.InMap:
          opString = "in"; break;

        case BinaryExpr.ResolvedOpcode.NotInSet:
        case BinaryExpr.ResolvedOpcode.NotInMultiSet:
        case BinaryExpr.ResolvedOpcode.NotInSeq:
        case BinaryExpr.ResolvedOpcode.NotInMap:
          opString = "not in"; break;

        case BinaryExpr.ResolvedOpcode.Intersection:
        case BinaryExpr.ResolvedOpcode.MultiSetIntersection:
          callString = "intersection"; break;

        case BinaryExpr.ResolvedOpcode.Disjoint:
        case BinaryExpr.ResolvedOpcode.MultiSetDisjoint:
          callString = "isdisjoint"; break;

        case BinaryExpr.ResolvedOpcode.Subset:
        case BinaryExpr.ResolvedOpcode.MultiSubset:
          callString = "issubset"; break;

        case BinaryExpr.ResolvedOpcode.ProperSubset:
        case BinaryExpr.ResolvedOpcode.ProperMultiSubset:
          callString = "ispropersubset"; break;


        default:
          base.CompileBinOp(op, e0, e1, tok, resultType,
            out opString, out preOpString, out postOpString, out callString, out staticCallString, out reverseArguments,
            out truncateResult, out convertE1_to_int,
            errorWr);
          break;
      }
    }

    protected override void TrStmtList(List<Statement> stmts, ConcreteSyntaxTree writer) {
      Contract.Requires(cce.NonNullElements(stmts));
      Contract.Requires(writer != null);
      if (stmts.All(s => s.IsGhost)) {
        writer.WriteLine("pass");
      }
      base.TrStmtList(stmts, writer);
    }

    protected override void EmitITE(Expression guard, Expression thn, Expression els, Type resultType, bool inLetExprBody, ConcreteSyntaxTree wr, ConcreteSyntaxTree wStmts) {
      Contract.Requires(guard != null);
      Contract.Requires(thn != null);
      Contract.Requires(els != null);
      Contract.Requires(wr != null);

      ConcreteSyntaxTree Tree(Expression e) => Expr(e, inLetExprBody, wStmts);

      wr.Format($"({Tree(thn)} if {Tree(guard)} else {Tree(els)})");
    }

    protected override void EmitIsZero(string varName, ConcreteSyntaxTree wr) {
      wr.Write($"{varName} == 0");
    }

    protected override void EmitConversionExpr(ConversionExpr e, bool inLetExprBody, ConcreteSyntaxTree wr, ConcreteSyntaxTree wStmts) {
      var (pre, post) = ("", "");
      if (e.E.Type.IsNumericBased(Type.NumericPersuasion.Int) || e.E.Type.IsBitVectorType || e.E.Type.IsBigOrdinalType) {
        if (e.ToType.IsNumericBased(Type.NumericPersuasion.Real)) {
          (pre, post) = ($"{DafnyRuntimeModule}.BigRational(", ", 1)");
        } else if (e.ToType.IsCharType) {
          if (UnicodeCharEnabled) {
            (pre, post) = ($"{DafnyRuntimeModule}.CodePoint(chr(", "))");
          } else {
            (pre, post) = ("chr(", ")");
          }
        }
      } else if (e.E.Type.IsCharType) {
        if (e.ToType.IsNumericBased(Type.NumericPersuasion.Int) || e.ToType.IsBitVectorType || e.ToType.IsBigOrdinalType) {
          (pre, post) = ("ord(", ")");
        } else if (e.ToType.IsNumericBased(Type.NumericPersuasion.Real)) {
          (pre, post) = ($"{DafnyRuntimeModule}.BigRational(ord(", "), 1)");
        }
      } else if (e.E.Type.IsNumericBased(Type.NumericPersuasion.Real)) {
        if (e.ToType.IsNumericBased(Type.NumericPersuasion.Int) || e.ToType.IsBitVectorType || e.ToType.IsBigOrdinalType) {
          (pre, post) = ("int(", ")");
        } else if (e.ToType.IsCharType) {
          if (UnicodeCharEnabled) {
            (pre, post) = ($"{DafnyRuntimeModule}.CodePoint(chr(floor(", ")))");
          } else {
            (pre, post) = ("chr(floor(", "))");
          }
        }
      }
      wr.Write(pre);
      TrExpr(e.E, wr, inLetExprBody, wStmts);
      wr.Write(post);
    }

    protected override void EmitTypeTest(string localName, Type fromType, Type toType, IToken tok, ConcreteSyntaxTree wr) {
      if (!fromType.IsNonNullRefType) {
        wr = wr.Write($"{localName} is {(toType.IsNonNullRefType ? "not None and" : "None or")} ").ForkInParens();
      }

      var toClass = toType.NormalizeExpand();
      wr.Write($"isinstance({localName}, {TypeName(toClass, wr, tok)})");

      var udtTo = (UserDefinedType)toType.NormalizeExpandKeepConstraints();
      if (udtTo.ResolvedClass is SubsetTypeDecl and not NonNullTypeDecl) {
        // TODO: test constraints
        throw new UnsupportedFeatureException(Token.NoToken, Feature.SubsetTypeTests);
      }
    }

    protected override void EmitCollectionDisplay(CollectionType ct, IToken tok, List<Expression> elements,
      bool inLetExprBody, ConcreteSyntaxTree wr, ConcreteSyntaxTree wStmts) {
      var (open, close) = ct switch {
        SeqType or MultiSetType => ("[", "]"),
        _ => ("{", "}")
      };
      wr.Write(ct is SeqType ? DafnySeqMakerFunction : TypeHelperName(ct));
      wr.Write("(");
      wr.Write(open);
      TrExprList(elements, wr, inLetExprBody, wStmts, parens: false);
      wr.Write(close);
      wr.Write(")");
    }

    private static string TypeHelperName(Type ct) {
      return ct switch {
        SetType => DafnySetClass,
        SeqType => DafnySeqClass,
        MapType => DafnyMapClass,
        MultiSetType => DafnyMultiSetClass,
        _ => throw new NotImplementedException()
      };
    }

    protected override void EmitMapDisplay(MapType mt, IToken tok, List<ExpressionPair> elements, bool inLetExprBody,
      ConcreteSyntaxTree wr, ConcreteSyntaxTree wStmts) {
      wr.Write($"{DafnyMapClass}({{");
      var sep = "";
      foreach (var p in elements) {
        wr.Write(sep);
        TrExpr(p.A, wr, inLetExprBody, wStmts);
        wr.Write(": ");
        TrExpr(p.B, wr, inLetExprBody, wStmts);
        sep = ", ";
      }
      wr.Write("})");
    }

    protected override void EmitSetBuilder_New(ConcreteSyntaxTree wr, SetComprehension e, string collectionName) {
      wr.WriteLine($"{collectionName} = {DafnySetClass}()");
    }

    protected override void EmitMapBuilder_New(ConcreteSyntaxTree wr, MapComprehension e, string collectionName) {
      wr.WriteLine($"{collectionName} = {DafnyMapClass}()");
    }

    protected override void EmitSetBuilder_Add(CollectionType ct, string collName, Expression elmt, bool inLetExprBody,
        ConcreteSyntaxTree wr) {
      var wStmts = wr.Fork();
      wr.WriteLine($"{collName} = {collName}.union({DafnySetClass}([{Expr(elmt, inLetExprBody, wStmts)}]))");
    }

    protected override ConcreteSyntaxTree EmitMapBuilder_Add(MapType mt, IToken tok, string collName, Expression term,
        bool inLetExprBody, ConcreteSyntaxTree wr) {
      var termLeftWriter = new ConcreteSyntaxTree();
      var wStmts = wr.Fork();
      wr.FormatLine($"{collName}[{termLeftWriter}] = {Expr(term, inLetExprBody, wStmts)}");
      return termLeftWriter;
    }

    [CanBeNull]
    protected override string GetSubtypeCondition(string tmpVarName, Type boundVarType, IToken tok, ConcreteSyntaxTree wPreconditions) {
      if (!boundVarType.IsRefType) {
        return null;
      }

      var typeTest = boundVarType.IsObject || boundVarType.IsObjectQ
        ? True
        : $"isinstance({tmpVarName}, {TypeName(boundVarType, wPreconditions, tok)})";
      return boundVarType.IsNonNullRefType
        ? $"{tmpVarName} is not None and {typeTest}"
        : $"{tmpVarName} is None or {typeTest}";
    }

    protected override string GetCollectionBuilder_Build(CollectionType ct, IToken tok, string collName, ConcreteSyntaxTree wr) {
      return TypeHelperName(ct) + $"({collName})";
    }

    protected override Type EmitIntegerRange(Type type, out ConcreteSyntaxTree wLo, out ConcreteSyntaxTree wHi, ConcreteSyntaxTree wr) {
      wr.Write($"{DafnyRuntimeModule}.IntegerRange(");
      wLo = wr.Fork();
      wr.Write(", ");
      wHi = wr.Fork();
      wr.Write(')');
      return new IntType();
    }

    protected override void EmitSingleValueGenerator(Expression e, bool inLetExprBody, string type,
      ConcreteSyntaxTree wr, ConcreteSyntaxTree wStmts) {
      wr.Write("[");
      TrExpr(e, wr, inLetExprBody, wStmts);
      wr.Write("]");
    }

    protected override void EmitHaltRecoveryStmt(Statement body, string haltMessageVarName, Statement recoveryBody, ConcreteSyntaxTree wr) {
      var tryBlock = wr.NewBlockPy("try:");
      TrStmt(body, tryBlock);
      var exceptBlock = wr.NewBlockPy($"except {DafnyRuntimeModule}.HaltException as e:");
      exceptBlock.WriteLine($"{IdProtect(haltMessageVarName)} = e.message");
      TrStmt(recoveryBody, exceptBlock);
    }

    private static readonly Regex ModuleLine = new(@"^\s*assert\s+""([a-zA-Z0-9_]+)""\s*==\s*__name__\s*$");

    private static string FindModuleName(string externFilename) {
      using var rd = new StreamReader(new FileStream(externFilename, FileMode.Open, FileAccess.Read));
      while (rd.ReadLine() is { } line) {
        var match = ModuleLine.Match(line);
        if (match.Success) {
          rd.Close();
          return match.Groups[1].Value;
        }
      }
      rd.Close();
      return externFilename.EndsWith(".py") ? externFilename[..^3] : null;
    }

    static bool CopyExternLibraryIntoPlace(string externFilename, string mainProgram, TextWriter outputWriter) {
      // Grossly, we need to look in the file to figure out where to put it
      var moduleName = FindModuleName(externFilename);
      if (moduleName == null) {
        outputWriter.WriteLine($"Unable to determine module name: {externFilename}");
        return false;
      }
      var mainDir = Path.GetDirectoryName(mainProgram);
      Contract.Assert(mainDir != null);
      var tgtFilename = Path.Combine(mainDir, moduleName + ".py");
      var file = new FileInfo(externFilename);
      file.CopyTo(tgtFilename, true);
      if (DafnyOptions.O.CompileVerbose) {
        outputWriter.WriteLine($"Additional input {externFilename} copied to {tgtFilename}");
      }
      return true;
    }

    public override bool CompileTargetProgram(string dafnyProgramName, string targetProgramText,
        string /*?*/ callToMain, string /*?*/ targetFilename, ReadOnlyCollection<string> otherFileNames,
        bool runAfterCompile, TextWriter outputWriter, out object compilationResult) {
      compilationResult = null;
      foreach (var otherFileName in otherFileNames) {
        if (Path.GetExtension(otherFileName) != ".py") {
          outputWriter.WriteLine($"Unrecognized file as extra input for Python compilation: {otherFileName}");
          return false;
        }
        if (!CopyExternLibraryIntoPlace(otherFileName, targetFilename, outputWriter)) {
          return false;
        }
      }
      return true;
    }

    public override bool RunTargetProgram(string dafnyProgramName, string targetProgramText, string /*?*/ callToMain,
      string targetFilename, ReadOnlyCollection<string> otherFileNames, object compilationResult, TextWriter outputWriter) {
      Contract.Requires(targetFilename != null || otherFileNames.Count == 0);
      var psi = PrepareProcessStartInfo("python3", DafnyOptions.O.MainArgs.Prepend(targetFilename));
      psi.EnvironmentVariables["PYTHONIOENCODING"] = "utf8";
      return 0 == RunProcess(psi, outputWriter);
    }
  }
}<|MERGE_RESOLUTION|>--- conflicted
+++ resolved
@@ -59,10 +59,7 @@
     const string DafnyMultiSetClass = $"{DafnyRuntimeModule}.MultiSet";
     const string DafnySeqClass = $"{DafnyRuntimeModule}.Seq";
     private string DafnySeqMakerFunction => UnicodeCharEnabled ? $"{DafnyRuntimeModule}.SeqWithoutIsStrInference" : DafnySeqClass;
-<<<<<<< HEAD
-
-=======
->>>>>>> 5bd92030
+
     const string DafnyArrayClass = $"{DafnyRuntimeModule}.Array";
     const string DafnyMapClass = $"{DafnyRuntimeModule}.Map";
     const string DafnyDefaults = $"{DafnyRuntimeModule}.defaults";
@@ -1482,13 +1479,8 @@
 
         case BinaryExpr.ResolvedOpcode.Add:
         case BinaryExpr.ResolvedOpcode.Concat:
-<<<<<<< HEAD
-          if (resultType.IsCharType) {
-            staticCallString = UnicodeCharEnabled ? $"{DafnyRuntimeModule}.plus_unicode_char" : $"{DafnyRuntimeModule}.plus_char";
-=======
           if (resultType.IsCharType && !UnicodeCharEnabled) {
             staticCallString = $"{DafnyRuntimeModule}.plus_char";
->>>>>>> 5bd92030
           } else {
             if (resultType.IsNumericBased() || resultType.IsBitVectorType || resultType.IsBigOrdinalType) {
               truncateResult = true;
@@ -1501,13 +1493,8 @@
         case BinaryExpr.ResolvedOpcode.SetDifference:
         case BinaryExpr.ResolvedOpcode.MultiSetDifference:
         case BinaryExpr.ResolvedOpcode.MapSubtraction:
-<<<<<<< HEAD
-          if (resultType.IsCharType) {
-            staticCallString = UnicodeCharEnabled ? $"{DafnyRuntimeModule}.minus_unicode_char" : $"{DafnyRuntimeModule}.minus_char";
-=======
           if (resultType.IsCharType && !UnicodeCharEnabled) {
             staticCallString = $"{DafnyRuntimeModule}.minus_char";
->>>>>>> 5bd92030
           } else {
             if (resultType.IsNumericBased() || resultType.IsBitVectorType || resultType.IsBigOrdinalType) {
               truncateResult = true;
