--- conflicted
+++ resolved
@@ -1349,16 +1349,11 @@
       } else if (member is Function fn) {
         var wr = new ConcreteSyntaxTree();
         EmitNameAndActualTypeArgs(IdName(member), TypeArgumentInstantiation.ToActuals(ForTypeParameters(typeArgs, member, false)), member.tok, wr);
-<<<<<<< HEAD
-        // TODO: needs to check for argument conversions as well
-        if (typeArgs.Count == 0 && additionalCustomParameter == null && !fn.ResultType.IsCharType) {
-=======
         var needsEtaConversion = typeArgs.Any()
                || additionalCustomParameter != null
                || (UnicodeCharEnabled &&
                   (fn.ResultType.IsCharType || fn.Formals.Any(f => f.Type.IsCharType)));
         if (!needsEtaConversion) {
->>>>>>> f82c0d9b
           var nameAndTypeArgs = wr.ToString();
           return SuffixLvalue(obj, $"::{nameAndTypeArgs}");
         } else {
@@ -3708,22 +3703,14 @@
       if (UnicodeCharEnabled) {
         // Need to box from int to CodePoint, or unbox from CodePoint to int
 
-<<<<<<< HEAD
-        if (IsObjectType(from) && to is { IsCharType: true }) {
-=======
         if (IsNativeObjectType(from) && to is { IsCharType: true }) {
->>>>>>> f82c0d9b
           wr.Write("((dafny.CodePoint)(");
           var w = wr.Fork();
           wr.Write(")).value()");
           return w;
         }
 
-<<<<<<< HEAD
-        if (from is { IsCharType: true } && IsObjectType(to)) {
-=======
         if (from is { IsCharType: true } && IsNativeObjectType(to)) {
->>>>>>> f82c0d9b
           wr.Write("dafny.CodePoint.valueOf(");
           var w = wr.Fork();
           wr.Write(")");
