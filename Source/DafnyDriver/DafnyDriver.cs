//-----------------------------------------------------------------------------
//
// Copyright (C) Microsoft Corporation.  All Rights Reserved.
//
//-----------------------------------------------------------------------------
//---------------------------------------------------------------------------------------------
// DafnyDriver
//       - main program for taking a Dafny program and verifying it
//---------------------------------------------------------------------------------------------

namespace Microsoft.Dafny
{
  using System;
  using System.Collections.Generic;
  using System.Collections.ObjectModel;
  using System.Diagnostics.Contracts;
  using System.IO;
  using System.Linq;

  using Microsoft.Boogie;
  using Bpl = Microsoft.Boogie;
  using System.Diagnostics;

  public class DafnyDriver
  {
    public enum ExitValue { VERIFIED = 0, PREPROCESSING_ERROR, DAFNY_ERROR, COMPILE_ERROR, NOT_VERIFIED }

    public static int Main(string[] args)
    {
      int ret = 0;
      var thread = new System.Threading.Thread(
        new System.Threading.ThreadStart(() =>
          { ret = ThreadMain(args); }),
          0x10000000); // 256MB stack size to prevent stack overflow
      thread.Start();
      thread.Join();
      return ret;
    }

    public static int ThreadMain(string[] args)
    {
      Contract.Requires(cce.NonNullElements(args));

      ErrorReporter reporter = new ConsoleErrorReporter();
      ExecutionEngine.printer = new DafnyConsolePrinter(); // For boogie errors

      DafnyOptions.Install(new DafnyOptions(reporter));

      List<DafnyFile> dafnyFiles;
      List<string> otherFiles;

      ExitValue exitValue = ProcessCommandLineArguments(args, out dafnyFiles, out otherFiles);

      if (exitValue == ExitValue.VERIFIED)
      {
        exitValue = ProcessFiles(dafnyFiles, otherFiles.AsReadOnly(), reporter);
      }

      if (CommandLineOptions.Clo.XmlSink != null) {
        CommandLineOptions.Clo.XmlSink.Close();
      }
      if (CommandLineOptions.Clo.Wait)
      {
        Console.WriteLine("Press Enter to exit.");
        Console.ReadLine();
      }
      if (!DafnyOptions.O.CountVerificationErrors && exitValue != ExitValue.PREPROCESSING_ERROR)
      {
        return 0;
      }
      //Console.ReadKey();
      return (int)exitValue;
    }

    public static ExitValue ProcessCommandLineArguments(string[] args, out List<DafnyFile> dafnyFiles, out List<string> otherFiles)
    {
      dafnyFiles = new List<DafnyFile>();
      otherFiles = new List<string>();

      CommandLineOptions.Clo.RunningBoogieFromCommandLine = true;
      try {
        if (!CommandLineOptions.Clo.Parse(args)) {
          return ExitValue.PREPROCESSING_ERROR;
        }
      } catch (ProverException pe) {
        ExecutionEngine.printer.ErrorWriteLine(Console.Out, "*** ProverException: {0}", pe.Message);
        return ExitValue.PREPROCESSING_ERROR;
      }

      if (CommandLineOptions.Clo.Files.Count == 0)
      {
        ExecutionEngine.printer.ErrorWriteLine(Console.Out, "*** Error: No input files were specified.");
        return ExitValue.PREPROCESSING_ERROR;
      }
      if (CommandLineOptions.Clo.XmlSink != null) {
        string errMsg = CommandLineOptions.Clo.XmlSink.Open();
        if (errMsg != null) {
          ExecutionEngine.printer.ErrorWriteLine(Console.Out, "*** Error: " + errMsg);
          return ExitValue.PREPROCESSING_ERROR;
        }
      }
      if (!CommandLineOptions.Clo.DontShowLogo)
      {
        Console.WriteLine(CommandLineOptions.Clo.Version);
      }
      if (CommandLineOptions.Clo.ShowEnv == CommandLineOptions.ShowEnvironment.Always)
      {
        Console.WriteLine("---Command arguments");
        foreach (string arg in args)
        {Contract.Assert(arg != null);
          Console.WriteLine(arg);
        }
        Console.WriteLine("--------------------");
      }

      foreach (string file in CommandLineOptions.Clo.Files)
      { Contract.Assert(file != null);
        string extension = Path.GetExtension(file);
        if (extension != null) { extension = extension.ToLower(); }
<<<<<<< HEAD

        bool isDafnyFile = false;
        try {
          dafnyFiles.Add(new DafnyFile(file));
          isDafnyFile = true;
        } catch (IllegalDafnyFile) {
          // Fall through and try to handle the file as an "other file"
        }

        if (DafnyOptions.O.CompileTarget == DafnyOptions.CompilationTarget.Csharp) {
          if (extension == ".cs" || extension == ".dll") {
            otherFiles.Add(file);
          } else if (!isDafnyFile) {
            ExecutionEngine.printer.ErrorWriteLine(Console.Out, "*** Error: '{0}': Filename extension '{1}' is not supported. Input files must be Dafny programs (.dfy) or C# files (.cs) or managed DLLS (.dll)", file,
              extension == null ? "" : extension);
            return ExitValue.PREPROCESSING_ERROR;
          }
        } else if (DafnyOptions.O.CompileTarget == DafnyOptions.CompilationTarget.JavaScript) {
          if (extension == ".js") {
            otherFiles.Add(file);
          } else if (!isDafnyFile) {
            ExecutionEngine.printer.ErrorWriteLine(Console.Out, "*** Error: '{0}': Filename extension '{1}' is not supported. Input files must be Dafny programs (.dfy) or JavaScript files (.js)", file,
              extension == null ? "" : extension);
            return ExitValue.PREPROCESSING_ERROR;
          }
        } else if (DafnyOptions.O.CompileTarget == DafnyOptions.CompilationTarget.Java) {
          if (extension == ".java") {
            otherFiles.Add(file);
          } else if (!isDafnyFile) {
            ExecutionEngine.printer.ErrorWriteLine(Console.Out, "*** Error: '{0}': Filename extension '{1}' is not supported. Input files must be Dafny programs (.dfy) or Java files (.java)", file,
              extension == null ? "" : extension);
            return ExitValue.PREPROCESSING_ERROR;
          }
        } else {
          if (extension == ".go") {
            otherFiles.Add(file);
          } else if (!isDafnyFile) {
            ExecutionEngine.printer.ErrorWriteLine(Console.Out, "*** Error: '{0}': Filename extension '{1}' is not supported. Input files must be Dafny programs (.dfy) or Go files (.go)", file,
              extension == null ? "" : extension);
            return ExitValue.PREPROCESSING_ERROR;
=======
        try { dafnyFiles.Add(new DafnyFile(file)); } catch (IllegalDafnyFile) {
          if (DafnyOptions.O.CompileTarget == DafnyOptions.CompilationTarget.Csharp) {
            if (extension == ".cs" || extension == ".dll") {
              otherFiles.Add(file);
            } else {
              ExecutionEngine.printer.ErrorWriteLine(Console.Out, "*** Error: '{0}': Filename extension '{1}' is not supported. Input files must be Dafny programs (.dfy) or C# files (.cs) or managed DLLS (.dll)", file,
                extension == null ? "" : extension);
              return ExitValue.PREPROCESSING_ERROR;
            }
          } else if (DafnyOptions.O.CompileTarget == DafnyOptions.CompilationTarget.JavaScript) {
            if (extension == ".js") {
              otherFiles.Add(file);
            } else {
              ExecutionEngine.printer.ErrorWriteLine(Console.Out, "*** Error: '{0}': Filename extension '{1}' is not supported. Input files must be Dafny programs (.dfy) or JavaScript files (.js)", file,
                extension == null ? "" : extension);
              return ExitValue.PREPROCESSING_ERROR;
            }
          } else if (DafnyOptions.O.CompileTarget == DafnyOptions.CompilationTarget.Java) {
            if (extension == ".java") {
              otherFiles.Add(file);
            } else {
              ExecutionEngine.printer.ErrorWriteLine(Console.Out, "*** Error: '{0}': Filename extension '{1}' is not supported. Input files must be Dafny programs (.dfy) or Java files (.java)", file,
                extension == null ? "" : extension);
              return ExitValue.PREPROCESSING_ERROR;
            }
          } else if (DafnyOptions.O.CompileTarget == DafnyOptions.CompilationTarget.Php) {
            if (extension == ".php") {
              otherFiles.Add(file);
            } else {
              ExecutionEngine.printer.ErrorWriteLine(Console.Out, "*** Error: '{0}': Filename extension '{1}' is not supported. Input files must be Dafny programs (.dfy) or PHP files (.php)", file,
                extension == null ? "" : extension);
              return ExitValue.PREPROCESSING_ERROR;
            }
          } else {
            if (extension == ".go") {
              otherFiles.Add(file);
            } else {
              ExecutionEngine.printer.ErrorWriteLine(Console.Out, "*** Error: '{0}': Filename extension '{1}' is not supported. Input files must be Dafny programs (.dfy) or Go files (.go)", file,
                extension == null ? "" : extension);
              return ExitValue.PREPROCESSING_ERROR;
            }
>>>>>>> a8819cd2
          }
        }
      }
      return ExitValue.VERIFIED;
    }

    static ExitValue ProcessFiles(IList<DafnyFile/*!*/>/*!*/ dafnyFiles, ReadOnlyCollection<string> otherFileNames,
                                  ErrorReporter reporter, bool lookForSnapshots = true, string programId = null)
   {
      Contract.Requires(cce.NonNullElements(dafnyFiles));
      var dafnyFileNames = DafnyFile.fileNames(dafnyFiles);

      ExitValue exitValue = ExitValue.VERIFIED;
      if (CommandLineOptions.Clo.VerifySeparately && 1 < dafnyFiles.Count)
      {
        foreach (var f in dafnyFiles)
        {
          Console.WriteLine();
          Console.WriteLine("-------------------- {0} --------------------", f);
          var ev = ProcessFiles(new List<DafnyFile> { f }, new List<string>().AsReadOnly(), reporter, lookForSnapshots, f.FilePath);
          if (exitValue != ev && ev != ExitValue.VERIFIED)
          {
            exitValue = ev;
          }
        }
        return exitValue;
      }

      if (0 <= CommandLineOptions.Clo.VerifySnapshots && lookForSnapshots)
      {
        var snapshotsByVersion = ExecutionEngine.LookForSnapshots(dafnyFileNames);
        foreach (var s in snapshotsByVersion)
        {
          var snapshots = new List<DafnyFile>();
          foreach (var f in s) {
            snapshots.Add(new DafnyFile(f));
          }
          var ev = ProcessFiles(snapshots, new List<string>().AsReadOnly(), reporter, false, programId);
          if (exitValue != ev && ev != ExitValue.VERIFIED)
          {
            exitValue = ev;
          }
        }
        return exitValue;
      }

      Dafny.Program dafnyProgram;
      string programName = dafnyFileNames.Count == 1 ? dafnyFileNames[0] : "the program";
      string err = Dafny.Main.ParseCheck(dafnyFiles, programName, reporter, out dafnyProgram);
      if (err != null) {
        exitValue = ExitValue.DAFNY_ERROR;
        ExecutionEngine.printer.ErrorWriteLine(Console.Out, err);
      } else if (dafnyProgram != null && !CommandLineOptions.Clo.NoResolve && !CommandLineOptions.Clo.NoTypecheck
          && DafnyOptions.O.DafnyVerify) {

        var boogiePrograms = Translate(dafnyProgram);

        Dictionary<string, PipelineStatistics> statss;
        PipelineOutcome oc;
        string baseName = cce.NonNull(Path.GetFileName(dafnyFileNames[dafnyFileNames.Count - 1]));
        var verified = Boogie(baseName, boogiePrograms, programId, out statss, out oc);
        var compiled = Compile(dafnyFileNames[0], otherFileNames, dafnyProgram, oc, statss, verified);
        exitValue = verified && compiled ? ExitValue.VERIFIED : !verified ? ExitValue.NOT_VERIFIED : ExitValue.COMPILE_ERROR;
      }

      if (err == null && dafnyProgram != null && DafnyOptions.O.PrintStats) {
        Util.PrintStats(dafnyProgram);
      }
      if (err == null && dafnyProgram != null && DafnyOptions.O.PrintFunctionCallGraph) {
        Util.PrintFunctionCallGraph(dafnyProgram);
      }
      return exitValue;
    }

    private static string BoogieProgramSuffix(string printFile, string suffix) {
      var baseName = Path.GetFileNameWithoutExtension(printFile);
      var dirName = Path.GetDirectoryName(printFile);

      return Path.Combine(dirName, baseName + "_" + suffix + Path.GetExtension(printFile));
    }

    public static IEnumerable<Tuple<string, Bpl.Program>> Translate(Program dafnyProgram) {
      var nmodules = Translator.VerifiableModules(dafnyProgram).Count();


      foreach (var prog in Translator.Translate(dafnyProgram, dafnyProgram.reporter)) {

        if (CommandLineOptions.Clo.PrintFile != null) {

          var nm = nmodules > 1 ? BoogieProgramSuffix(CommandLineOptions.Clo.PrintFile, prog.Item1) : CommandLineOptions.Clo.PrintFile;

          ExecutionEngine.PrintBplFile(nm, prog.Item2, false, false, CommandLineOptions.Clo.PrettyPrint);
        }

        yield return prog;

      }
    }

    public static bool BoogieOnce(string baseFile, string moduleName, Bpl.Program boogieProgram, string programId,
                              out PipelineStatistics stats, out PipelineOutcome oc)
    {
      if (programId == null)
      {
        programId = "main_program_id";
      }
      programId += "_" + moduleName;

      string bplFilename;
      if (CommandLineOptions.Clo.PrintFile != null)
      {
        bplFilename = CommandLineOptions.Clo.PrintFile;
      }
      else
      {
        string baseName = cce.NonNull(Path.GetFileName(baseFile));
        baseName = cce.NonNull(Path.ChangeExtension(baseName, "bpl"));
        bplFilename = Path.Combine(Path.GetTempPath(), baseName);
      }

      bplFilename = BoogieProgramSuffix(bplFilename, moduleName);
      stats = null;
      oc = BoogiePipelineWithRerun(boogieProgram, bplFilename, out stats, 1 < Dafny.DafnyOptions.Clo.VerifySnapshots ? programId : null);
      return (oc == PipelineOutcome.Done || oc == PipelineOutcome.VerificationCompleted) && stats.ErrorCount == 0 && stats.InconclusiveCount == 0 && stats.TimeoutCount == 0 && stats.OutOfMemoryCount == 0;
    }

    public static bool Boogie(string baseName, IEnumerable<Tuple<string, Bpl.Program>> boogiePrograms, string programId, out Dictionary<string, PipelineStatistics> statss, out PipelineOutcome oc) {

      bool isVerified = true;
      oc = PipelineOutcome.VerificationCompleted;
      statss = new Dictionary<string, PipelineStatistics>();

      Stopwatch watch = new Stopwatch();
      watch.Start();

      foreach (var prog in boogiePrograms) {
        PipelineStatistics newstats;
        PipelineOutcome newoc;

        if (DafnyOptions.O.SeparateModuleOutput) {
          ExecutionEngine.printer.AdvisoryWriteLine("For module: {0}", prog.Item1);
        }

        isVerified = BoogieOnce(baseName, prog.Item1, prog.Item2, programId, out newstats, out newoc) && isVerified;

        watch.Stop();

        if ((oc == PipelineOutcome.VerificationCompleted || oc == PipelineOutcome.Done) && newoc != PipelineOutcome.VerificationCompleted) {
          oc = newoc;
        }

        if (DafnyOptions.O.SeparateModuleOutput) {
          TimeSpan ts = watch.Elapsed;
          string elapsedTime = String.Format("{0:00}:{1:00}:{2:00}",
            ts.Hours, ts.Minutes, ts.Seconds);

          ExecutionEngine.printer.AdvisoryWriteLine("Elapsed time: {0}", elapsedTime);
          ExecutionEngine.printer.WriteTrailer(newstats);
        }

        statss.Add(prog.Item1, newstats);
        watch.Restart();
      }
      watch.Stop();

      return isVerified;
    }

    private static void WriteStatss(Dictionary<string, PipelineStatistics> statss) {
      var statSum = new PipelineStatistics();
      foreach (var stats in statss) {
        statSum.VerifiedCount += stats.Value.VerifiedCount;
        statSum.ErrorCount += stats.Value.ErrorCount;
        statSum.TimeoutCount += stats.Value.TimeoutCount;
        statSum.OutOfMemoryCount += stats.Value.OutOfMemoryCount;
        statSum.CachedErrorCount += stats.Value.CachedErrorCount;
        statSum.CachedInconclusiveCount += stats.Value.CachedInconclusiveCount;
        statSum.CachedOutOfMemoryCount += stats.Value.CachedOutOfMemoryCount;
        statSum.CachedTimeoutCount += stats.Value.CachedTimeoutCount;
        statSum.CachedVerifiedCount += stats.Value.CachedVerifiedCount;
        statSum.InconclusiveCount += stats.Value.InconclusiveCount;
      }
      ExecutionEngine.printer.WriteTrailer(statSum);
    }


    public static bool Compile(string fileName, ReadOnlyCollection<string> otherFileNames, Program dafnyProgram,
                               PipelineOutcome oc, Dictionary<string, PipelineStatistics> statss, bool verified)
    {
      var resultFileName = DafnyOptions.O.DafnyPrintCompiledFile ?? fileName;
      bool compiled = true;
      switch (oc)
      {
        case PipelineOutcome.VerificationCompleted:
          WriteStatss(statss);
          if ((DafnyOptions.O.Compile && verified && CommandLineOptions.Clo.ProcsToCheck == null) || DafnyOptions.O.ForceCompile) {
            compiled = CompileDafnyProgram(dafnyProgram, resultFileName, otherFileNames, true);
          } else if ((2 <= DafnyOptions.O.SpillTargetCode && verified && CommandLineOptions.Clo.ProcsToCheck == null) || 3 <= DafnyOptions.O.SpillTargetCode) {
            compiled = CompileDafnyProgram(dafnyProgram, resultFileName, otherFileNames, false);
          }
          break;
        case PipelineOutcome.Done:
          WriteStatss(statss);
          if (DafnyOptions.O.ForceCompile || 3 <= DafnyOptions.O.SpillTargetCode) {
            compiled = CompileDafnyProgram(dafnyProgram, resultFileName, otherFileNames, DafnyOptions.O.ForceCompile);
          }
          break;
        default:
          // error has already been reported to user
          break;
      }
      return compiled;
    }

    /// <summary>
    /// Resolve, type check, infer invariants for, and verify the given Boogie program.
    /// The intention is that this Boogie program has been produced by translation from something
    /// else.  Hence, any resolution errors and type checking errors are due to errors in
    /// the translation.
    /// The method prints errors for resolution and type checking errors, but still returns
    /// their error code.
    /// </summary>
    static PipelineOutcome BoogiePipelineWithRerun(Bpl.Program/*!*/ program, string/*!*/ bplFileName,
        out PipelineStatistics stats, string programId)
    {
      Contract.Requires(program != null);
      Contract.Requires(bplFileName != null);
      Contract.Ensures(0 <= Contract.ValueAtReturn(out stats).InconclusiveCount && 0 <= Contract.ValueAtReturn(out stats).TimeoutCount);

      stats = new PipelineStatistics();
      LinearTypeChecker ltc;
      CivlTypeChecker ctc;
      PipelineOutcome oc = ExecutionEngine.ResolveAndTypecheck(program, bplFileName, out ltc, out ctc);
      switch (oc) {
        case PipelineOutcome.Done:
          return oc;

        case PipelineOutcome.ResolutionError:
        case PipelineOutcome.TypeCheckingError:
          {
            ExecutionEngine.PrintBplFile(bplFileName, program, false, false, CommandLineOptions.Clo.PrettyPrint);
            Console.WriteLine();
            Console.WriteLine("*** Encountered internal translation error - re-running Boogie to get better debug information");
            Console.WriteLine();

            List<string/*!*/>/*!*/ fileNames = new List<string/*!*/>();
            fileNames.Add(bplFileName);
            Bpl.Program reparsedProgram = ExecutionEngine.ParseBoogieProgram(fileNames, true);
            if (reparsedProgram != null) {
              ExecutionEngine.ResolveAndTypecheck(reparsedProgram, bplFileName, out ltc, out ctc);
            }
          }
          return oc;

        case PipelineOutcome.ResolvedAndTypeChecked:
          ExecutionEngine.EliminateDeadVariables(program);
          ExecutionEngine.CollectModSets(program);
          ExecutionEngine.CoalesceBlocks(program);
          ExecutionEngine.Inline(program);
          return ExecutionEngine.InferAndVerify(program, stats, programId);

        default:
          Contract.Assert(false); throw new cce.UnreachableException();  // unexpected outcome
      }
    }


    #region Output

    class DafnyConsolePrinter : ConsolePrinter
    {
      public override void ReportBplError(IToken tok, string message, bool error, TextWriter tw, string category = null)
      {
        // Dafny has 0-indexed columns, but Boogie counts from 1
        var realigned_tok = new Token(tok.line, tok.col - 1);
        realigned_tok.kind = tok.kind;
        realigned_tok.pos = tok.pos;
        realigned_tok.val = tok.val;
        realigned_tok.filename = tok.filename;
        base.ReportBplError(realigned_tok, message, error, tw, category);

        if (tok is Dafny.NestedToken)
        {
          var nt = (Dafny.NestedToken)tok;
          ReportBplError(nt.Inner, "Related location", false, tw);
        }
      }
    }

    #endregion


    #region Compilation

    static string WriteDafnyProgramToFiles(string dafnyProgramName, string targetProgram, bool completeProgram, Dictionary<String, String> otherFiles, TextWriter outputWriter)
    {
      string targetExtension;
      string baseName = Path.GetFileNameWithoutExtension(dafnyProgramName);
      string targetBaseDir = "";
      switch (DafnyOptions.O.CompileTarget) {
        case DafnyOptions.CompilationTarget.Csharp:
          targetExtension = "cs";
          break;
        case DafnyOptions.CompilationTarget.JavaScript:
          targetExtension = "js";
          break;
        case DafnyOptions.CompilationTarget.Go:
          targetExtension = "go";
          targetBaseDir = baseName + "-go/src";
          break;
        case DafnyOptions.CompilationTarget.Java:
          targetExtension = "java";
          targetBaseDir = baseName;
          break;
        case DafnyOptions.CompilationTarget.Php:
          targetExtension = "php";
          targetBaseDir = baseName;
          break;
        default:
          Contract.Assert(false);
          throw new cce.UnreachableException();
      }
      string targetBaseName = Path.ChangeExtension(baseName, targetExtension);
      string targetDir = Path.Combine(Path.GetDirectoryName(dafnyProgramName), targetBaseDir);
      // WARNING: Make sure that Directory.Delete is only called when the compilation target is Java.
      // If called during C# or JS compilation, you will lose your entire target directory.
      // Purpose is to delete the old generated folder with the Java compilation output and replace all contents.
      if (DafnyOptions.O.CompileTarget is DafnyOptions.CompilationTarget.Java && Directory.Exists(targetDir))
        Directory.Delete(targetDir, true);
      string targetFilename = Path.Combine(targetDir, targetBaseName);
      if (targetProgram != null) {
        WriteFile(targetFilename, targetProgram);
      }

      string relativeTarget = Path.Combine(targetBaseDir, targetBaseName);
      if (completeProgram && targetProgram != null) {
        if (DafnyOptions.O.CompileVerbose) {
          outputWriter.WriteLine("Compiled program written to {0}", relativeTarget);
        }
      }
      else {
        outputWriter.WriteLine("File {0} contains the partially compiled program", relativeTarget);
      }

      foreach (var entry in otherFiles) {
        var filename = entry.Key;
        WriteFile(Path.Combine(targetDir, filename), entry.Value);
        if (DafnyOptions.O.CompileVerbose) {
          outputWriter.WriteLine("Additional code written to {0}", Path.Combine(targetBaseDir, filename));
        }
      }
      return targetFilename;
    }

    static void WriteFile(string filename, string text) {
      var dir = Path.GetDirectoryName(filename);
      if (dir != "") {
        Directory.CreateDirectory(dir);
      }

      using (TextWriter target = new StreamWriter(new FileStream(filename, System.IO.FileMode.Create))) {
        target.Write(text);
      }
    }

    /// <summary>
    /// Generate a C# program from the Dafny program and, if "invokeCompiler" is "true", invoke
    /// the C# compiler to compile it.
    /// </summary>
    public static bool CompileDafnyProgram(Dafny.Program dafnyProgram, string dafnyProgramName,
                                           ReadOnlyCollection<string> otherFileNames, bool invokeCompiler,
                                           TextWriter outputWriter = null)
    {
      Contract.Requires(dafnyProgram != null);
      Contract.Assert(dafnyProgramName != null);

      if (outputWriter == null)
      {
        outputWriter = Console.Out;
      }

      // Compile the Dafny program into a string that contains the target program
      var oldErrorCount = dafnyProgram.reporter.Count(ErrorLevel.Error);
      Dafny.Compiler compiler;
      switch (DafnyOptions.O.CompileTarget) {
        case DafnyOptions.CompilationTarget.Csharp:
        default:
          compiler = new Dafny.CsharpCompiler(dafnyProgram.reporter);
          break;
        case DafnyOptions.CompilationTarget.JavaScript:
          compiler = new Dafny.JavaScriptCompiler(dafnyProgram.reporter);
          break;
        case DafnyOptions.CompilationTarget.Go:
          compiler = new Dafny.GoCompiler(dafnyProgram.reporter);
          break;
        case DafnyOptions.CompilationTarget.Java:
          compiler = new Dafny.JavaCompiler(dafnyProgram.reporter);
          break;
      }

      Method mainMethod;
      var hasMain = compiler.HasMain(dafnyProgram, out mainMethod);
      string targetProgramText;
      var otherFiles = new Dictionary<string, string>();
      {
        var fileQueue = new Queue<FileTargetWriter>();
        using (var wr = new TargetWriter(0)) {
          compiler.Compile(dafnyProgram, wr);
          var sw = new StringWriter();
          wr.Collect(sw, fileQueue);
          targetProgramText = sw.ToString();
        }

        while (fileQueue.Count > 0) {
          var wr = fileQueue.Dequeue();
          var sw = new StringWriter();
          wr.Collect(sw, fileQueue);
          otherFiles.Add(wr.Filename, sw.ToString());
        }
      }
      string baseName = Path.GetFileNameWithoutExtension(dafnyProgramName);
      string callToMain = null;
      if (hasMain) {
        using (var wr = new TargetWriter(0)) {
          if (DafnyOptions.O.CompileTarget is DafnyOptions.CompilationTarget.Java) {
            dafnyProgramName = dafnyProgramName.Replace('-', '_');
            wr.WriteLine($"public class {baseName.Replace('-', '_')} {{");
          }
          compiler.EmitCallToMain(mainMethod, wr);
          if (DafnyOptions.O.CompileTarget is DafnyOptions.CompilationTarget.Java) {
            wr.WriteLine("}");
          }
          callToMain = wr.ToString(); // assume there aren't multiple files just to call main
        }
      }
      bool completeProgram = dafnyProgram.reporter.Count(ErrorLevel.Error) == oldErrorCount;

      // blurt out the code to a file, if requested, or if other files were specified for the C# command line.
      string targetFilename = null;
      if (DafnyOptions.O.SpillTargetCode > 0 || otherFileNames.Count > 0 || (invokeCompiler && !compiler.SupportsInMemoryCompilation))
      {
        var p = callToMain == null ? targetProgramText : targetProgramText + callToMain;
        if (DafnyOptions.O.CompileTarget is DafnyOptions.CompilationTarget.Java && callToMain == null) {
          p = null;
        }
        targetFilename = WriteDafnyProgramToFiles(dafnyProgramName, p, completeProgram, otherFiles, outputWriter);
      }

      if (DafnyOptions.O.CompileTarget is DafnyOptions.CompilationTarget.Java) {
        string targetBaseDir = baseName;
        string targetDir = Path.Combine(Path.GetDirectoryName(dafnyProgramName), targetBaseDir);
        var assemblyLocation = System.Reflection.Assembly.GetExecutingAssembly().Location;
        Contract.Assert(assemblyLocation != null);
        var codebase = System.IO.Path.GetDirectoryName(assemblyLocation);
        Contract.Assert(codebase != null);
        string dest = targetDir + "/dafny";
        Directory.CreateDirectory(dest);
        var jcompiler = (JavaCompiler) compiler;
        jcompiler.CompileTuples(dest);
        jcompiler.CreateFunctionInterface(dest);
        jcompiler.CompileDafnyArrays(dest);
        jcompiler.CompileArrayInits(dest);
      }

      if (!completeProgram) {
        return false;
      }
      // If we got until here, compilation to C# succeeded
      if (!invokeCompiler) {
        return true; // If we're not asked to invoke the C# to assembly compiler, we can report success
      }

      // compile the program into an assembly
      object compilationResult;
      var compiledCorrectly = compiler.CompileTargetProgram(dafnyProgramName, targetProgramText, callToMain, targetFilename, otherFileNames,
        hasMain, hasMain && DafnyOptions.O.RunAfterCompile, outputWriter, out compilationResult);
      if (compiledCorrectly && DafnyOptions.O.RunAfterCompile) {
        if (hasMain) {
          if (DafnyOptions.O.CompileVerbose) {
            outputWriter.WriteLine("Running...");
            outputWriter.WriteLine();
          }
          compiledCorrectly = compiler.RunTargetProgram(dafnyProgramName, targetProgramText, callToMain, targetFilename, otherFileNames, compilationResult, outputWriter);
        } else {
          // make sure to give some feedback to the user
          if (DafnyOptions.O.CompileVerbose) {
            outputWriter.WriteLine("Program compiled successfully");
          }
        }
      }
      return compiledCorrectly;
    }

    #endregion

  }
}<|MERGE_RESOLUTION|>--- conflicted
+++ resolved
@@ -117,7 +117,6 @@
       { Contract.Assert(file != null);
         string extension = Path.GetExtension(file);
         if (extension != null) { extension = extension.ToLower(); }
-<<<<<<< HEAD
 
         bool isDafnyFile = false;
         try {
@@ -151,6 +150,14 @@
               extension == null ? "" : extension);
             return ExitValue.PREPROCESSING_ERROR;
           }
+        } else if (DafnyOptions.O.CompileTarget == DafnyOptions.CompilationTarget.Php) {
+          if (extension == ".php") {
+            otherFiles.Add(file);
+          } else if (!isDafnyFile) {
+            ExecutionEngine.printer.ErrorWriteLine(Console.Out, "*** Error: '{0}': Filename extension '{1}' is not supported. Input files must be Dafny programs (.dfy) or PHP files (.php)", file,
+              extension == null ? "" : extension);
+            return ExitValue.PREPROCESSING_ERROR;
+          }
         } else {
           if (extension == ".go") {
             otherFiles.Add(file);
@@ -158,49 +165,6 @@
             ExecutionEngine.printer.ErrorWriteLine(Console.Out, "*** Error: '{0}': Filename extension '{1}' is not supported. Input files must be Dafny programs (.dfy) or Go files (.go)", file,
               extension == null ? "" : extension);
             return ExitValue.PREPROCESSING_ERROR;
-=======
-        try { dafnyFiles.Add(new DafnyFile(file)); } catch (IllegalDafnyFile) {
-          if (DafnyOptions.O.CompileTarget == DafnyOptions.CompilationTarget.Csharp) {
-            if (extension == ".cs" || extension == ".dll") {
-              otherFiles.Add(file);
-            } else {
-              ExecutionEngine.printer.ErrorWriteLine(Console.Out, "*** Error: '{0}': Filename extension '{1}' is not supported. Input files must be Dafny programs (.dfy) or C# files (.cs) or managed DLLS (.dll)", file,
-                extension == null ? "" : extension);
-              return ExitValue.PREPROCESSING_ERROR;
-            }
-          } else if (DafnyOptions.O.CompileTarget == DafnyOptions.CompilationTarget.JavaScript) {
-            if (extension == ".js") {
-              otherFiles.Add(file);
-            } else {
-              ExecutionEngine.printer.ErrorWriteLine(Console.Out, "*** Error: '{0}': Filename extension '{1}' is not supported. Input files must be Dafny programs (.dfy) or JavaScript files (.js)", file,
-                extension == null ? "" : extension);
-              return ExitValue.PREPROCESSING_ERROR;
-            }
-          } else if (DafnyOptions.O.CompileTarget == DafnyOptions.CompilationTarget.Java) {
-            if (extension == ".java") {
-              otherFiles.Add(file);
-            } else {
-              ExecutionEngine.printer.ErrorWriteLine(Console.Out, "*** Error: '{0}': Filename extension '{1}' is not supported. Input files must be Dafny programs (.dfy) or Java files (.java)", file,
-                extension == null ? "" : extension);
-              return ExitValue.PREPROCESSING_ERROR;
-            }
-          } else if (DafnyOptions.O.CompileTarget == DafnyOptions.CompilationTarget.Php) {
-            if (extension == ".php") {
-              otherFiles.Add(file);
-            } else {
-              ExecutionEngine.printer.ErrorWriteLine(Console.Out, "*** Error: '{0}': Filename extension '{1}' is not supported. Input files must be Dafny programs (.dfy) or PHP files (.php)", file,
-                extension == null ? "" : extension);
-              return ExitValue.PREPROCESSING_ERROR;
-            }
-          } else {
-            if (extension == ".go") {
-              otherFiles.Add(file);
-            } else {
-              ExecutionEngine.printer.ErrorWriteLine(Console.Out, "*** Error: '{0}': Filename extension '{1}' is not supported. Input files must be Dafny programs (.dfy) or Go files (.go)", file,
-                extension == null ? "" : extension);
-              return ExitValue.PREPROCESSING_ERROR;
-            }
->>>>>>> a8819cd2
           }
         }
       }
