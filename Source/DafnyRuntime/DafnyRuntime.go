// Copyright by the contributors to the Dafny Project
// SPDX-License-Identifier: MIT

package dafny

import (
  "fmt"
  big "math/big"
  refl "reflect"
  "runtime"
<<<<<<< HEAD
  "unicode/utf8"
=======
  "os"
>>>>>>> 4bd935fb
)

func FromMainArguments(args []string) Seq {
  var size = len(args)
  var dafnyArgs []interface{} = make([]interface{}, size)
  for i, item := range args {
    dafnyArgs[i] = SeqOfString(item)
  }
  return SeqOf(dafnyArgs...)
}

func UnicodeFromMainArguments(args []string) Seq {
  var size = len(args)
  var dafnyArgs []interface{} = make([]interface{}, size)
  for i, item := range args {
    dafnyArgs[i] = UnicodeSeqOfString(item)
  }
  return SeqOf(dafnyArgs...)
}

/******************************************************************************
 * Generic values
 ******************************************************************************/

// An EqualsGeneric can be compared to any other object.  This method should
// *only* return true when the other value is of the same type.
type EqualsGeneric interface {
  EqualsGeneric(other interface{}) bool
}

// AreEqual compares two values for equality in a generic way.  Besides the
// refl.DeepEqual logic (to which this method defers as a last resort), the
// values are handled intelligently if their type is refl.Value or any type that
// implements the EqualsGeneric interface.
func AreEqual(x, y interface{}) bool {
  if IsDafnyNull(x) {
    return IsDafnyNull(y)
  }
  if IsDafnyNull(y) {
    return false
  }
  switch x := x.(type) {
  case refl.Value:
    {
      y, ok := y.(refl.Value)
      return ok && x.CanInterface() && y.CanInterface() &&
        AreEqual(x.Interface(), y.Interface())
    }
  case EqualsGeneric:
    return x.EqualsGeneric(y)
  default:
    return refl.DeepEqual(x, y)
  }
}

func IsDafnyNull(x interface{}) bool {
  if x == nil {
    return true
  }
  v := refl.ValueOf(x)
  if v.Kind() == refl.Ptr {
    return v.IsNil()
  }
  return false
}

func isNil(v refl.Value) bool {
  switch v.Kind() {
  case refl.Chan, refl.Func, refl.Map, refl.Ptr, refl.Slice:
    return v.IsNil()
  case refl.Interface:
    return v.IsNil() || v.Elem().IsNil()
  default:
    return false
  }
}

// String formats the given value using fmt.Sprint, unless it's nil, in which
// case it formats it as "null" to conform to other languages' output.
func String(x interface{}) string {
  if x == nil {
    return "null"
  }
  v := refl.ValueOf(x)
  if isNil(v) {
    return "null"
  }
  if v.Kind() == refl.Func {
    return v.Type().String()
  }
  return fmt.Sprint(x)
}

// Print prints the given value using fmt.Print, formatted using String.
func Print(x interface{}) {
  fmt.Print(String(x))
}

// SetFinalizer is a re-export of runtime.SetFinalizer.  Included here so that
// only this module needs to be imported by every Dafny module.
func SetFinalizer(x interface{}, f interface{}) {
  runtime.SetFinalizer(x, f)
}

/******************************************************************************
 * Run-time type descriptors (RTDs)
 ******************************************************************************/

// A TypeDescriptor has the ability to produce a default value for an associated type.
type TypeDescriptor interface {
  Default() interface{}
}

func CreateStandardTypeDescriptor(value interface{}) TypeDescriptor {
  return standardTypeDescriptor{value}
}

type standardTypeDescriptor struct {
  defaultValue interface{}
}

func (rtd standardTypeDescriptor) Default() interface{} {
  return rtd.defaultValue
}

// IntType is the RTD for int
var IntType = CreateStandardTypeDescriptor(Zero)

// BoolType is the RTD of bool
var BoolType = CreateStandardTypeDescriptor(false)

// CharType is the RTD of char
var CharType = CreateStandardTypeDescriptor(Char('D'))  // See CharType.DefaultValue in Dafny source code

// RealType is the RTD for real
var RealType = CreateStandardTypeDescriptor(ZeroReal)

// Int64Type is the RTD of int64.
var Int64Type = CreateStandardTypeDescriptor(int64(0))

// PossiblyNullType is the RTD of any possibly null reference type
var PossiblyNullType = CreateStandardTypeDescriptor((*interface{})(nil))

// Uint8Type is the RTD of uint8
var Uint8Type = CreateStandardTypeDescriptor(uint8(0))

// Uint16Type is the RTD of uint16
var Uint16Type = CreateStandardTypeDescriptor(uint16(0))

// Uint32Type is the RTD of uint32
var Uint32Type = CreateStandardTypeDescriptor(uint32(0))

// Uint64Type is the RTD of uint64
var Uint64Type = CreateStandardTypeDescriptor(uint64(0))

// SetType is the RTD for sets
var SetType = CreateStandardTypeDescriptor(EmptySet)

// MultiSetType is the RTD for multisets
var MultiSetType = CreateStandardTypeDescriptor(EmptyMultiSet)

// SeqType is the RTD for sequences
var SeqType = CreateStandardTypeDescriptor(EmptySeq)

// MapType is the RTD for maps
var MapType = CreateStandardTypeDescriptor(EmptyMap)

/******************************************************************************
 * Trait parent information
 ******************************************************************************/

// Every class gets compiled to have a ParentTraits_ method, which returns the
// list of Dafny parent traits (including transitive parent traits). This is
// used to determine, at run time, if a given object satisfies a particular trait.
// While it is unusual that this information is needed, it is needed in a situation
// like
//   var s: set<UberTrait> := ...
//   // the following line requires run-time check that t (of type UberTrait) is a Trait
//   var ts := set t: Trait | t in s;
// A more straightforward situation is the expression
//   x is Trait

type TraitID struct {
  dummy byte
}

type TraitOffspring interface {
  ParentTraits_() []*TraitID
}

func InstanceOfTrait(obj TraitOffspring, trait *TraitID) bool {
  for _, parent := range obj.ParentTraits_() {
    if parent == trait {
      return true
    }
  }
  return false
}

// Use this method to test if an object "p" has a given class type (denoted by the
// type of "q"). More generally, this method returns true if p and q are of the
// same type. It is assumed that neither "p" nor "q" denotes a Dafny "null" value.

func InstanceOf(p interface{}, q interface{}) bool {
  return refl.TypeOf(p) == refl.TypeOf(q)
}

/******************************************************************************
 * Object
 ******************************************************************************/

type Object struct {
  dummy byte
}

func New_Object() *Object {
  _this := Object{}
  return &_this
}

func (_this *Object) Equals(other *Object) bool {
  return _this == other
}

func (_this *Object) EqualsGeneric(x interface{}) bool {
  other, ok := x.(*Object)
  return ok && _this.Equals(other)
}

func (*Object) String() string {
  return "object"
}

func (_this *Object) ParentTraits_() []*TraitID {
  return [](*TraitID){};
}
var _ TraitOffspring = &Object{}

/******************************************************************************
 * Characters
 ******************************************************************************/

// A Char is a rune in a wrapper so that we can detect it and treat it
// distinctly from int32.
type Char rune

func (char Char) String() string {
  return fmt.Sprintf("%c", rune(char))
}

// AllChars returns an iterator that returns all 16-bit characters.
func AllChars() Iterator {
  c := int32(0)
  return func() (interface{}, bool) {
    if c >= 0x10000 {
      return -1, false
    } else {
      ans := Char(c)
      c++
      return ans, true
    }
  }
}

type CodePoint rune

func (cp CodePoint) Escape() string {
  switch (rune(cp)) {
    case '\n': return "\\n";
    case '\r': return "\\r";
    case '\t': return "\\t";
    case '\x00': return "\\0";
    case '\'': return "\\'";
    case '"': return "\\\"";
    case '\\': return "\\\\";
    default: return fmt.Sprintf("%c", rune(cp))
  }
}

func (cp CodePoint) String() string {
  return fmt.Sprintf("'%s'", cp.Escape())
}



// AllUnicodeChars returns an iterator that returns all Unicode scalar values.
func AllUnicodeChars() Iterator {
  c := int32(0)
  return func() (interface{}, bool) {
    if c >= 0x11_0000 {
      return -1, false
    } else {
      if (c == 0xD800) {
        // Skip over the surrogates
        c = 0xE000
      }
      ans := CodePoint(c)
      c++
      return ans, true
    }
  }
}

/******************************************************************************
 * Slices
 ******************************************************************************/

func sliceEquals(s1, s2 []interface{}) bool {
  return len(s1) == len(s2) && sliceIsPrefixAfterLengthCheck(s1, s2)
}

func sliceIsPrefixOf(s1, s2 []interface{}) bool {
  return len(s1) <= len(s2) && sliceIsPrefixAfterLengthCheck(s1, s2)
}

func sliceIsProperPrefixOf(s1, s2 []interface{}) bool {
  return len(s1) < len(s2) && sliceIsPrefixAfterLengthCheck(s1, s2)
}

func sliceIsPrefixAfterLengthCheck(s1, s2 []interface{}) bool {
  for i, v := range s1 {
    if !(AreEqual(v, s2[i])) {
      return false
    }
  }
  return true
}

func sliceContains(s []interface{}, value interface{}) bool {
  for _, v := range s {
    if AreEqual(v, value) {
      return true
    }
  }
  return false
}

// Iterator returns an iterator over the sequence.
func sliceIterator(s []interface{}) Iterator {
  i := 0
  n := len(s)
  return func() (interface{}, bool) {
    if i >= n {
      return nil, false
    }
    ans := s[i]
    i++
    return ans, true
  }
}

func stringOfElements(s []interface{}) string {
  str := ""
  for i, v := range s {
    if i > 0 {
      str += ", "
    }
    str += String(v)
  }
  return str
}

/******************************************************************************
 * Iteration
 ******************************************************************************/

// An Iterator is a function that can be called multiple times to get successive
// values, until the second value returned is false.
type Iterator = func() (interface{}, bool)

// An Iterable can produce an iterator, which we represent as a function which
// can be called to get successive values.
type Iterable interface {
  Iterator() Iterator
}

// Iterate gets an iterator from a value that is either an iterator or an
// iterable.
func Iterate(over interface{}) Iterator {
  switch over := over.(type) {
  case Iterator:
    return over
  case Iterable:
    return over.Iterator()
  default:
    if refl.TypeOf(over).Kind() != refl.Slice {
      panic(fmt.Errorf("Not iterable: %v", over))
    } else {
      return anySliceIterator(over)
    }
  }
}

func anySliceIterator(slice interface{}) Iterator {
  val := refl.ValueOf(slice)
  n := val.Len()
  i := 0
  return func() (interface{}, bool) {
    if i >= n {
      return nil, false
    } else {
      ans := val.Index(i).Interface()
      i++
      return ans, true
    }
  }
}

// Quantifier calculates whether a predicate holds either for all values yielded
// by an iterator or for at least one.
func Quantifier(iter interface{}, isForAll bool, pred interface{}) bool {
  predVal := refl.ValueOf(pred)

  for i := Iterate(iter); ; {
    v, ok := i()
    if !ok {
      return isForAll
    }
    if predVal.Call([]refl.Value{refl.ValueOf(v)})[0].Interface() != isForAll {
      return !isForAll
    }
  }
}

// SingleValue produces an iterator that yields only a single value.
func SingleValue(value interface{}) Iterator {
  done := false
  return func() (interface{}, bool) {
    if done {
      return nil, false
    } else {
      done = true
      return value, true
    }
  }
}

// AllBooleans returns an iterator that returns false, then returns true.
func AllBooleans() Iterator {
  phase := 0
  return func() (interface{}, bool) {
    switch phase {
    case 0:
      phase = 1
      return false, true
    case 1:
      phase = 2
      return true, true
    default:
      return false, false
    }
  }
}

/******************************************************************************
 * Sequences
 ******************************************************************************/

// A Seq is a Go slice representing a one-dimensional array.  There aren't any
// methods for updating; instead, you can update by mutating the value returned
// by Index (either by using its Set method or by getting a pointer using its
// Addr method).
type Seq struct {
  contents []interface{}
  isString bool
}

// EmptySeq is the empty sequence.
var EmptySeq = SeqOf()

// Create a sequence from a length and an element initializer
func SeqCreate(n Int, init func (Int) interface{}) Seq {
  len := n.Int()
  arr := make([]interface{}, len)
  for i := 0; i < len; i++ {
    arr[i] = init(IntOf(i))
  }
  return Seq{arr, false}
}

// SeqOf returns a sequence containing the given values.
func SeqOf(values ...interface{}) Seq {
  // Making a defensive copy here because variadic functions can get hinky
  // if someone says SeqOf(slice...) and then mutates slice.
  arr := make([]interface{}, len(values))
  copy(arr, values)
  return Seq{arr, false}
}

// SeqOfChars returns a sequence containing the given character values.
func SeqOfChars(values ...Char) Seq {
  arr := make([]interface{}, len(values))
  for i, v := range values {
    arr[i] = v
  }
  return Seq{arr, true}
}

func SeqOfCodePoints(values ...CodePoint) Seq {
  arr := make([]interface{}, len(values))
  for i, v := range values {
    arr[i] = v
  }
  return Seq{arr, false}
}

// SeqOfString converts the given string into a sequence of characters.
// The given string must contain only ASCII characters!
func SeqOfString(str string) Seq {
  // Need to make sure the elements of the array are Chars
  arr := make([]interface{}, len(str))
  for i, v := range str {
    arr[i] = Char(v)
  }
  return Seq{arr, true}
}

func UnicodeSeqOfString(str string) Seq {
  // Need to make sure the elements of the array are CodePoints
  arr := make([]interface{}, utf8.RuneCountInString(str))
  i := 0
  for _, v := range str {
    arr[i] = CodePoint(v)
    i++
  }
  return Seq{arr, false}
}

func (seq Seq) SetString() Seq {
  return Seq{seq.contents, true}
}

// Index finds the sequence element at the given index.
func (seq Seq) Index(i Int) interface{} {
  return seq.IndexInt(i.Int())
}

// IndexInt finds the sequence element at the given index.
func (seq Seq) IndexInt(i int) interface{} {
  return seq.contents[i]
}

// Update returns a new sequence with the given index set to the given value.
func (seq Seq) Update(i Int, v interface{}) Seq {
  return seq.UpdateInt(i.Int(), v)
}

// UpdateInt returns a new sequence with the given index set to the given value.
func (seq Seq) UpdateInt(i int, v interface{}) Seq {
  arr := make([]interface{}, len(seq.contents))
  copy(arr, seq.contents[:i])
  arr[i] = v
  copy(arr[i+1:], seq.contents[i+1:])
  return Seq{arr, seq.isString}
}

// Len finds the length of the sequence.
func (seq Seq) Len() Int {
  return IntOf(seq.LenInt())
}

// LenInt finds the length of the sequence as an int.
func (seq Seq) LenInt() int {
  return len(seq.contents)
}

// Cardinality finds the length of the sequence.
func (seq Seq) Cardinality() Int {
  return seq.Len()
}

// CardinalityInt finds the length of the sequence as an int.
func (seq Seq) CardinalityInt() int {
  return seq.LenInt()
}

// Contains finds whether the value is equal to any element in the sequence.
func (seq Seq) Contains(value interface{}) bool {
  return sliceContains(seq.contents, value)
}

// Iterator returns an iterator over the sequence.
func (seq Seq) Iterator() Iterator {
  return sliceIterator(seq.contents)
}

// Subseq gets the selected portion of the sequence as a new sequence.
func (seq Seq) Subseq(lo, hi Int) Seq {
  var slice []interface{}
  if !lo.IsNilInt() {
    if !hi.IsNilInt() {
      slice = seq.contents[lo.Int():hi.Int()]
    } else {
      slice = seq.contents[lo.Int():]
    }
  } else {
    if !hi.IsNilInt() {
      slice = seq.contents[:hi.Int()]
    } else {
      slice = seq.contents
    }
  }

  return Seq{slice, seq.isString}
}

// Concat returns the concatenation of two sequences.
func (seq Seq) Concat(seq2 Seq) Seq {
  if seq.LenInt() == 0 {
    return seq2
  }
  if seq2.LenInt() == 0 {
    return seq
  }

  n, n2 := len(seq.contents), len(seq2.contents)
  newSlice := make([]interface{}, n+n2)
  copy(newSlice, seq.contents)
  copy(newSlice[len(seq.contents):], seq2.contents)
  return Seq{newSlice, seq.isString || seq2.isString}
}

// Equals compares two sequences for equality.
func (seq Seq) Equals(seq2 Seq) bool {
  return sliceEquals(seq.contents, seq2.contents)
}

// EqualsGeneric implements the EqualsGeneric interface.
func (seq Seq) EqualsGeneric(other interface{}) bool {
  seq2, ok := other.(Seq)
  return ok && seq.Equals(seq2)
}

// IsPrefixOf finds whether s[i] == s2[i] for all i < some n.
func (seq Seq) IsPrefixOf(seq2 Seq) bool {
  return sliceIsPrefixOf(seq.contents, seq2.contents)
}

// IsProperPrefixOf finds whether s[i] == s2[i] for all i < some n, and moreover
// s != s2.
func (seq Seq) IsProperPrefixOf(seq2 Seq) bool {
  return sliceIsProperPrefixOf(seq.contents, seq2.contents)
}

// Elements returns the sequence of elements (i.e. the sequence itself).
func (seq Seq) Elements() Seq {
  return seq
}

// UniqueElements returns the set of elements in the sequence.
func (seq Seq) UniqueElements() Set {
  return (*Builder)(&seq.contents).ToSet()
}

func (seq Seq) String() string {
  if seq.isString {
    s := ""
    // Note this doesn't produce the right string in UTF-8,
    // since it converts surrogates independently.
    for _, c := range seq.contents {
      s += c.(Char).String()
    }
    return s
  } else {
    return "[" + stringOfElements(seq.contents) + "]"
  }
}

func (seq Seq) VerbatimString(asLiteral bool) string {
  s := ""
  if asLiteral {
    s += "\""
  }
  for _, c := range seq.contents {
    if asLiteral {
      s += c.(CodePoint).Escape()
    } else {
      s += fmt.Sprintf("%c", c.(CodePoint))
    }
  }
  if asLiteral {
    s += "\""
  }
  return s
}

/******************************************************************************
 * Arrays
 ******************************************************************************/

// An Array is a Go slice representing a (possibly) multidimensional array,
// along with metadata.  There aren't any methods for updating; instead, you can
// update through the pointer returned by Index.
type Array struct {
  contents []interface{} // stored as a flat one-dimensional slice
  dims     []int
}

func newArray(dims ...Int) *Array {
  intDims := make([]int, len(dims))
  size := 1
  for d := len(dims) - 1; d >= 0; d-- {
    //    sizes[d] = size
    intDims[d] = dims[d].Int()
    size *= intDims[d]
  }
  // Bypass the SeqOf constructor to avoid defensive copy
  contents := make([]interface{}, size)
  return &Array{
    contents: contents,
    dims:     intDims,
  }
}

// EmptyArray is an empty one-dimensional array.
var EmptyArray = NewArray(Zero)

// NewArray returns a new Array full of the default value of the given type.
func NewArray(dims ...Int) *Array {
  return NewArrayWithValue(nil, dims...)
}

// NewArrayWithValue returns a new Array full of the given initial value.
func NewArrayWithValue(init interface{}, dims ...Int) *Array {
  ans := newArray(dims...)
  if init != nil {
    for i := range ans.contents {
      ans.contents[i] = init
    }
  }
  return ans
}

// NewArrayWithValues returns a new one-dimensional Array with the given initial
// values.
func NewArrayWithValues(values ...interface{}) *Array {
  arr := make([]interface{}, len(values))
  copy(arr, values)
  return &Array{
    contents: arr,
    dims:     []int{len(values)},
  }
}

// Len returns the length of the array in the given dimension.
func (array *Array) Len(dim int) Int {
  return IntOf(array.LenInt(dim))
}

// LenInt returns the length of the array in the given dimension, as an int.
func (array *Array) LenInt(dim int) int {
  return array.dims[dim]
}

// Equals compares two arrays for equality.  Values are compared using
// dafny.AreEqual.
func (array *Array) Equals(array2 *Array) bool {
  if array == array2 {
    return true
  }
  if array == nil || array2 == nil {
    return false // we already know they're not equal as pointers
  }
  if len(array.dims) != len(array2.dims) {
    return false
  }
  for i, d := range array.dims {
    if d != array2.dims[i] {
      return false
    }
  }

  return sliceIsPrefixAfterLengthCheck(array.contents, array2.contents)
}

// EqualsGeneric implements the EqualsGeneric interface.
func (array *Array) EqualsGeneric(other interface{}) bool {
  array2, ok := other.(*Array)
  return ok && array.Equals(array2)
}

func (array *Array) findIndex(ixs ...int) int {
  i := 0
  size := 1
  for d := len(array.dims) - 1; d >= 0; d-- {
    i += size * ixs[d]
    size *= array.dims[d]
  }
  return i
}

// Index gets the element at the given indices into the array.
func (array *Array) Index(ixs ...Int) *interface{} {
  if len(ixs) != len(array.dims) {
    panic(fmt.Sprintf("Expected %d indices but got %d", len(array.dims), len(ixs)))
  }
  ints := make([]int, len(ixs))
  for i, ix := range ixs {
    ints[i] = ix.Int()
  }
  return array.IndexInts(ints...)
}

// IndexInts gets the element at the given indices into the array.
func (array *Array) IndexInts(ixs ...int) *interface{} {
  return &array.contents[array.findIndex(ixs...)]
}

// Iterator iterates over the array.
func (array *Array) Iterator() Iterator {
  return sliceIterator(array.contents)
}

// RangeToSeq converts the selected portion of the array to a sequence.
func (array *Array) RangeToSeq(lo, hi Int) Seq {
  if len(array.dims) != 1 {
    panic("Can't take a slice of a multidimensional array")
  }
        isString := false;
        if len(array.contents) > 0 {
            _, isString = array.contents[0].(Char)
        }

  // TODO Should set isString to true if this is an array of characters
  // Do not know if it is an array of characters if the array is empty
  seq := SeqOf(array.contents...)
        seq.isString = isString

  return seq.Subseq(lo, hi)
}

// Update updates a location in a one-dimensional array.  (Must be
// one-dimensional so that this function is uniform with the other Update
// methods.)
func (array *Array) Update(ix Int, value interface{}) {
  array.UpdateInt(ix.Int(), value)
}

// UpdateInt updates a location in a one-dimensional array.  (Must be
// one-dimensional so that this function is uniform with the other Update
// methods.)
func (array *Array) UpdateInt(ix int, value interface{}) {
  if len(array.dims) != 1 {
    panic("Can't update a multidimensional array")
  }
  array.contents[ix] = value
}

func (array *Array) stringOfSubspace(d int, ixs []int) string {
  if d == len(array.dims) {
    return String(*array.IndexInts(ixs...))
  }
  s := "["
  for i := 0; i < array.dims[d]; i++ {
    if i > 0 {
      s += ", "
    }
    ixs[d] = i
    s += array.stringOfSubspace(d+1, ixs)
  }
  s += "]"
  return s
}

func (array *Array) String() string {
  ixs := make([]int, len(array.dims))
  return array.stringOfSubspace(0, ixs)
}

/******************************************************************************
 * Tuples
 ******************************************************************************/

// A Tuple is a one-dimensional heterogeneous array.
type Tuple struct {
  contents []interface{}
}

// TupleOf creates a tuple with the given values.
func TupleOf(values ...interface{}) Tuple {
  arr := make([]interface{}, len(values))
  copy(arr, values)
  return Tuple{arr}
}

// Equals returns whether two tuples have the same values.
func (tuple Tuple) Equals(other Tuple) bool {
  return sliceEquals(tuple.contents, other.contents)
}

// EqualsGeneric implements the EqualsGeneric interface.
func (tuple Tuple) EqualsGeneric(other interface{}) bool {
  tuple2, ok := other.(Tuple)
  return ok && tuple.Equals(tuple2)
}

func (tuple Tuple) String() string {
  return "(" + stringOfElements(tuple.contents) + ")"
}

// Index looks up the address of the ith element of the tuple.
func (tuple Tuple) Index(i Int) *interface{} {
  return tuple.IndexInt(i.Int())
}

// IndexInt looks up the address of the ith element of the tuple.
func (tuple Tuple) IndexInt(i int) *interface{} {
  return &tuple.contents[i]
}

// TupleType returns the type of a tuple with given element types.
func TupleType(tys ...TypeDescriptor) TypeDescriptor {
  arr := make([]TypeDescriptor, len(tys))
  copy(arr, tys)
  return tupleType{arr}
}

type tupleType struct {
  eltTys []TypeDescriptor
}

func (tt tupleType) Default() interface{} {
  values := make([]interface{}, len(tt.eltTys))
  for i, ty := range tt.eltTys {
    values[i] = ty.Default()
  }
  return TupleOf(values...)
}

func (tt tupleType) String() string {
  s := "("
  sep := ""
  for _, ty := range tt.eltTys {
    s += sep + String(ty)
    sep = ", "
  }
  s += ")"
  return s
}

/******************************************************************************
 * Collection building
 ******************************************************************************/

// A Builder holds values as they're imperatively accumulated in order to build
// an Array, Set, or MultiSet.
type Builder []interface{}

// NewBuilder creates a new Builder.
func NewBuilder() *Builder {
  return new(Builder)
}

// Add adds a new value to a Builder.
func (builder *Builder) Add(value interface{}) {
  *builder = append(*builder, value)
}

// ToArray creates an Array with the accumulated values.
func (builder *Builder) ToArray() *Array {
  return NewArrayWithValues(*builder...)
}

// ToSet creates a Set with the accumulated values.
func (builder *Builder) ToSet() Set {
  return SetOf(*builder...)
}

// Iterator iterates over the accumulated values.
func (builder *Builder) Iterator() Iterator {
  return sliceIterator(*builder)
}

/******************************************************************************
 * Sets
 ******************************************************************************/

// A Set is a sequence without duplicates.
type Set struct {
  contents []interface{}
}

// EmptySet is the empty set.
var EmptySet = SetOf()

// SetOf creates a set with the given values.
func SetOf(values ...interface{}) Set {
  uniq := make([]interface{}, 0, len(values))
NEXT_INPUT:
  for _, v := range values {
    for _, u := range uniq {
      if AreEqual(u, v) {
        continue NEXT_INPUT
      }
    }
    uniq = append(uniq, v)
  }
  return Set{uniq}
}

// Cardinality returns the cardinality (size) of the set.
func (set Set) Cardinality() Int {
  return IntOf(set.CardinalityInt())
}

// CardinalityInt returns the cardinality (size) of the set as an int.
func (set Set) CardinalityInt() int {
  return len(set.contents)
}

// Contains returns whether the given value is an element of the set.
func (set Set) Contains(value interface{}) bool {
  return sliceContains(set.contents, value)
}

// Iterator returns an iterator over the elements of the set.
func (set Set) Iterator() Iterator {
  return sliceIterator(set.contents)
}

// Union makes a set containing each element contained by either input set.
func (set Set) Union(set2 Set) Set {
  if set.CardinalityInt() == 0 {
    return set2
  }
  if set2.CardinalityInt() == 0 {
    return set
  }

  n := set.CardinalityInt()
  uniq := make([]interface{}, n)
  copy(uniq, set.contents)
NEXT_INPUT:
  for _, v := range set2.contents {
    for _, u := range uniq {
      if AreEqual(u, v) {
        continue NEXT_INPUT
      }
    }
    uniq = append(uniq, v)
  }

  return Set{uniq}
}

// Intersection makes a set containing each element contained by both input
// sets.
func (set Set) Intersection(set2 Set) Set {
  if set.CardinalityInt() == 0 || set2.CardinalityInt() == 0 {
    return EmptySet
  }

  uniq := make([]interface{}, 0)
  for _, v := range set.contents {
    if set2.Contains(v) {
      uniq = append(uniq, v)
    }
  }

  return Set{uniq}
}

// Difference makes a set containing each element contained by set but not
// by set2.
func (set Set) Difference(set2 Set) Set {
  if set.CardinalityInt() == 0 || set2.CardinalityInt() == 0 {
    return set
  }

  elts := make([]interface{}, 0, max(0, set.CardinalityInt()-set2.CardinalityInt()))
  for _, v := range set.contents {
    if !set2.Contains(v) {
      elts = append(elts, v)
    }
  }

  return Set{elts}
}

// IsDisjointFrom returns true if the sets have no elements in common.
func (set Set) IsDisjointFrom(set2 Set) bool {
  if set.CardinalityInt() == 0 || set2.CardinalityInt() == 0 {
    return true
  }

  for _, v := range set.contents {
    if sliceContains(set2.contents, v) {
      return false
    }
  }

  return true
}

// Equals tests whether the sets contain the same elements.
func (set Set) Equals(set2 Set) bool {
  return set.CardinalityInt() == set2.CardinalityInt() &&
    set.isSubsetAfterCardinalityCheck(set2)
}

// EqualsGeneric implements the EqualsGeneric interface.
func (set Set) EqualsGeneric(other interface{}) bool {
  set2, ok := other.(Set)
  return ok && set.Equals(set2)
}

// IsSubsetOf returns true if each element in this set is also in the other.
func (set Set) IsSubsetOf(set2 Set) bool {
  return set.CardinalityInt() <= set2.CardinalityInt() &&
    set.isSubsetAfterCardinalityCheck(set2)
}

// IsProperSubsetOf returns true if each element in this set is also in the
// other, and moreover the sets aren't equal.
func (set Set) IsProperSubsetOf(set2 Set) bool {
  return set.CardinalityInt() < set2.CardinalityInt() &&
    set.isSubsetAfterCardinalityCheck(set2)
}

func (set Set) isSubsetAfterCardinalityCheck(set2 Set) bool {
  for _, v := range set.contents {
    if !sliceContains(set2.contents, v) {
      return false
    }
  }
  return true
}

// Elements returns the set of elements (i.e. the set itself).
func (set Set) Elements() Set {
  return set
}

// AllSubsets returns an iterator over all subsets of the given set.
func (set Set) AllSubsets() Iterator {
  // Use a big integer to range from 0 to 2^n
  r := new(big.Int)
  limit := new(big.Int).Lsh(One.impl, uint(set.CardinalityInt()))
  return func() (interface{}, bool) {
    if r.Cmp(limit) == 0 {
      return Set{}, false
    } else {
      values := make([]interface{}, 0, len(set.contents))
      i := 0
      s := new(big.Int).Set(r)
      mod := new(big.Int)
      for s.Cmp(Zero.impl) > 0 {
        if mod.Mod(s, Two.impl).Cmp(Zero.impl) != 0 {
          values = append(values, set.contents[i])
        }
        s.Div(s, Two.impl)
        i++
      }
      r.Add(r, One.impl)

      // Annoyingly, the other implementations reverse the order of the
      // elements, so we have to as well
      return Set{reverse(values)}, true
    }
  }
}

func reverse(values []interface{}) []interface{} {
  ans := make([]interface{}, len(values))
  n := len(values)
  for i, v := range values {
    ans[n-1-i] = v
  }
  return ans
}

func (set Set) String() string {
  return "{" + stringOfElements(set.contents) + "}"
}

/******************************************************************************
 * Multisets
 ******************************************************************************/

// A MultiSet is an unordered sequence of elements with possible duplication.
type MultiSet struct {
  elts []msetElt
}

type msetElt struct {
  value interface{}
  count Int
}

// EmptyMultiSet is the empty multiset.
var EmptyMultiSet = MultiSetOf()

// MultiSetOf creates a MultiSet with the given elements.
func MultiSetOf(values ...interface{}) MultiSet {
  elts := make([]msetElt, 0, len(values))
NEXT_INPUT:
  for _, v := range values {
    for i, u := range elts {
      if AreEqual(u.value, v) {
        elts[i] = msetElt{value: u.value, count: u.count.Plus(One)}
        continue NEXT_INPUT
      }
    }
    elts = append(elts, msetElt{value: v, count: One})
  }
  return MultiSet{elts}
}

// MultiSetFromSeq creates a MultiSet from the elements in the given sequence.
func MultiSetFromSeq(seq Seq) MultiSet {
  return MultiSetOf(seq.contents...)
}

// MultiSetFromSet creates a MultiSet from the elements in the given set.
func MultiSetFromSet(set Set) MultiSet {
  elts := make([]msetElt, len(set.contents))
  for i, v := range set.contents {
    // No need to check whether it's already there because Set elements are
    // assumed to be unique
    elts[i] = msetElt{v, One}
  }
  return MultiSet{elts}
}

func (mset MultiSet) clone() MultiSet {
  elts := make([]msetElt, len(mset.elts))
  copy(elts, mset.elts)
  return MultiSet{elts}
}

func (mset MultiSet) findIndex(value interface{}) (int, bool) {
  for i, e := range mset.elts {
    if AreEqual(e.value, value) {
      return i, true
    }
  }
  return -1, false
}

// Update changes the cardinality of the given value in the multiset, returning
// a new multiset unless the cardinality did not actually change.
func (mset MultiSet) Update(value interface{}, n Int) MultiSet {
  i, found := mset.findIndex(value)
  if found {
    if mset.elts[i].count == n {
      return mset
    } else {
      ans := mset.clone()
      ans.elts[i] = msetElt{value, n}
      return ans
    }
  } else if n.Cmp(Zero) == 0 {
    return mset
  } else {
    return MultiSet{append(mset.clone().elts, msetElt{value, n})}
  }
}

// Cardinality returns the number of elements in the multiset (counting
// repetitions).
func (mset MultiSet) Cardinality() Int {
  n := new(big.Int)
  for _, e := range mset.elts {
    n.Add(n, e.count.impl)
  }
  return intOf(n)
}

// CardinalityInt returns the number of elements in the multiset (counting
// repetitions) as an int.
func (mset MultiSet) CardinalityInt() int {
  n := 0
  for _, e := range mset.elts {
    n += e.count.Int()
  }
  return n
}

// Index returns the ith element of the multiset, which is arbitrary except that
// it is different from the jth element when i /= j.  (Repetitions are ignored.)
func (mset MultiSet) Index(i Int) interface{} {
  return mset.elts[i.Int()]
}

// Iterator returns an iterator over the multiset (including repetitions).
func (mset MultiSet) Iterator() Iterator {
  i := 0
  n := new(big.Int)
  return func() (interface{}, bool) {
    for {
      if i >= len(mset.elts) {
        return nil, false
      }
      if n.Cmp(mset.elts[i].count.impl) >= 0 {
        n.SetInt64(0)
        i++
      } else {
        break
      }
    }

    ans := mset.elts[i].value
    n.Add(n, One.impl)
    return ans, true
  }
}

// Contains returns whether the multiset contains the given element (at least
// once).
func (mset MultiSet) Contains(value interface{}) bool {
  return mset.Multiplicity(value).Cmp(Zero) > 0
}

// Multiplicity returns the number of times a given element occurs in the
// multiset.
func (mset MultiSet) Multiplicity(value interface{}) Int {
  i, found := mset.findIndex(value)
  if found {
    return mset.elts[i].count
  } else {
    return Zero
  }
}

// Elements returns an iterator that yields each element in the multiset, as
// many times as it appears.
func (mset MultiSet) Elements() func() (interface{}, bool) {
  i := 0
  n := new(big.Int)
  return func() (interface{}, bool) {
    for {
      if i >= len(mset.elts) {
        return nil, false
      }
      if n.Cmp(mset.elts[i].count.impl) == 0 {
        i++
        n.SetInt64(0)
      } else {
        break
      }
    }
    n.Add(n, One.impl)
    return mset.elts[i].value, true
  }
}

// UniqueElements returns an iterator that yields each element in the multiset
// once.
func (mset MultiSet) UniqueElements() func() (interface{}, bool) {
  i := 0
  return func() (interface{}, bool) {
    if i >= len(mset.elts) {
      return nil, false
    } else {
      i++
      return mset.elts[i-1].value, true
    }
  }
}

// Union returns a multiset including each element of either set.  Each value's
// multiplicity will be the sum of its multiplicities in the original multisets.
func (mset MultiSet) Union(mset2 MultiSet) MultiSet {
  if len(mset.elts) == 0 {
    return mset2
  }
  if len(mset2.elts) == 0 {
    return mset
  }

  elts := make([]msetElt, 0, len(mset.elts)+len(mset2.elts))
  for _, e := range mset.elts {
    if e.count.Cmp(Zero) == 0 {
      // e.value in mset2 will be added in the next separate for loop
      continue
    }
    m := mset2.Multiplicity(e.value)
    elts = append(elts, msetElt{e.value, e.count.Plus(m)})
  }
  for _, e := range mset2.elts {
    if !mset.Contains(e.value) {
      elts = append(elts, e)
    }
  }

  return MultiSet{elts}
}

// Intersection returns a multiset including those elements which occur in both
// sets.  Each value's multiplicity will be the minimum of its multiplicities
// in the original multisets.
func (mset MultiSet) Intersection(mset2 MultiSet) MultiSet {
  if len(mset.elts) == 0 || len(mset2.elts) == 0 {
    return EmptyMultiSet
  }

  elts := make([]msetElt, 0)
  for _, e := range mset.elts {
    m := mset2.Multiplicity(e.value)
    if m.Cmp(Zero) != 0 {
      elts = append(elts, msetElt{e.value, e.count.Min(m)})
    }
  }

  return MultiSet{elts}
}

// Difference returns a multiset including those elements which occur in the
// first argument but not the second.  Each value's multiplicity will be its
// multiplicity in mset minus its multiplicity in mset2.
func (mset MultiSet) Difference(mset2 MultiSet) MultiSet {
  if len(mset.elts) == 0 || len(mset2.elts) == 0 {
    return mset
  }

  elts := make([]msetElt, 0, max(0, len(mset.elts)-len(mset2.elts)))
  for _, e := range mset.elts {
    d := e.count.Minus(mset2.Multiplicity(e.value))
    if d.Cmp(Zero) > 0 {
      elts = append(elts, msetElt{e.value, d})
    }
  }

  return MultiSet{elts}
}

// IsDisjointFrom returns whether two multisets contain no elements in common.
func (mset MultiSet) IsDisjointFrom(mset2 MultiSet) bool {
  if len(mset.elts) == 0 || len(mset2.elts) == 0 {
    return true
  }

  for _, e := range mset.elts {
    if (e.count.Cmp(Zero) != 0) && mset2.Contains(e.value) {
      return false
    }
  }

  return true
}

// Equals returns whether two multisets have the same values with the same
// multiplicities.
func (mset MultiSet) Equals(mset2 MultiSet) bool {
  for _, e := range mset.elts {
    m := mset2.Multiplicity(e.value)
    if e.count.Cmp(m) != 0 {
      return false
    }
  }
  return mset.CardinalityInt() == mset2.CardinalityInt()
}

// EqualsGeneric implements the EqualsGeneric interface.
func (mset MultiSet) EqualsGeneric(other interface{}) bool {
  mset2, ok := other.(MultiSet)
  return ok && mset.Equals(mset2)
}

// IsSubsetOf returns whether one multiset has a subset of the elements of the
// other, with lesser or equal multiplicities.
func (mset MultiSet) IsSubsetOf(mset2 MultiSet) bool {
  for _, e := range mset.elts {
    m := mset2.Multiplicity(e.value)
    if e.count.Cmp(m) > 0 {
      return false
    }
  }
  return true
}

// IsProperSubsetOf returns whether one multiset has a proper subset of the
// elements of the other, with strictly lesser multiplicities.
func (mset MultiSet) IsProperSubsetOf(mset2 MultiSet) bool {
  return mset.IsSubsetOf(mset2) && mset.CardinalityInt() < mset2.CardinalityInt()
}

func (mset MultiSet) String() string {
  s := "multiset{"
  sep := ""
  i := new(big.Int)
  for _, e := range mset.elts {
    for i.SetInt64(0); i.Cmp(e.count.impl) < 0; i.Add(i, One.impl) {
      s += sep + String(e.value)
      sep = ", "
    }
  }
  s += "}"
  return s
}

/******************************************************************************
 * Maps
 ******************************************************************************/

// A Map is an association between keys and values.
type Map struct {
  elts []mapElt
}

type mapElt struct {
  key, value interface{}
}

// A MapBuilder creates a new Map by accumulating elements imperatively.
type MapBuilder []mapElt

// NewMapBuilder creates a new map builder.
func NewMapBuilder() *MapBuilder {
  return new(MapBuilder)
}

// Add adds a key and value to the map being built.
func (mb *MapBuilder) Add(k, v interface{}) *MapBuilder {
  *mb = append(*mb, mapElt{k, v})
  return mb
}

// ToMap gets the map out of the map builder.
func (mb *MapBuilder) ToMap() Map {
  return Map{*mb}
}

// EmptyMap is the empty map.
var EmptyMap = NewMapBuilder().ToMap()

func (m Map) clone() Map {
  elts := make([]mapElt, len(m.elts))
  copy(elts, m.elts)
  return Map{elts}
}

func (m Map) findIndex(key interface{}) (int, bool) {
  for i, e := range m.elts {
    if AreEqual(e.key, key) {
      return i, true
    }
  }
  return -1, false
}

// Cardinality finds the number of elements in the map.
func (m Map) Cardinality() Int {
  return IntOf(m.CardinalityInt())
}

// CardinalityInt finds the number of elements in the map as an int.
func (m Map) CardinalityInt() int {
  return len(m.elts)
}

// Find finds the given key in the map, returning it and a success flag.
func (m Map) Find(key interface{}) (interface{}, bool) {
  i, found := m.findIndex(key)
  if found {
    return m.elts[i].value, true
  } else {
    return nil, false
  }
}

// Get finds the given key in the map, returning it or nil.
func (m Map) Get(key interface{}) interface{} {
  v, _ := m.Find(key)
  return v
}

// Contains returns whether the given key is in the map.
func (m Map) Contains(key interface{}) bool {
  _, found := m.findIndex(key)
  return found
}

// Update returns a new Map which associates the given key and value.
func (m Map) Update(key, value interface{}) Map {
  ans := m.clone()
  i, found := ans.findIndex(key)
  if found {
    ans.elts[i] = mapElt{key, value}
  } else {
    ans.elts = append(ans.elts, mapElt{key, value})
  }
  return ans
}

func (a Map) Merge(b Map) Map {
  if a.CardinalityInt() == 0 {
    return b
  }
  if b.CardinalityInt() == 0 {
    return a
  }

  m := make([]mapElt, len(b.elts), len(a.elts) + len(b.elts))
  copy(m, b.elts)
  for _, e := range a.elts {
    _, found := b.findIndex(e.key)
    if !found {
      m = append(m, e)
    }
  }
  return Map{m}
}

func (a Map) Subtract(keys Set) Map {
  if a.CardinalityInt() == 0 || keys.CardinalityInt() == 0 {
    return a
  }

  mb := NewMapBuilder()
  for _, e := range a.elts {
    if !keys.Contains(e.key) {
      *mb = append(*mb, e)
    }
  }
  return mb.ToMap()
}

// Equals returns whether each map associates the same keys to the same values.
func (m Map) Equals(m2 Map) bool {
  if len(m.elts) != len(m2.elts) {
    return false
  }
  for _, e := range m.elts {
    i, found := m2.findIndex(e.key)
    if !found || !AreEqual(e.value, m2.elts[i].value) {
      return false
    }
  }
  return true
}

// EqualsGeneric implements the EqualsGeneric interface.
func (m Map) EqualsGeneric(other interface{}) bool {
  m2, ok := other.(Map)
  return ok && m.Equals(m2)
}

// Keys returns the set of keys in the map.
func (m Map) Keys() Set {
  b := NewBuilder()
  for _, e := range m.elts {
    b.Add(e.key)
  }
  return b.ToSet()
}

// Values returns the set of values in the map.
func (m Map) Values() Set {
  b := NewBuilder()
  for _, e := range m.elts {
    b.Add(e.value)
  }
  return b.ToSet()
}

// Items returns the set of items in the map as a Set of Tuples.
func (m Map) Items() Set {
  b := NewBuilder()
  for _, e := range m.elts {
    b.Add(TupleOf(e.key, e.value))
  }
  return b.ToSet()
}

func (m Map) String() string {
  s := "map["
  for i, e := range m.elts {
    if i > 0 {
      s += ", "
    }
    s += fmt.Sprintf("%s := %s", String(e.key), String(e.value))
  }
  s += "]"
  return s
}

/******************************************************************************
 * Integers
 ******************************************************************************/

// An Int is an immutable big integer.
type Int struct {
  impl *big.Int
  // debug string
} // Careful not to mutate!

// A BV is an immutable big bitvector (presumed to be non-negative).
type BV = Int

func intOf(i *big.Int) Int {
  return Int{
    impl: i,
    // debug: i.String(),
  }
}

// IntOf turns the given int into an Int.  Common values are cached.  This is
// simply a shorter form of IntOfInt.
func IntOf(i int) Int {
  return IntOfInt(i)
}

// IntOfInt turns the given int into an Int.  Common values are cached.
func IntOfInt(i int) Int {
  return IntOfInt64(int64(i))
}

// IntOfInt8 turns the given int8 into an Int.  Common values are cached.
func IntOfInt8(i int8) Int {
  return IntOfInt64(int64(i))
}

// IntOfInt16 turns the given int16 into an Int.  Common values are cached.
func IntOfInt16(i int16) Int {
  return IntOfInt64(int64(i))
}

// IntOfInt32 turns the given int32 into an Int.  Common values are cached.
func IntOfInt32(i int32) Int {
  return IntOfInt64(int64(i))
}

// IntOfInt64 turns the given int64 into an Int.  Common values are cached.
func IntOfInt64(i int64) Int {
  switch i {
  case -1:
    return NegativeOne
  case 0:
    return Zero
  case 1:
    return One
  case 2:
    return Two
  case 5:
    return Five
  case 10:
    return Ten
  default:
    return intOf(big.NewInt(i))
  }
}

// IntOfUint turns the given uint into an Int.  Common values are cached.
func IntOfUint(i uint) Int {
  return IntOfUint64(uint64(i))
}

// IntOfUint8 turns the given uint8 into an Int.  Common values are cached.
func IntOfUint8(i uint8) Int {
  return IntOfUint64(uint64(i))
}

// IntOfUint16 turns the given uint16 into an Int.  Common values are cached.
func IntOfUint16(i uint16) Int {
  return IntOfUint64(uint64(i))
}

// IntOfUint32 turns the given uint32 into an Int.  Common values are cached.
func IntOfUint32(i uint32) Int {
  return IntOfUint64(uint64(i))
}

// IntOfUint64 turns the given uint64 into an Int.  Common values are cached.
func IntOfUint64(i uint64) Int {
  switch i {
  case 0:
    return Zero
  case 1:
    return One
  case 2:
    return Two
  case 5:
    return Five
  case 10:
    return Ten
  default:
    return intOf(new(big.Int).SetUint64(i))
  }
}

// IntOfString parses the given string as an Int, panicking on failure.
func IntOfString(s string) Int {
  switch s {
  case "-1":
    return NegativeOne
  case "0":
    return Zero
  case "1":
    return One
  case "2":
    return Two
  case "5":
    return Five
  case "10":
    return Ten
  default:
    i, ok := new(big.Int).SetString(s, 0)
    if !ok {
      panic("Unable to parse string as int: " + s)
    } else {
      return intOf(i)
    }
  }
}

// IntOfAny converts from many different things to Int.  Note that
// switch-on-type does a linear search, so this can be slow for less common
// cases.
func IntOfAny(x interface{}) Int {
  switch x := x.(type) {
  // Try and put the most common cases earliest.
  case Int:
    return x
  case int:
    return IntOfInt(x)
  case string:
    return IntOfString(x)
  case uint:
    return IntOfUint(x)
  case Char:
    return IntOfInt32(rune(x))
  case int32:
    return IntOfInt32(x)
  case int64:
    return IntOfInt64(x)
  case uint32:
    return IntOfUint32(x)
  case uint64:
    return IntOfUint64(x)
  case int8:
    return IntOfInt8(x)
  case uint8:
    return IntOfUint8(x)
  case int16:
    return IntOfInt16(x)
  case uint16:
    return IntOfUint16(x)
  default:
    panic(fmt.Errorf("unexpected type for IntToAny: %v", refl.TypeOf(x)))
  }
}

// Int converts back into an int.  If the result is not within int range,
// the value is undefined.
func (i Int) Int() int {
  return int(i.impl.Int64())
}

// Int8 converts back into an int8.  If the result is not within int8 range,
// the value is undefined.
func (i Int) Int8() int8 {
  return int8(i.impl.Int64())
}

// Int16 converts back into an int16.  If the result is not within int16 range,
// the value is undefined.
func (i Int) Int16() int16 {
  return int16(i.impl.Int64())
}

// Int32 converts back into an int32.  If the result is not within int32 range,
// the value is undefined.
func (i Int) Int32() int32 {
  return int32(i.impl.Int64())
}

// Int64 converts back to an int64.  If the result is not within int64 range,
// the value is undefined.
func (i Int) Int64() int64 {
  return i.impl.Int64()
}

// Uint converts back to a uint.  If the result is not within uint range, the
// value is undefined.
func (i Int) Uint() uint {
  return uint(i.impl.Uint64())
}

// Uint8 converts back to a uint8.  If the result is not within uint8 range, the
// value is undefined.
func (i Int) Uint8() uint8 {
  return uint8(i.impl.Uint64())
}

// Uint16 converts back to a uint16.  If the result is not within uint16 range,
// the value is undefined.
func (i Int) Uint16() uint16 {
  return uint16(i.impl.Uint64())
}

// Uint32 converts back to a uint32.  If the result is not within uint32 range,
// the value is undefined.
func (i Int) Uint32() uint32 {
  return uint32(i.impl.Uint64())
}

// Uint64 converts back to a uint64.  If the result is not within uint64 range,
// the value is undefined.
func (i Int) Uint64() uint64 {
  return i.impl.Uint64()
}

func (i Int) String() string {
  return i.impl.String()
}

// NegativeOne is the constant -1.
var NegativeOne = intOf(big.NewInt(-1))

// Zero is the constant 0.
var Zero = intOf(big.NewInt(0))

// One is the constant 1.
var One = intOf(big.NewInt(1))

// Two is the constant 2.
var Two = intOf(big.NewInt(2))

// Five is the constant 5.
var Five = intOf(big.NewInt(5))

// Ten is the constant 10.
var Ten = intOf(big.NewInt(10))

// NilInt is a missing int value.
var NilInt = intOf(nil)

// IsNilInt returns whether this Int is actually a missing value.
func (i Int) IsNilInt() bool {
  return i.impl == nil
}

func (i Int) binOp(j Int, f func(*big.Int, *big.Int, *big.Int) *big.Int) Int {
  return intOf(f(new(big.Int), i.impl, j.impl))
}

// Plus adds two Ints.
func (i Int) Plus(j Int) Int {
  return i.binOp(j, (*big.Int).Add)
}

// Minus subtracts one Int from another.
func (i Int) Minus(j Int) Int {
  return i.binOp(j, (*big.Int).Sub)
}

// Times multiplies two Ints.
func (i Int) Times(j Int) Int {
  return i.binOp(j, (*big.Int).Mul)
}

// DivBy divides one Int by another.  (So named to distinguish from
// big.Int.Div(), which is an in-place operation.)
func (i Int) DivBy(j Int) Int {
  return i.binOp(j, (*big.Int).Div)
}

// Modulo takes the remainder when dividing one Int by another.  (So named to
// distinguish from big.Int.Mod(), which performs the operation in place.)
func (i Int) Modulo(j Int) Int {
  return i.binOp(j, (*big.Int).Mod)
}

// Negated negates an Int.
func (i Int) Negated() Int {
  return intOf(new(big.Int).Neg(i.impl))
}

// Lsh performs a left shift.
func (i Int) Lsh(j Int) Int {
  return intOf(new(big.Int).Lsh(i.impl, uint(j.Uint64())))
}

// Rsh performs a right shift.
func (i Int) Rsh(j Int) Int {
  return intOf(new(big.Int).Rsh(i.impl, uint(j.Uint64())))
}

// Lrot performs a left rotate on a BV with width w.
func (i BV) Lrot(j Int, w uint) BV {
  // (i <<< j) == ((i << j) % 2^w) | (i >> (w-j))

  ju := uint(j.Uint64())
  l := new(big.Int).Lsh(i.impl, ju)
  modulus := new(big.Int).Lsh(One.impl, w)
  l.Mod(l, modulus)
  r := modulus.Rsh(i.impl, w-ju) // reuse memory from modulus
  return intOf(l.Or(l, r))
}

// Rrot performs a right rotate on a BV with width w.
func (i BV) Rrot(j BV, w uint) BV {
  // (i >>> j) == ((i << (w-j)) % 2^w) | (i >> j)

  ju := uint(j.Uint64())
  l := new(big.Int).Lsh(i.impl, w-ju)
  modulus := new(big.Int).Lsh(One.impl, w)
  l.Mod(l, modulus)
  r := modulus.Rsh(i.impl, ju) // reuse memory from modulus
  return intOf(l.Or(l, r))
}

// Cmp compares two Ints, returning -1 for less, 0 for equal, or 1 for greater.
func (i Int) Cmp(j Int) int {
  return i.impl.Cmp(j.impl)
}

// Sign returns the sign of an Int, returning -1 for negative, 0 for zero, or
// 1 for positive.
func (i Int) Sign() int {
  return i.impl.Sign()
}

// EqualsGeneric compares an int to another value.
func (i Int) EqualsGeneric(other interface{}) bool {
  j, ok := other.(Int)
  return ok && i.Cmp(j) == 0
}

// Min returns the minimum of two integers.
func (i Int) Min(j Int) Int {
  if i.Cmp(j) <= 0 {
    return i
  } else {
    return j
  }
}

// Max returns the maximum of two integers.
func (i Int) Max(j Int) Int {
  if i.Cmp(j) >= 0 {
    return i
  } else {
    return j
  }
}

// And performs bitwise AND.
func (i Int) And(j Int) Int {
  return i.binOp(j, (*big.Int).And)
}

// Or performs bitwise OR.
func (i Int) Or(j Int) Int {
  return i.binOp(j, (*big.Int).Or)
}

// Xor performs bitwise XOR.
func (i Int) Xor(j Int) Int {
  return i.binOp(j, (*big.Int).Xor)
}

// Not performs bitwise NOT.
func (i Int) Not() Int {
  return intOf(new(big.Int).Not(i.impl))
}

func (i Int) isPowerOf10() (bool, int) {
  if i.Cmp(Zero) != 1 {
    return false, -1
  }
  n := 0
  j := i
  for {
    if j.Cmp(One) == 0 {
      return true, n
    } else if j.Modulo(Ten).Cmp(Zero) != 0 {
      return false, -1
    } else {
      j = j.DivBy(Ten)
      n++
    }
  }
}

func (i Int) dividesAPowerOf10() (yes bool, factor Int, log10 int) {
  if i.Cmp(Zero) != 1 {
    return false, Zero, -1
    // okay, so technically you could multiply by a
    // negative number, but that's not useful to
    // Real.String().
  }
  n := 0
  j := i
  fact := One
  for {
    if j.Cmp(One) == 0 {
      return true, One, n
    } else if j.Modulo(Ten).Cmp(Zero) != 0 {
      if j.Modulo(Five).Cmp(Zero) == 0 {
        for {
          fact = fact.Times(Two)
          j = j.DivBy(Five)
          n++
          if j.Cmp(One) == 0 {
            return true, fact, n
          } else if j.Modulo(Five).Cmp(Zero) != 0 {
            return false, NegativeOne, -1
          }
        }
      } else if j.Modulo(Two).Cmp(Zero) == 0 {
        for {
          fact = fact.Times(Five)
          j = j.DivBy(Two)
          n++
          if j.Cmp(One) == 0 {
            return true, fact, n
          } else if j.Modulo(Two).Cmp(Zero) != 0 {
            return false, NegativeOne, -1
          }
        }
      } else {
        return false, NegativeOne, -1
      }
    } else {
      j = j.DivBy(Ten)
      n++
    }
  }
}

// IntegerRange returns an iterator over the integers from lo up to (but not
// including) hi.
func IntegerRange(lo, hi Int) Iterator {
  if lo.impl != nil {
    i := lo
    return func() (interface{}, bool) {
      if hi.impl != nil && i.Cmp(hi) >= 0 {
        return nil, false
      } else {
        ans := i
        i = i.Plus(One)
        return ans, true
      }
    }
  } else if hi.impl != nil {
    i := hi
    return func() (interface{}, bool) {
      ans := i
      i = i.Minus(One)
      return ans, true
    }
  } else {
    return AllIntegers()
  }
}

// AllIntegers returns an iterator over all integers, starting at zero and
// alternating between positive and negative.
func AllIntegers() Iterator {
  type phase int
  const (
    zeroPhase int = iota
    posPhase
    negPhase
  )

  i := Zero
  p := zeroPhase

  return func() (interface{}, bool) {
    switch p {
    case zeroPhase:
      i = One
      p = posPhase
      return Zero, true
    case posPhase:
      p = negPhase
      return i, true
    case negPhase:
      ans := i.Negated()
      i = i.Plus(One)
      p = posPhase
      return ans, true
    default:
      panic("unknown phase")
    }
  }
}

/******************************************************************************
 * Ordinals
 ******************************************************************************/

// An Ord is an immutable big integer (presumed to be non-negative).
type Ord = Int

// IsLimitOrd returns true for a limit ordinal.
func (ord Ord) IsLimitOrd() bool {
  return ord.Cmp(Zero) == 0
}

// IsSuccOrd returns true for a successor ordinal.
func (ord Ord) IsSuccOrd() bool {
  return ord.Cmp(Zero) > 0
}

// OrdOffset returns the ordinal as an Int.
func (ord Ord) OrdOffset() Int {
  return ord
}

// IsNatOrd returns true if the ordinal represents a natural number.
func (Ord) IsNatOrd() bool {
  return true // at run time, every ORDINAL is a natural number
}

/******************************************************************************
 * Reals
 ******************************************************************************/

// A Real is an arbitrary-precision real number, represented as a ratio of
// arbitrary-precision integers.
type Real struct {
  impl *big.Rat
  // debug string
}

func realOf(r *big.Rat) Real {
  return Real{
    impl: r,
    // debug: r.String()
  }
}

// RealOf converts a float64 into a Real.  Common values are cached.
func RealOf(f float64) Real {
  if f == 0.0 {
    return ZeroReal
  }
  return realOf(new(big.Rat).SetFloat64(f))
}

// RealOfFrac makes a Real of the ratio of two Ints.
func RealOfFrac(num, denom Int) Real {
  if num.Cmp(Zero) == 0 {
    return ZeroReal
  }
  return realOf(new(big.Rat).SetFrac(num.impl, denom.impl))
}

// ZeroReal is the Real value zero.
var ZeroReal = realOf(new(big.Rat))

// NilReal is a missing Real value.
var NilReal = realOf(nil)

// IsNilReal returns whether this is actually a missing value.
func (x Real) IsNilReal() bool {
  return x.impl == nil
}

// RealOfString parses the given string in base 10 and panics if this is not
// possible.
func RealOfString(s string) Real {
  x, ok := new(big.Rat).SetString(s)
  if !ok {
    panic("Can't parse generated string as ratio: \"" + s + "\"")
  }
  if x.Cmp(ZeroReal.impl) == 0 {
    return ZeroReal
  }
  return realOf(x)
}

// Int converts the given real to an integer, rounding toward negative numbers.
// (That is, returns floor(x).)
func (x Real) Int() Int {
  if x.Cmp(ZeroReal) == 0 || x.Denom().Cmp(One) == 0 {
    return x.Num()
  } else if x.Num().Cmp(Zero) > 0 {
    return intOf(new(big.Int).Div(x.impl.Num(), x.impl.Denom()))
  } else {
    a := new(big.Int).Sub(x.impl.Num(), x.impl.Denom())
    a.Add(a, One.impl)
    return intOf(a.Quo(a, x.impl.Denom())) // note: *truncated* division
  }
}

// Num returns the given Real's numerator as an Int
func (x Real) Num() Int {
  return intOf(x.impl.Num())
}

// Denom returns the given Real's denominator as an Int
func (x Real) Denom() Int {
  return intOf(x.impl.Denom())
}

func (x Real) String() string {
  if x.Num().Cmp(Zero) == 0 || x.Denom().Cmp(One) == 0 {
    return x.Num().String() + ".0"
  }
  divsPow10, fact, log10 := x.Denom().dividesAPowerOf10()
  if divsPow10 {
    num := x.Num().Times(fact)
    var sign, digits string
    if x.Cmp(ZeroReal) < 0 {
      sign, digits = "-", num.Negated().String()
    } else {
      sign, digits = "", num.String()
    }
    if log10 < len(digits) {
      n := len(digits) - log10
      return sign + digits[0:n] + "." + digits[n:]
    } else {
      s := sign + "0."
      for i := 0; i < log10-len(digits); i++ {
        s = s + "0"
      }
      return s + digits
    }
  } else {
    return "(" + x.Num().String() + ".0 / " + x.Denom().String() + ".0)"
  }
}

func (x Real) isPowerOf10() (bool, int) {
  if x.Num().Cmp(Zero) != 1 {
    return false, -1
  } else if x.Num().Cmp(One) == 1 {
    b, i := x.Denom().isPowerOf10()
    return b, -i
  } else if x.Denom().Cmp(One) != 1 {
    return false, -1
  } else {
    return x.Num().isPowerOf10()
  }
}

// binOp lifts a binary operation on *big.Rat to one on Reals.  The second
// argument is intended to be of the form (*big.Rat).Op.
func (x Real) binOp(y Real, f func(*big.Rat, *big.Rat, *big.Rat) *big.Rat) Real {
  return realOf(f(new(big.Rat), x.impl, y.impl))
}

// Plus adds two Reals.
func (x Real) Plus(y Real) Real {
  return x.binOp(y, (*big.Rat).Add)
}

// Minus subtracts one Real from another.
func (x Real) Minus(y Real) Real {
  return x.binOp(y, (*big.Rat).Sub)
}

// Times multiplies two Reals.
func (x Real) Times(y Real) Real {
  return x.binOp(y, (*big.Rat).Mul)
}

// DivBy divides one Real by another.
func (x Real) DivBy(y Real) Real {
  return x.binOp(y, (*big.Rat).Quo)
}

// Cmp compares one Real to another, returning -1 for less, 0 for equal, or 1
// for greater.
func (x Real) Cmp(y Real) int {
  return x.impl.Cmp(y.impl)
}

// Sign returns the sign of a Real, returning -1 for negative, 0 for zero, or
// 1 for positive.
func (x Real) Sign() int {
  return x.impl.Sign()
}

// EqualsGeneric compares an int to another value.
func (x Real) EqualsGeneric(other interface{}) bool {
  y, ok := other.(Real)
  return ok && x.Cmp(y) == 0
}

// Min returns the minimum of two reals.
func (x Real) Min(y Real) Real {
  if x.Cmp(y) <= 0 {
    return x
  } else {
    return y
  }
}

// Max returns the maximum of two reals.
func (x Real) Max(y Real) Real {
  if x.Cmp(y) >= 0 {
    return x
  } else {
    return y
  }
}

/******************************************************************************
 * Native math
 ******************************************************************************/

// DivInt does Euclidean division on the given ints
func DivInt(x int, y int) int {
  if x >= 0 {
    if y >= 0 {
      return x / y
    } else {
      return -(x / -y)
    }
  } else {
    if y >= 0 {
      return -((-x - 1) / y) - 1
    } else {
      return ((-x - 1) / (-y)) + 1
    }
  }
}

// DivInt8 does Euclidean divison on the given int8s
func DivInt8(x int8, y int8) int8 {
  if x >= 0 {
    if y >= 0 {
      return x / y
    } else {
      return -(x / -y)
    }
  } else {
    if y >= 0 {
      return -((-x - 1) / y) - 1
    } else {
      return ((-x - 1) / (-y)) + 1
    }
  }
}

// DivInt16 does Euclidean divison on the given int16s
func DivInt16(x int16, y int16) int16 {
  if x >= 0 {
    if y >= 0 {
      return x / y
    } else {
      return -(x / -y)
    }
  } else {
    if y >= 0 {
      return -((-x - 1) / y) - 1
    } else {
      return ((-x - 1) / (-y)) + 1
    }
  }
}

// DivInt32 does Euclidean divison on the given int32s
func DivInt32(x int32, y int32) int32 {
  if x >= 0 {
    if y >= 0 {
      return x / y
    } else {
      return -(x / -y)
    }
  } else {
    if y >= 0 {
      return -((-x - 1) / y) - 1
    } else {
      return ((-x - 1) / (-y)) + 1
    }
  }
}

// DivInt64 does Euclidean divison on the given int64s
func DivInt64(x int64, y int64) int64 {
  if x >= 0 {
    if y >= 0 {
      return x / y
    } else {
      return -(x / -y)
    }
  } else {
    if y >= 0 {
      return -((-x - 1) / y) - 1
    } else {
      return ((-x - 1) / (-y)) + 1
    }
  }
}

// DivFloat32 does Euclidean division on the given float32s
func DivFloat32(x float32, y float32) float32 {
  if x >= 0 {
    if y >= 0 {
      return x / y
    } else {
      return -(x / -y)
    }
  } else {
    if y >= 0 {
      return -((-x - 1) / y) - 1
    } else {
      return ((-x - 1) / (-y)) + 1
    }
  }
}

// DivFloat64 does Euclidean division on the given float64s
func DivFloat64(x float64, y float64) float64 {
  if x >= 0 {
    if y >= 0 {
      return x / y
    } else {
      return -(x / -y)
    }
  } else {
    if y >= 0 {
      return -((-x - 1) / y) - 1
    } else {
      return ((-x - 1) / (-y)) + 1
    }
  }
}

// LrotUint performs left rotation on the low w bits of an int
func LrotUint(x uint, n Int, w uint) uint {
  y := n.Uint()
  return ((x << y) % (1 << w)) | (x >> (w - y))
}

// LrotUint8 performs left rotation on the low w bits of an int8
func LrotUint8(x uint8, n Int, w uint) uint8 {
  y := n.Uint()
  return ((x << y) % (1 << w)) | (x >> (w - y))
}

// LrotUint16 performs left rotation on the low w bits of an int16
func LrotUint16(x uint16, n Int, w uint) uint16 {
  y := n.Uint()
  return ((x << y) % (1 << w)) | (x >> (w - y))
}

// LrotUint32 performs left rotation on the low w bits of an int32
func LrotUint32(x uint32, n Int, w uint) uint32 {
  y := n.Uint()
  return ((x << y) % (1 << w)) | (x >> (w - y))
}

// LrotUint64 performs left rotation on the low w bits of an int64
func LrotUint64(x uint64, n Int, w uint) uint64 {
  y := n.Uint()
  return ((x << y) % (1 << w)) | (x >> (w - y))
}

// ModInt finds Euclidean remainder of the given ints
func ModInt(x int, y int) int {
  if y < 0 {
    y = -y
  }
  if x >= 0 {
    return x % y
  } else {
    z := (-x) % y
    if z == 0 {
      return 0
    } else {
      return y - z
    }
  }
}

// ModInt8 finds Euclidean remainder of the given int8s
func ModInt8(x int8, y int8) int8 {
  if y < 0 {
    y = -y
  }
  if x >= 0 {
    return x % y
  } else {
    z := (-x) % y
    if z == 0 {
      return 0
    } else {
      return y - z
    }
  }
}

// ModInt16 finds Euclidean remainder of the given int16s
func ModInt16(x int16, y int16) int16 {
  if y < 0 {
    y = -y
  }
  if x >= 0 {
    return x % y
  } else {
    z := (-x) % y
    if z == 0 {
      return 0
    } else {
      return y - z
    }
  }
}

// ModInt32 finds Euclidean remainder of the given int32s
func ModInt32(x int32, y int32) int32 {
  if y < 0 {
    y = -y
  }
  if x >= 0 {
    return x % y
  } else {
    z := (-x) % y
    if z == 0 {
      return 0
    } else {
      return y - z
    }
  }
}

// ModInt64 finds Euclidean remainder of the given int64s
func ModInt64(x int64, y int64) int64 {
  if y < 0 {
    y = -y
  }
  if x >= 0 {
    return x % y
  } else {
    z := (-x) % y
    if z == 0 {
      return 0
    } else {
      return y - z
    }
  }
}

// RrotUint performs right rotation on the low w bits of an int
func RrotUint(x uint, n Int, w uint) uint {
  y := n.Uint()
  return (x >> y) | ((x << (w - y)) % (1 << w))
}

// RrotUint8 performs right rotation on the low w bits of an int8
func RrotUint8(x uint8, n Int, w uint) uint8 {
  y := n.Uint()
  return (x >> y) | ((x << (w - y)) % (1 << w))
}

// RrotUint16 performs right rotation on the low w bits of an int16
func RrotUint16(x uint16, n Int, w uint) uint16 {
  y := n.Uint()
  return (x >> y) | ((x << (w - y)) % (1 << w))
}

// RrotUint32 performs right rotation on the low w bits of an int32
func RrotUint32(x uint32, n Int, w uint) uint32 {
  y := n.Uint()
  return (x >> y) | ((x << (w - y)) % (1 << w))
}

// RrotUint64 performs right rotation on the low w bits of an int64
func RrotUint64(x uint64, n Int, w uint) uint64 {
  y := n.Uint()
  return (x >> y) | ((x << (w - y)) % (1 << w))
}

/******************************************************************************
 * Hacks for generated code
 ******************************************************************************/

// The Dummy__ type, which each compiled Dafny module declares, is just so that
// we can generate "var _ dafny.Dummy__" to suppress the unused-import error.
type Dummy__ struct{}

/******************************************************************************
 * Utility functions
 ******************************************************************************/

func min(n, m int) int {
  if n <= m {
    return n
  } else {
    return m
  }
}

func max(n, m int) int {
  if n >= m {
    return n
  } else {
    return m
  }
}

func CatchHalt() {
  if r := recover(); r != nil {
    fmt.Println("[Program halted]", r)
    os.Exit(1)
  }
}<|MERGE_RESOLUTION|>--- conflicted
+++ resolved
@@ -8,11 +8,8 @@
   big "math/big"
   refl "reflect"
   "runtime"
-<<<<<<< HEAD
   "unicode/utf8"
-=======
   "os"
->>>>>>> 4bd935fb
 )
 
 func FromMainArguments(args []string) Seq {
