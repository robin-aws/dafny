﻿using System.Reflection;
using System.Text;
using System.Text.RegularExpressions;
using CommandLine;
using Microsoft.Dafny;
using Microsoft.Dafny.Plugins;
using Nerdbank.Streams;
using XUnitExtensions;
using XUnitExtensions.Lit;

namespace TestDafny; 

[Verb("for-each-compiler", HelpText = "Execute the given test file for every compiler, and assert the output matches the <test file>.expect file.")]
public class ForEachCompilerOptions {

  [Value(0, Required = true, MetaName = "Test file", HelpText = "The *.dfy file to test.")]
  public string? TestFile { get; set; } = null;

  [Option("dafny", HelpText = "The dafny CLI to test with. Defaults to the locally built DafnyDriver project.")]
  public string? DafnyCliPath { get; set; } = null;

  [Value(1, MetaName = "Dafny CLI arguments", HelpText = "Any arguments following '--' will be passed to the dafny CLI unaltered.")] public IEnumerable<string> OtherArgs { get; set; } = Array.Empty<string>();
}

[Verb("features", HelpText = "Print the Markdown content documenting feature support for each compiler.")]
public class FeaturesOptions {
  [Value(1)] public IEnumerable<string> OtherArgs { get; set; } = Array.Empty<string>();
}

public class TestDafny {

  private static readonly Assembly DafnyAssembly = typeof(Dafny.Dafny).Assembly;

  public static int Main(string[] args) {
    var result = -1;
    var parser = new CommandLine.Parser(with => {
      with.EnableDashDash = true;
      with.HelpWriter = Console.Error;
    });
    var parseResult = parser.ParseArguments<ForEachCompilerOptions, FeaturesOptions>(args);
    parseResult.WithParsed<ForEachCompilerOptions>(options => {
      result = ForEachCompilerInProcess(options).Result;
    }).WithParsed<FeaturesOptions>(options => {
      result = GenerateCompilerTargetSupportTable(options);
    });

    return result;
  }

  private static DafnyOptions? ParseDafnyOptions(IEnumerable<string> dafnyArgs) {
    var dafnyOptions = new DafnyOptions();
    var success = dafnyOptions.Parse(dafnyArgs.ToArray());
    return success ? dafnyOptions : null;
  }

  private static async Task<int> ForEachCompilerInProcess(ForEachCompilerOptions options) {
    var dafnyOptions = ParseDafnyOptions(options.OtherArgs);
    if (dafnyOptions == null) {
      return (int)DafnyDriver.CommandLineArgumentsResult.PREPROCESSING_ERROR;
    }
    DafnyOptions.Install(dafnyOptions);
    var driver = new DafnyDriver(dafnyOptions);

    var localOut = new StringWriter();
    var actualOut = Console.Out;
    Console.SetOut(localOut);
    var localError = new StringWriter();
    var actualError = Console.Error;
    Console.SetError(localError);
    
    // First verify the file (and assume that verification should be successful).
    // Older versions of test files that now use %testDafnyForEachCompiler were sensitive to the number
    // of verification conditions (i.e. the X in "Dafny program verifier finished with X verified, 0 errors"),
    // but this was never meaningful and only added maintenance burden.
    // Here we only ensure that verification is successful.

    actualOut.WriteLine("Parsing and resolving...");
    var reporter = new ConsoleErrorReporter();
    var dafnyFile = new DafnyFile(options.TestFile);
    var err = Microsoft.Dafny.Main.ParseCheck(Util.List(dafnyFile), dafnyFile.FilePath, reporter, out var dafnyProgram);
    if (err != null) {
      actualOut.Write(localOut);
      actualOut.WriteLine(err);
      return -1;
    }

    Console.Out.WriteLine("Verifying...");
    var boogiePrograms = DafnyDriver.Translate(dafnyOptions, dafnyProgram).ToList();
    var baseName = dafnyFile.FilePath;
    var (verified, outcome, moduleStats) = await driver.BoogieAsync(baseName, boogiePrograms, dafnyFile.FilePath);
    
    // Then execute the program for each available compiler.
    // Note we DON'T first check if the program verified above
    // because that's also what DafnyDriver.ProcessFilesAsync does:
    // it relies on Compile() to check that (and possibly compile even if verification failed or didn't run
    // based on ForceCompile or SpillTargetCode). 
    
    var expectFile = options.TestFile + ".expect";
    var expectedOutput = File.ReadAllText(expectFile);

    var success = true;
    foreach (var plugin in dafnyOptions.Plugins) {
<<<<<<< HEAD
      foreach (var compiler in plugin.GetCompilers()) {
        actualOut.WriteLine($"Executing on {compiler.TargetLanguage}...");
        
        // Reset the local stdout buffer so we can just capture the execution output.
        localOut = new StringWriter();
        Console.SetOut(localOut);
        localError = new StringWriter();
        Console.SetError(localError);
        
        dafnyOptions.Backend = compiler;
        
        bool compiled;
        try {
          compiled = DafnyDriver.Compile(dafnyFile.FilePath, Util.List<string>().AsReadOnly(), dafnyProgram, outcome, moduleStats, verified);
        } catch (UnsupportedFeatureException e) {
          if (!DafnyOptions.O.Backend.UnsupportedFeatures.Contains(e.Feature)) {
            throw new Exception($"'{e.Feature}' is not an element of the {DafnyOptions.O.Backend.TargetId} compiler's UnsupportedFeatures set");
          }
          reporter.Error(MessageSource.Compiler, e.Token, e.Message);
          compiled = false;
        }
        
        var output = localOut.ToString();
        var error = localError.ToString();

        if (!compiled) {
          if (error == "" && OnlyUnsupportedFeaturesErrors(compiler, output)) {
            // All good!
          } else {
            actualOut.WriteLine("Execution failed, for reasons other than known unsupported features. Output:");
            actualOut.WriteLine(output);
            actualOut.WriteLine("Error:");
            actualOut.WriteLine(error);
          }
        } else {
          var diffMessage = AssertWithDiff.GetDiffMessage(expectedOutput, output);
          if (diffMessage != null) {
            actualOut.WriteLine(diffMessage);
            success = false;
          }
=======
      foreach (var compiler in plugin.GetCompilers(dafnyOptions)) {
        var result = RunWithCompiler(options, compiler, expectedOutput);
        if (result != 0) {
          success = false;
>>>>>>> 7a35c715
        }
      }
    }

    if (success) {
      Console.Out.WriteLine(
        $"All executions were successful and matched the expected output (or reported errors for known unsupported features)!");
      return 0;
    } else {
      return -1;
    }
  }

  private static (int, string, string) RunDafny(string? dafnyCLIPath, IEnumerable<string> arguments) {
    var argumentsWithDefaults = arguments.Concat(DafnyDriver.DefaultArgumentsForTesting);
    ILitCommand command;
    if (dafnyCLIPath != null) {
      command = new ShellLitCommand(dafnyCLIPath, argumentsWithDefaults, DafnyDriver.ReferencedEnvironmentVariables);
    } else {
      var dotnetArguments = new[] { DafnyAssembly.Location }.Concat(argumentsWithDefaults);
      command = new ShellLitCommand("dotnet", dotnetArguments, DafnyDriver.ReferencedEnvironmentVariables);
    }
    return command.Execute(null, null, null, null);
  }

  private static bool OnlyUnsupportedFeaturesErrors(IExecutableBackend backend, string output) {
    using (StringReader sr = new StringReader(output)) {
      string? line;
      while ((line = sr.ReadLine()) != null) {
        if (!IsAllowedOutputLine(backend, line)) {
          return false;
        }
      }
    }

    return true;
  }

  private static bool IsAllowedOutputLine(IExecutableBackend backend, string line) {
    line = line.Trim();
    if (line.Length == 0) {
      return true;
    }

    // This is the first non-blank line we expect when we pass /noVerify
    if (line == "Dafny program verifier did not attempt verification") {
      return true;
    }

    // This is output if the compiler emits any errors
    if (line.StartsWith("Wrote textual form of partial target program to")) {
      return true;
    }

    // This is output if included files have errors,
    // which is expected if we're including another test file and testing different CLI options
    if (Regex.IsMatch(line, "Error: the included file .* contains error\\(s\\)")) {
      return true;
    }

    var prefixIndex = line.IndexOf(UnsupportedFeatureException.MessagePrefix, StringComparison.Ordinal);
    if (prefixIndex < 0) {
      return false;
    }

    var featureDescription = line[(prefixIndex + UnsupportedFeatureException.MessagePrefix.Length)..];
    var feature = FeatureDescriptionAttribute.ForDescription(featureDescription);
    if (backend.UnsupportedFeatures.Contains(feature)) {
      return true;
    }

    // This is an internal inconsistency error
    throw new Exception(
      $"Compiler rejected feature '{feature}', which is not an element of its UnsupportedFeatures set");
  }

  private static int GenerateCompilerTargetSupportTable(FeaturesOptions featuresOptions) {
    var dafnyOptions = ParseDafnyOptions(featuresOptions.OtherArgs);
    if (dafnyOptions == null) {
      return (int)DafnyDriver.CommandLineArgumentsResult.PREPROCESSING_ERROR;
    }

    // Header
    Console.Out.Write("| Feature |");
    var allCompilers = dafnyOptions.Plugins.SelectMany(p => p.GetCompilers(dafnyOptions)).ToList();
    foreach (var compiler in allCompilers) {
      Console.Out.Write($" {compiler.TargetLanguage} |");
    }

    Console.Out.WriteLine();

    // Horizontal rule ("|----|---|...")
    Console.Out.Write("|-|");
    foreach (var _ in allCompilers) {
      Console.Out.Write($"-|");
    }

    Console.Out.WriteLine();

    var footnotes = new StringBuilder();
    foreach (var feature in Enum.GetValues(typeof(Feature)).Cast<Feature>()) {
      var description = FeatureDescriptionAttribute.GetDescription(feature);
      var footnoteLink = "";
      if (description.FootnoteIdentifier != null) {
        footnoteLink = $"[^{description.FootnoteIdentifier}]";
        footnotes.AppendLine($"{footnoteLink}: {description.Footnote}");
        footnotes.AppendLine();
      }

      Console.Out.Write($"| [{description.Description}](#{description.ReferenceManualSection}){footnoteLink} |");
      foreach (var compiler in allCompilers) {
        var supported = !compiler.UnsupportedFeatures.Contains(feature);
        var cell = supported ? " X " : "";
        Console.Out.Write($" {cell} |");
      }

      Console.Out.WriteLine();
    }

    Console.Out.WriteLine();
    Console.Out.WriteLine(footnotes);

    return 0;
  }
}<|MERGE_RESOLUTION|>--- conflicted
+++ resolved
@@ -58,7 +58,6 @@
     if (dafnyOptions == null) {
       return (int)DafnyDriver.CommandLineArgumentsResult.PREPROCESSING_ERROR;
     }
-    DafnyOptions.Install(dafnyOptions);
     var driver = new DafnyDriver(dafnyOptions);
 
     var localOut = new StringWriter();
@@ -75,7 +74,7 @@
     // Here we only ensure that verification is successful.
 
     actualOut.WriteLine("Parsing and resolving...");
-    var reporter = new ConsoleErrorReporter();
+    var reporter = new ConsoleErrorReporter(dafnyOptions);
     var dafnyFile = new DafnyFile(options.TestFile);
     var err = Microsoft.Dafny.Main.ParseCheck(Util.List(dafnyFile), dafnyFile.FilePath, reporter, out var dafnyProgram);
     if (err != null) {
@@ -87,7 +86,7 @@
     Console.Out.WriteLine("Verifying...");
     var boogiePrograms = DafnyDriver.Translate(dafnyOptions, dafnyProgram).ToList();
     var baseName = dafnyFile.FilePath;
-    var (verified, outcome, moduleStats) = await driver.BoogieAsync(baseName, boogiePrograms, dafnyFile.FilePath);
+    var (verified, outcome, moduleStats) = await driver.BoogieAsync(dafnyOptions, baseName, boogiePrograms, dafnyFile.FilePath);
     
     // Then execute the program for each available compiler.
     // Note we DON'T first check if the program verified above
@@ -100,8 +99,7 @@
 
     var success = true;
     foreach (var plugin in dafnyOptions.Plugins) {
-<<<<<<< HEAD
-      foreach (var compiler in plugin.GetCompilers()) {
+      foreach (var compiler in plugin.GetCompilers(dafnyOptions)) {
         actualOut.WriteLine($"Executing on {compiler.TargetLanguage}...");
         
         // Reset the local stdout buffer so we can just capture the execution output.
@@ -116,8 +114,8 @@
         try {
           compiled = DafnyDriver.Compile(dafnyFile.FilePath, Util.List<string>().AsReadOnly(), dafnyProgram, outcome, moduleStats, verified);
         } catch (UnsupportedFeatureException e) {
-          if (!DafnyOptions.O.Backend.UnsupportedFeatures.Contains(e.Feature)) {
-            throw new Exception($"'{e.Feature}' is not an element of the {DafnyOptions.O.Backend.TargetId} compiler's UnsupportedFeatures set");
+          if (!compiler.UnsupportedFeatures.Contains(e.Feature)) {
+            throw new Exception($"'{e.Feature}' is not an element of the {compiler.TargetId} compiler's UnsupportedFeatures set");
           }
           reporter.Error(MessageSource.Compiler, e.Token, e.Message);
           compiled = false;
@@ -141,12 +139,6 @@
             actualOut.WriteLine(diffMessage);
             success = false;
           }
-=======
-      foreach (var compiler in plugin.GetCompilers(dafnyOptions)) {
-        var result = RunWithCompiler(options, compiler, expectedOutput);
-        if (result != 0) {
-          success = false;
->>>>>>> 7a35c715
         }
       }
     }
