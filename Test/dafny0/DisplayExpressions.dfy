// RUN: %dafny /compile:0 "%s" > "%t"
// RUN: %diff "%s.expect" "%t"

module AA {
  method M()
  {
    var m := map[];  // error: underspecified type
  }

  method N()
  {
    var n := multiset{};  // error: underspecified type
  }

  method O()
  {
    var o := [];  // error: underspecified type
  }

  method P()
  {
    var p := {};  // error: underspecified type
  }

  method Q()
  {
    assert (((map[]))) == (((((map[])))));  // 2 errors (but not 10 errors)
  }
}

module BB {
  newtype byte = x | 0 <= x < 256

  method B0() returns (s: seq<byte>) {
    s := [10, 20];
  }

  method B1() returns (s: seq<byte>) {
    var b := 10;  // int
    var u: int := 30;
    var t := [b, 20, u];  // seq<int>
    s := t;  // error: type mismatch 
  }

  method B2() returns (s: seq<byte>) {
    var b := 10;  // byte
    var t := [b, 20];  // seq<byte>
    s := t;
  }

  method B3() returns (s: seq<byte>) {
    var b := 10;  // byte
    var t := [20, b];  // seq<byte>
    s := t;
  }
}

<<<<<<< HEAD
method Q()
{
  assert (((map[]))) == (((((map[])))));  // 2 errors (but not 10 errors)
=======
module CC {
  newtype byte = x | 0 <= x < 256

  method M(bytes: seq<byte>) returns (yn: bool)
  {
    var bbb := [1];
    var bb: seq<byte> := [1];
    var sq := [1];
    if
    case true =>  yn := bytes == sq;
    case true =>  yn := bytes == [1];
    case 8 <= |bytes| =>  yn := bytes[0..8] == [0, 0, 0, 0, 0, 0, 0, 2];
    case true =>
      var ints: seq<int>;
      var cmp := [2, 0];  // seq<byte> (the comparison "bytes == cmp" gets to the constraint first)
      yn := bytes == cmp;
      yn := ints == cmp;  // error: mismatched types
  }
>>>>>>> 6df61296
}<|MERGE_RESOLUTION|>--- conflicted
+++ resolved
@@ -55,11 +55,6 @@
   }
 }
 
-<<<<<<< HEAD
-method Q()
-{
-  assert (((map[]))) == (((((map[])))));  // 2 errors (but not 10 errors)
-=======
 module CC {
   newtype byte = x | 0 <= x < 256
 
@@ -78,5 +73,4 @@
       yn := bytes == cmp;
       yn := ints == cmp;  // error: mismatched types
   }
->>>>>>> 6df61296
 }