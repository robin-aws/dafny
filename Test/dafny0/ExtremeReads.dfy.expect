ExtremeReads.dfy(47,11): Error: assertion violation
ExtremeReads.dfy(13,20): Related location
Execution trace:
    (0,0): anon0
    (0,0): anon11_Then
    (0,0): anon5
ExtremeReads.dfy(50,11): Error: assertion violation
ExtremeReads.dfy(13,20): Related location
Execution trace:
    (0,0): anon0
    (0,0): anon12_Then
ExtremeReads.dfy(69,11): Error: assertion violation
ExtremeReads.dfy(20,20): Related location
Execution trace:
    (0,0): anon0
    (0,0): anon12_Then
ExtremeReads.dfy(83,11): Error: assertion violation
ExtremeReads.dfy(26,2): Related location
Execution trace:
    (0,0): anon0
    (0,0): anon5_Then
ExtremeReads.dfy(105,11): Error: assertion violation
ExtremeReads.dfy(89,2): Related location
Execution trace:
    (0,0): anon0
    (0,0): anon4_Then
ExtremeReads.dfy(127,11): Error: assertion violation
ExtremeReads.dfy(9,12): Related location
Execution trace:
    (0,0): anon0
    (0,0): anon11_Then
    (0,0): anon5
ExtremeReads.dfy(127,11): Error: assertion violation
ExtremeReads.dfy(13,20): Related location
Execution trace:
    (0,0): anon0
    (0,0): anon11_Then
    (0,0): anon5
ExtremeReads.dfy(130,11): Error: assertion violation
ExtremeReads.dfy(9,12): Related location
Execution trace:
    (0,0): anon0
    (0,0): anon12_Then
ExtremeReads.dfy(130,11): Error: assertion violation
ExtremeReads.dfy(13,20): Related location
Execution trace:
    (0,0): anon0
    (0,0): anon12_Then
ExtremeReads.dfy(149,11): Error: assertion violation
ExtremeReads.dfy(16,12): Related location
Execution trace:
    (0,0): anon0
    (0,0): anon12_Then
ExtremeReads.dfy(149,11): Error: assertion violation
ExtremeReads.dfy(20,20): Related location
Execution trace:
    (0,0): anon0
    (0,0): anon12_Then
ExtremeReads.dfy(168,11): Error: assertion violation
ExtremeReads.dfy(23,12): Related location
Execution trace:
    (0,0): anon0
    (0,0): anon8_Then
ExtremeReads.dfy(168,11): Error: assertion violation
ExtremeReads.dfy(26,2): Related location
Execution trace:
    (0,0): anon0
    (0,0): anon8_Then
ExtremeReads.dfy(171,11): Error: assertion violation
ExtremeReads.dfy(23,12): Related location
Execution trace:
    (0,0): anon0
    (0,0): anon9_Then
ExtremeReads.dfy(171,11): Error: assertion violation
ExtremeReads.dfy(26,2): Related location
Execution trace:
    (0,0): anon0
    (0,0): anon9_Then
ExtremeReads.dfy(181,11): Error: assertion violation
ExtremeReads.dfy(86,20): Related location
Execution trace:
    (0,0): anon0
    (0,0): anon4_Then
ExtremeReads.dfy(181,11): Error: assertion violation
ExtremeReads.dfy(89,2): Related location
Execution trace:
    (0,0): anon0
    (0,0): anon4_Then

<<<<<<< HEAD
Dafny program verifier finished with 10 verified, 11 errors
=======
Dafny program verifier finished with 10 verified, 17 errors
>>>>>>> 1f1ab5f2
<|MERGE_RESOLUTION|>--- conflicted
+++ resolved
@@ -87,8 +87,4 @@
     (0,0): anon0
     (0,0): anon4_Then
 
-<<<<<<< HEAD
-Dafny program verifier finished with 10 verified, 11 errors
-=======
-Dafny program verifier finished with 10 verified, 17 errors
->>>>>>> 1f1ab5f2
+Dafny program verifier finished with 10 verified, 17 errors