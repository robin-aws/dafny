ResolutionErrors.dfy(499,7): Error: RHS (of type List<A>) not assignable to LHS (of type List<B>)
ResolutionErrors.dfy(504,7): Error: RHS (of type List<A>) not assignable to LHS (of type List<B>)
ResolutionErrors.dfy(518,23): Error: type of case bodies do not agree (found Tree<_T1,_T0>, previous types Tree<_T0,_T1>)
ResolutionErrors.dfy(530,24): Error: Wrong number of type arguments (0 instead of 2) passed to class/datatype: Tree
ResolutionErrors.dfy(558,23): Error: type variable 'T' in the function call to 'P' could not determined
ResolutionErrors.dfy(565,23): Error: type variable 'T' in the function call to 'P' could not determined
ResolutionErrors.dfy(578,13): Error: 'new' is not allowed in ghost contexts
ResolutionErrors.dfy(579,9): Error: 'new' is not allowed in ghost contexts
ResolutionErrors.dfy(586,14): Error: new allocation not supported in forall statements
ResolutionErrors.dfy(591,11): Error: the body of the enclosing forall statement is not allowed to update heap locations
ResolutionErrors.dfy(591,14): Error: new allocation not allowed in ghost context
ResolutionErrors.dfy(601,23): Error: 'new' is not allowed in ghost contexts
ResolutionErrors.dfy(608,15): Error: 'new' is not allowed in ghost contexts
ResolutionErrors.dfy(608,15): Error: only ghost methods can be called from this context
ResolutionErrors.dfy(608,10): Error: ghost variables are allowed only in specification contexts
ResolutionErrors.dfy(617,17): Error: 'new' is not allowed in ghost contexts
ResolutionErrors.dfy(619,20): Error: only ghost methods can be called from this context
ResolutionErrors.dfy(621,8): Error: calls to methods with side-effects are not allowed inside a hint
ResolutionErrors.dfy(639,21): Error: the type of this expression is underspecified, but it cannot be an opaque type.
ResolutionErrors.dfy(639,21): Error: the type of this expression is underspecified, but it cannot be an opaque type.
ResolutionErrors.dfy(676,8): Error: calls to methods with side-effects are not allowed inside a hint
ResolutionErrors.dfy(686,8): Error: only ghost methods can be called from this context
ResolutionErrors.dfy(689,20): Error: 'decreases *' is not allowed on ghost loops
ResolutionErrors.dfy(700,16): Error: Assignment to non-ghost field is not allowed in this context (because this is a ghost method or because the statement is guarded by a specification-only expression)
ResolutionErrors.dfy(700,16): Error: a hint is not allowed to update heap locations
ResolutionErrors.dfy(701,21): Error: a hint is not allowed to update heap locations
ResolutionErrors.dfy(702,8): Error: calls to methods with side-effects are not allowed inside a hint
ResolutionErrors.dfy(705,19): Error: a while statement used inside a hint is not allowed to have a modifies clause
ResolutionErrors.dfy(724,8): Error: only ghost methods can be called from this context
ResolutionErrors.dfy(727,20): Error: 'decreases *' is not allowed on ghost loops
ResolutionErrors.dfy(732,16): Error: Assignment to non-ghost field is not allowed in this context (because this is a ghost method or because the statement is guarded by a specification-only expression)
ResolutionErrors.dfy(732,16): Error: a hint is not allowed to update heap locations
ResolutionErrors.dfy(733,21): Error: a hint is not allowed to update heap locations
ResolutionErrors.dfy(734,8): Error: calls to methods with side-effects are not allowed inside a hint
ResolutionErrors.dfy(737,19): Error: a while statement used inside a hint is not allowed to have a modifies clause
ResolutionErrors.dfy(762,4): Error: calls to methods with side-effects are not allowed inside a statement expression
ResolutionErrors.dfy(763,4): Error: only ghost methods can be called from this context
ResolutionErrors.dfy(764,4): Error: wrong number of method result arguments (got 0, expected 1)
ResolutionErrors.dfy(775,23): Error: function calls are allowed only in specification contexts (consider declaring the function a 'function method')
ResolutionErrors.dfy(785,4): Error: ghost variables are allowed only in specification contexts
ResolutionErrors.dfy(796,36): Error: ghost variables are allowed only in specification contexts
ResolutionErrors.dfy(805,17): Error: function calls are allowed only in specification contexts (consider declaring the function a 'function method')
ResolutionErrors.dfy(819,6): Error: RHS (of type B) not assignable to LHS (of type object)
ResolutionErrors.dfy(820,6): Error: RHS (of type int) not assignable to LHS (of type object)
ResolutionErrors.dfy(821,6): Error: RHS (of type B) not assignable to LHS (of type object)
ResolutionErrors.dfy(826,6): Error: RHS (of type G) not assignable to LHS (of type object)
ResolutionErrors.dfy(827,6): Error: RHS (of type Dt) not assignable to LHS (of type object)
ResolutionErrors.dfy(828,6): Error: RHS (of type CoDt) not assignable to LHS (of type object)
ResolutionErrors.dfy(890,4): Error: LHS of array assignment must denote an array element (found seq<int>)
ResolutionErrors.dfy(891,4): Error: LHS of array assignment must denote an array element (found seq<int>)
ResolutionErrors.dfy(896,10): Error: LHS of assignment must denote a mutable field
ResolutionErrors.dfy(897,10): Error: LHS of assignment must denote a mutable field
ResolutionErrors.dfy(898,9): Error: cannot assign to a range of array elements (try the 'forall' statement)
ResolutionErrors.dfy(899,9): Error: cannot assign to a range of array elements (try the 'forall' statement)
ResolutionErrors.dfy(900,5): Error: cannot assign to a range of array elements (try the 'forall' statement)
ResolutionErrors.dfy(901,5): Error: cannot assign to a range of array elements (try the 'forall' statement)
ResolutionErrors.dfy(982,11): Error: Wrong number of type arguments (2 instead of 1) passed to class/datatype: array3
ResolutionErrors.dfy(983,11): Error: Wrong number of type arguments (2 instead of 1) passed to class/datatype: C
ResolutionErrors.dfy(994,7): Error: Duplicate name of top-level declaration: BadSyn2
ResolutionErrors.dfy(991,17): Error: Wrong number of type arguments (0 instead of 1) passed to class/datatype: List
ResolutionErrors.dfy(992,17): Error: Undeclared top-level type or type parameter: badName (did you forget to qualify a name?)
ResolutionErrors.dfy(993,22): Error: Undeclared top-level type or type parameter: X (did you forget to qualify a name?)
ResolutionErrors.dfy(1000,7): Error: Cycle among redirecting types (derived types, type synonyms): A -> A
ResolutionErrors.dfy(1003,7): Error: Cycle among redirecting types (derived types, type synonyms): A -> B -> A
ResolutionErrors.dfy(1007,7): Error: Cycle among redirecting types (derived types, type synonyms): A -> B -> A
ResolutionErrors.dfy(1016,11): Error: because of cyclic dependencies among constructor argument types, no instances of datatype 'D' can be constructed
ResolutionErrors.dfy(1019,7): Error: Cycle among redirecting types (derived types, type synonyms): A -> B -> A
ResolutionErrors.dfy(1024,7): Error: Cycle among redirecting types (derived types, type synonyms): A -> B -> A
ResolutionErrors.dfy(1043,21): Error: unresolved identifier: x
ResolutionErrors.dfy(1050,35): Error: Wrong number of type arguments (2 instead of 1) passed to opaque type: P
ResolutionErrors.dfy(1062,13): Error: Undeclared top-level type or type parameter: BX (did you forget to qualify a name?)
ResolutionErrors.dfy(1072,6): Error: RHS (of type P<int>) not assignable to LHS (of type P<bool>)
ResolutionErrors.dfy(1077,6): Error: RHS (of type P<A>) not assignable to LHS (of type P<B>)
ResolutionErrors.dfy(1082,6): Error: RHS (of type P<A>) not assignable to LHS (of type P<int>)
ResolutionErrors.dfy(1083,6): Error: RHS (of type P<int>) not assignable to LHS (of type P<A>)
ResolutionErrors.dfy(1088,13): Error: arguments must have the same type (got P<int> and P<X>)
ResolutionErrors.dfy(1089,13): Error: arguments must have the same type (got P<bool> and P<X>)
ResolutionErrors.dfy(1090,13): Error: arguments must have the same type (got P<int> and P<bool>)
ResolutionErrors.dfy(1113,38): Error: a set comprehension must produce a finite set, but Dafny's heuristics can't figure out how to produce a bounded set of values for 'o'
ResolutionErrors.dfy(1115,24): Error: a set comprehension must produce a finite set, but Dafny's heuristics can't figure out how to produce a bounded set of values for 'o'
ResolutionErrors.dfy(429,2): Error: More than one default constructor
ResolutionErrors.dfy(50,13): Error: 'this' is not allowed in a 'static' context
ResolutionErrors.dfy(111,9): Error: ghost variables are allowed only in specification contexts
ResolutionErrors.dfy(112,9): Error: function calls are allowed only in specification contexts (consider declaring the function a 'function method')
ResolutionErrors.dfy(116,11): Error: ghost variables are allowed only in specification contexts
ResolutionErrors.dfy(117,9): Error: actual out-parameter 0 is required to be a ghost variable
ResolutionErrors.dfy(124,15): Error: ghost variables are allowed only in specification contexts
ResolutionErrors.dfy(128,23): Error: ghost variables are allowed only in specification contexts
ResolutionErrors.dfy(135,4): Error: ghost variables are allowed only in specification contexts
ResolutionErrors.dfy(139,21): Error: ghost variables are allowed only in specification contexts
ResolutionErrors.dfy(140,35): Error: ghost variables are allowed only in specification contexts
ResolutionErrors.dfy(149,9): Error: only ghost methods can be called from this context
ResolutionErrors.dfy(155,16): Error: 'decreases *' is not allowed on ghost loops
ResolutionErrors.dfy(196,27): Error: ghost-context break statement is not allowed to break out of non-ghost structure
ResolutionErrors.dfy(219,12): Error: ghost-context break statement is not allowed to break out of non-ghost loop
ResolutionErrors.dfy(231,12): Error: trying to break out of more loop levels than there are enclosing loops
ResolutionErrors.dfy(235,12): Error: ghost-context break statement is not allowed to break out of non-ghost loop
ResolutionErrors.dfy(240,8): Error: return statement is not allowed in this context (because it is guarded by a specification-only expression)
ResolutionErrors.dfy(435,14): Error: when allocating an object of type 'YHWH', one of its constructor methods must be called
ResolutionErrors.dfy(440,6): Error: when allocating an object of type 'Lucifer', one of its constructor methods must be called
ResolutionErrors.dfy(441,6): Error: when allocating an object of type 'Lucifer', one of its constructor methods must be called
ResolutionErrors.dfy(443,9): Error: class Lamb does not have a default constructor
ResolutionErrors.dfy(839,11): Error: a modifies-clause expression must denote an object or a collection of objects (instead got int)
ResolutionErrors.dfy(843,14): Error: in a ghost context, only ghost fields can be mentioned as frame targets (x)
ResolutionErrors.dfy(846,12): Error: in a ghost context, only ghost fields can be mentioned as frame targets (x)
ResolutionErrors.dfy(854,14): Error: in a ghost context, only ghost fields can be mentioned as frame targets (x)
ResolutionErrors.dfy(864,18): Error: in a ghost context, only ghost fields can be mentioned as frame targets (x)
ResolutionErrors.dfy(875,16): Error: in a ghost context, only ghost fields can be mentioned as frame targets (x)
ResolutionErrors.dfy(1031,23): Error: unresolved identifier: x
ResolutionErrors.dfy(1034,20): Error: unresolved identifier: x
ResolutionErrors.dfy(1037,23): Error: unresolved identifier: x
ResolutionErrors.dfy(1039,19): Error: unresolved identifier: x
ResolutionErrors.dfy(1041,19): Error: unresolved identifier: x
ResolutionErrors.dfy(12,16): Error: 'decreases *' is not allowed on ghost loops
ResolutionErrors.dfy(24,11): Error: array selection requires an array2 (got array3<T>)
ResolutionErrors.dfy(25,12): Error: sequence/array/multiset/map selection requires a sequence, array, multiset, or map (got array3<T>)
ResolutionErrors.dfy(26,11): Error: array selection requires an array4 (got array<T>)
ResolutionErrors.dfy(56,14): Error: a field must be selected via an object, not just a class name
ResolutionErrors.dfy(57,7): Error: unresolved identifier: F
ResolutionErrors.dfy(58,14): Error: an instance function must be selected via an object, not just a class name
ResolutionErrors.dfy(58,7): Error: call to instance function requires an instance
ResolutionErrors.dfy(59,7): Error: unresolved identifier: G
ResolutionErrors.dfy(61,7): Error: unresolved identifier: M
ResolutionErrors.dfy(62,7): Error: call to instance method requires an instance
ResolutionErrors.dfy(63,7): Error: unresolved identifier: N
ResolutionErrors.dfy(66,8): Error: non-function expression is called with parameters
ResolutionErrors.dfy(67,14): Error: member z does not exist in class Global
ResolutionErrors.dfy(86,12): Error: the name 'Benny' denotes a datatype constructor, but does not do so uniquely; add an explicit qualification (for example, 'Abc.Benny')
ResolutionErrors.dfy(91,12): Error: the name 'David' denotes a datatype constructor, but does not do so uniquely; add an explicit qualification (for example, 'Abc.David')
ResolutionErrors.dfy(92,12): Error: the name 'David' denotes a datatype constructor, but does not do so uniquely; add an explicit qualification (for example, 'Abc.David')
ResolutionErrors.dfy(94,12): Error: the name 'David' denotes a datatype constructor, but does not do so uniquely; add an explicit qualification (for example, 'Abc.David')
ResolutionErrors.dfy(96,12): Error: wrong number of arguments to datatype constructor Abc (found 2, expected 1)
ResolutionErrors.dfy(258,4): Error: label shadows an enclosing label
ResolutionErrors.dfy(263,2): Error: duplicate label
ResolutionErrors.dfy(289,4): Error: when allocating an object of type 'ClassWithConstructor', one of its constructor methods must be called
ResolutionErrors.dfy(290,4): Error: when allocating an object of type 'ClassWithConstructor', one of its constructor methods must be called
ResolutionErrors.dfy(292,4): Error: a constructor is allowed to be called only when an object is being allocated
ResolutionErrors.dfy(306,16): Error: arguments must have the same type (got int and DTD_List)
ResolutionErrors.dfy(307,16): Error: arguments must have the same type (got DTD_List and int)
ResolutionErrors.dfy(308,25): Error: arguments must have the same type (got bool and int)
ResolutionErrors.dfy(311,18): Error: ghost fields are allowed only in specification contexts
ResolutionErrors.dfy(320,15): Error: ghost variables are allowed only in specification contexts
ResolutionErrors.dfy(345,2): Error: incorrect type of method in-parameter 1 (expected GenericClass<int>, got GenericClass<bool>)
ResolutionErrors.dfy(357,18): Error: incorrect type of datatype constructor argument (found GList<_T0>, expected GList<int>)
ResolutionErrors.dfy(365,6): Error: arguments to + must be of a numeric type or a collection type (instead got bool)
ResolutionErrors.dfy(370,6): Error: all lines in a calculation must have the same type (got int after bool)
ResolutionErrors.dfy(373,6): Error: first argument to ==> must be of type bool (instead got int)
ResolutionErrors.dfy(373,6): Error: second argument to ==> must be of type bool (instead got int)
ResolutionErrors.dfy(374,10): Error: first argument to ==> must be of type bool (instead got int)
ResolutionErrors.dfy(374,10): Error: second argument to ==> must be of type bool (instead got int)
ResolutionErrors.dfy(379,10): Error: first argument to ==> must be of type bool (instead got int)
ResolutionErrors.dfy(379,10): Error: second argument to ==> must be of type bool (instead got int)
ResolutionErrors.dfy(384,6): Error: print statement is not allowed in this context (because this is a ghost method or because the statement is guarded by a specification-only expression)
ResolutionErrors.dfy(406,6): Error: calls to methods with side-effects are not allowed inside a hint
ResolutionErrors.dfy(408,12): Error: a hint is not allowed to update heap locations
ResolutionErrors.dfy(410,8): Error: a hint is not allowed to update a variable declared outside the hint
ResolutionErrors.dfy(467,7): Error: ghost variables are allowed only in specification contexts
ResolutionErrors.dfy(473,12): Error: ghost variables are allowed only in specification contexts
ResolutionErrors.dfy(541,7): Error: let-such-that expressions are allowed only in ghost contexts
ResolutionErrors.dfy(543,7): Error: let-such-that expressions are allowed only in ghost contexts
ResolutionErrors.dfy(543,20): Error: ghost variables are allowed only in specification contexts
ResolutionErrors.dfy(545,7): Error: let-such-that expressions are allowed only in ghost contexts
ResolutionErrors.dfy(546,18): Error: unresolved identifier: w
ResolutionErrors.dfy(653,11): Error: lemmas are not allowed to have modifies clauses
ResolutionErrors.dfy(913,9): Error: unresolved identifier: s
ResolutionErrors.dfy(924,32): Error: RHS (of type (int,int,real)) not assignable to LHS (of type (int,real,int))
ResolutionErrors.dfy(925,37): Error: RHS (of type (int,real,int)) not assignable to LHS (of type (int,real,int,real))
ResolutionErrors.dfy(931,9): Error: condition is expected to be of type bool, but is int
ResolutionErrors.dfy(932,16): Error: member 3 does not exist in datatype _tuple#3
ResolutionErrors.dfy(932,26): Error: member x does not exist in datatype _tuple#2
ResolutionErrors.dfy(932,18): Error: arguments must have the same type (got (int,int,int) and (int,int))
ResolutionErrors.dfy(955,15): Error: arguments to / must have the same type (got real and int)
ResolutionErrors.dfy(956,10): Error: second argument to % must be of type int (instead got real)
ResolutionErrors.dfy(960,7): Error: type conversion to real is allowed only from int (got real)
ResolutionErrors.dfy(961,7): Error: type conversion to int is allowed only from real (got int)
ResolutionErrors.dfy(962,7): Error: type conversion to int is allowed only from real (got nat)
ResolutionErrors.dfy(1101,8): Error: new cannot be applied to a trait
<<<<<<< HEAD
ResolutionErrors.dfy(1122,13): Error: first argument to / must be of numeric type (instead got set<bool>)
178 resolution/type errors detected in ResolutionErrors.dfy

=======
ResolutionErrors.dfy(1122,2): Error: a call to a possibly non-terminating method is allowed only if the calling method is also declared (with 'decreases *') to be possibly non-terminating
ResolutionErrors.dfy(1137,14): Error: a possibly infinite loop is allowed only if the enclosing method is declared (with 'decreases *') to be possibly non-terminating
179 resolution/type errors detected in ResolutionErrors.dfy

>>>>>>> 8af0f884
<|MERGE_RESOLUTION|>--- conflicted
+++ resolved
@@ -1,187 +1,181 @@
-ResolutionErrors.dfy(499,7): Error: RHS (of type List<A>) not assignable to LHS (of type List<B>)
-ResolutionErrors.dfy(504,7): Error: RHS (of type List<A>) not assignable to LHS (of type List<B>)
-ResolutionErrors.dfy(518,23): Error: type of case bodies do not agree (found Tree<_T1,_T0>, previous types Tree<_T0,_T1>)
-ResolutionErrors.dfy(530,24): Error: Wrong number of type arguments (0 instead of 2) passed to class/datatype: Tree
-ResolutionErrors.dfy(558,23): Error: type variable 'T' in the function call to 'P' could not determined
-ResolutionErrors.dfy(565,23): Error: type variable 'T' in the function call to 'P' could not determined
-ResolutionErrors.dfy(578,13): Error: 'new' is not allowed in ghost contexts
-ResolutionErrors.dfy(579,9): Error: 'new' is not allowed in ghost contexts
-ResolutionErrors.dfy(586,14): Error: new allocation not supported in forall statements
-ResolutionErrors.dfy(591,11): Error: the body of the enclosing forall statement is not allowed to update heap locations
-ResolutionErrors.dfy(591,14): Error: new allocation not allowed in ghost context
-ResolutionErrors.dfy(601,23): Error: 'new' is not allowed in ghost contexts
-ResolutionErrors.dfy(608,15): Error: 'new' is not allowed in ghost contexts
-ResolutionErrors.dfy(608,15): Error: only ghost methods can be called from this context
-ResolutionErrors.dfy(608,10): Error: ghost variables are allowed only in specification contexts
-ResolutionErrors.dfy(617,17): Error: 'new' is not allowed in ghost contexts
-ResolutionErrors.dfy(619,20): Error: only ghost methods can be called from this context
-ResolutionErrors.dfy(621,8): Error: calls to methods with side-effects are not allowed inside a hint
-ResolutionErrors.dfy(639,21): Error: the type of this expression is underspecified, but it cannot be an opaque type.
-ResolutionErrors.dfy(639,21): Error: the type of this expression is underspecified, but it cannot be an opaque type.
-ResolutionErrors.dfy(676,8): Error: calls to methods with side-effects are not allowed inside a hint
-ResolutionErrors.dfy(686,8): Error: only ghost methods can be called from this context
-ResolutionErrors.dfy(689,20): Error: 'decreases *' is not allowed on ghost loops
-ResolutionErrors.dfy(700,16): Error: Assignment to non-ghost field is not allowed in this context (because this is a ghost method or because the statement is guarded by a specification-only expression)
-ResolutionErrors.dfy(700,16): Error: a hint is not allowed to update heap locations
-ResolutionErrors.dfy(701,21): Error: a hint is not allowed to update heap locations
-ResolutionErrors.dfy(702,8): Error: calls to methods with side-effects are not allowed inside a hint
-ResolutionErrors.dfy(705,19): Error: a while statement used inside a hint is not allowed to have a modifies clause
-ResolutionErrors.dfy(724,8): Error: only ghost methods can be called from this context
-ResolutionErrors.dfy(727,20): Error: 'decreases *' is not allowed on ghost loops
-ResolutionErrors.dfy(732,16): Error: Assignment to non-ghost field is not allowed in this context (because this is a ghost method or because the statement is guarded by a specification-only expression)
-ResolutionErrors.dfy(732,16): Error: a hint is not allowed to update heap locations
-ResolutionErrors.dfy(733,21): Error: a hint is not allowed to update heap locations
-ResolutionErrors.dfy(734,8): Error: calls to methods with side-effects are not allowed inside a hint
-ResolutionErrors.dfy(737,19): Error: a while statement used inside a hint is not allowed to have a modifies clause
-ResolutionErrors.dfy(762,4): Error: calls to methods with side-effects are not allowed inside a statement expression
-ResolutionErrors.dfy(763,4): Error: only ghost methods can be called from this context
-ResolutionErrors.dfy(764,4): Error: wrong number of method result arguments (got 0, expected 1)
-ResolutionErrors.dfy(775,23): Error: function calls are allowed only in specification contexts (consider declaring the function a 'function method')
-ResolutionErrors.dfy(785,4): Error: ghost variables are allowed only in specification contexts
-ResolutionErrors.dfy(796,36): Error: ghost variables are allowed only in specification contexts
-ResolutionErrors.dfy(805,17): Error: function calls are allowed only in specification contexts (consider declaring the function a 'function method')
-ResolutionErrors.dfy(819,6): Error: RHS (of type B) not assignable to LHS (of type object)
-ResolutionErrors.dfy(820,6): Error: RHS (of type int) not assignable to LHS (of type object)
-ResolutionErrors.dfy(821,6): Error: RHS (of type B) not assignable to LHS (of type object)
-ResolutionErrors.dfy(826,6): Error: RHS (of type G) not assignable to LHS (of type object)
-ResolutionErrors.dfy(827,6): Error: RHS (of type Dt) not assignable to LHS (of type object)
-ResolutionErrors.dfy(828,6): Error: RHS (of type CoDt) not assignable to LHS (of type object)
-ResolutionErrors.dfy(890,4): Error: LHS of array assignment must denote an array element (found seq<int>)
-ResolutionErrors.dfy(891,4): Error: LHS of array assignment must denote an array element (found seq<int>)
-ResolutionErrors.dfy(896,10): Error: LHS of assignment must denote a mutable field
-ResolutionErrors.dfy(897,10): Error: LHS of assignment must denote a mutable field
-ResolutionErrors.dfy(898,9): Error: cannot assign to a range of array elements (try the 'forall' statement)
-ResolutionErrors.dfy(899,9): Error: cannot assign to a range of array elements (try the 'forall' statement)
-ResolutionErrors.dfy(900,5): Error: cannot assign to a range of array elements (try the 'forall' statement)
-ResolutionErrors.dfy(901,5): Error: cannot assign to a range of array elements (try the 'forall' statement)
-ResolutionErrors.dfy(982,11): Error: Wrong number of type arguments (2 instead of 1) passed to class/datatype: array3
-ResolutionErrors.dfy(983,11): Error: Wrong number of type arguments (2 instead of 1) passed to class/datatype: C
-ResolutionErrors.dfy(994,7): Error: Duplicate name of top-level declaration: BadSyn2
-ResolutionErrors.dfy(991,17): Error: Wrong number of type arguments (0 instead of 1) passed to class/datatype: List
-ResolutionErrors.dfy(992,17): Error: Undeclared top-level type or type parameter: badName (did you forget to qualify a name?)
-ResolutionErrors.dfy(993,22): Error: Undeclared top-level type or type parameter: X (did you forget to qualify a name?)
-ResolutionErrors.dfy(1000,7): Error: Cycle among redirecting types (derived types, type synonyms): A -> A
-ResolutionErrors.dfy(1003,7): Error: Cycle among redirecting types (derived types, type synonyms): A -> B -> A
-ResolutionErrors.dfy(1007,7): Error: Cycle among redirecting types (derived types, type synonyms): A -> B -> A
-ResolutionErrors.dfy(1016,11): Error: because of cyclic dependencies among constructor argument types, no instances of datatype 'D' can be constructed
-ResolutionErrors.dfy(1019,7): Error: Cycle among redirecting types (derived types, type synonyms): A -> B -> A
-ResolutionErrors.dfy(1024,7): Error: Cycle among redirecting types (derived types, type synonyms): A -> B -> A
-ResolutionErrors.dfy(1043,21): Error: unresolved identifier: x
-ResolutionErrors.dfy(1050,35): Error: Wrong number of type arguments (2 instead of 1) passed to opaque type: P
-ResolutionErrors.dfy(1062,13): Error: Undeclared top-level type or type parameter: BX (did you forget to qualify a name?)
-ResolutionErrors.dfy(1072,6): Error: RHS (of type P<int>) not assignable to LHS (of type P<bool>)
-ResolutionErrors.dfy(1077,6): Error: RHS (of type P<A>) not assignable to LHS (of type P<B>)
-ResolutionErrors.dfy(1082,6): Error: RHS (of type P<A>) not assignable to LHS (of type P<int>)
-ResolutionErrors.dfy(1083,6): Error: RHS (of type P<int>) not assignable to LHS (of type P<A>)
-ResolutionErrors.dfy(1088,13): Error: arguments must have the same type (got P<int> and P<X>)
-ResolutionErrors.dfy(1089,13): Error: arguments must have the same type (got P<bool> and P<X>)
-ResolutionErrors.dfy(1090,13): Error: arguments must have the same type (got P<int> and P<bool>)
-ResolutionErrors.dfy(1113,38): Error: a set comprehension must produce a finite set, but Dafny's heuristics can't figure out how to produce a bounded set of values for 'o'
-ResolutionErrors.dfy(1115,24): Error: a set comprehension must produce a finite set, but Dafny's heuristics can't figure out how to produce a bounded set of values for 'o'
-ResolutionErrors.dfy(429,2): Error: More than one default constructor
-ResolutionErrors.dfy(50,13): Error: 'this' is not allowed in a 'static' context
-ResolutionErrors.dfy(111,9): Error: ghost variables are allowed only in specification contexts
-ResolutionErrors.dfy(112,9): Error: function calls are allowed only in specification contexts (consider declaring the function a 'function method')
-ResolutionErrors.dfy(116,11): Error: ghost variables are allowed only in specification contexts
-ResolutionErrors.dfy(117,9): Error: actual out-parameter 0 is required to be a ghost variable
-ResolutionErrors.dfy(124,15): Error: ghost variables are allowed only in specification contexts
-ResolutionErrors.dfy(128,23): Error: ghost variables are allowed only in specification contexts
-ResolutionErrors.dfy(135,4): Error: ghost variables are allowed only in specification contexts
-ResolutionErrors.dfy(139,21): Error: ghost variables are allowed only in specification contexts
-ResolutionErrors.dfy(140,35): Error: ghost variables are allowed only in specification contexts
-ResolutionErrors.dfy(149,9): Error: only ghost methods can be called from this context
-ResolutionErrors.dfy(155,16): Error: 'decreases *' is not allowed on ghost loops
-ResolutionErrors.dfy(196,27): Error: ghost-context break statement is not allowed to break out of non-ghost structure
-ResolutionErrors.dfy(219,12): Error: ghost-context break statement is not allowed to break out of non-ghost loop
-ResolutionErrors.dfy(231,12): Error: trying to break out of more loop levels than there are enclosing loops
-ResolutionErrors.dfy(235,12): Error: ghost-context break statement is not allowed to break out of non-ghost loop
-ResolutionErrors.dfy(240,8): Error: return statement is not allowed in this context (because it is guarded by a specification-only expression)
-ResolutionErrors.dfy(435,14): Error: when allocating an object of type 'YHWH', one of its constructor methods must be called
-ResolutionErrors.dfy(440,6): Error: when allocating an object of type 'Lucifer', one of its constructor methods must be called
-ResolutionErrors.dfy(441,6): Error: when allocating an object of type 'Lucifer', one of its constructor methods must be called
-ResolutionErrors.dfy(443,9): Error: class Lamb does not have a default constructor
-ResolutionErrors.dfy(839,11): Error: a modifies-clause expression must denote an object or a collection of objects (instead got int)
-ResolutionErrors.dfy(843,14): Error: in a ghost context, only ghost fields can be mentioned as frame targets (x)
-ResolutionErrors.dfy(846,12): Error: in a ghost context, only ghost fields can be mentioned as frame targets (x)
-ResolutionErrors.dfy(854,14): Error: in a ghost context, only ghost fields can be mentioned as frame targets (x)
-ResolutionErrors.dfy(864,18): Error: in a ghost context, only ghost fields can be mentioned as frame targets (x)
-ResolutionErrors.dfy(875,16): Error: in a ghost context, only ghost fields can be mentioned as frame targets (x)
-ResolutionErrors.dfy(1031,23): Error: unresolved identifier: x
-ResolutionErrors.dfy(1034,20): Error: unresolved identifier: x
-ResolutionErrors.dfy(1037,23): Error: unresolved identifier: x
-ResolutionErrors.dfy(1039,19): Error: unresolved identifier: x
-ResolutionErrors.dfy(1041,19): Error: unresolved identifier: x
-ResolutionErrors.dfy(12,16): Error: 'decreases *' is not allowed on ghost loops
-ResolutionErrors.dfy(24,11): Error: array selection requires an array2 (got array3<T>)
-ResolutionErrors.dfy(25,12): Error: sequence/array/multiset/map selection requires a sequence, array, multiset, or map (got array3<T>)
-ResolutionErrors.dfy(26,11): Error: array selection requires an array4 (got array<T>)
-ResolutionErrors.dfy(56,14): Error: a field must be selected via an object, not just a class name
-ResolutionErrors.dfy(57,7): Error: unresolved identifier: F
-ResolutionErrors.dfy(58,14): Error: an instance function must be selected via an object, not just a class name
-ResolutionErrors.dfy(58,7): Error: call to instance function requires an instance
-ResolutionErrors.dfy(59,7): Error: unresolved identifier: G
-ResolutionErrors.dfy(61,7): Error: unresolved identifier: M
-ResolutionErrors.dfy(62,7): Error: call to instance method requires an instance
-ResolutionErrors.dfy(63,7): Error: unresolved identifier: N
-ResolutionErrors.dfy(66,8): Error: non-function expression is called with parameters
-ResolutionErrors.dfy(67,14): Error: member z does not exist in class Global
-ResolutionErrors.dfy(86,12): Error: the name 'Benny' denotes a datatype constructor, but does not do so uniquely; add an explicit qualification (for example, 'Abc.Benny')
-ResolutionErrors.dfy(91,12): Error: the name 'David' denotes a datatype constructor, but does not do so uniquely; add an explicit qualification (for example, 'Abc.David')
-ResolutionErrors.dfy(92,12): Error: the name 'David' denotes a datatype constructor, but does not do so uniquely; add an explicit qualification (for example, 'Abc.David')
-ResolutionErrors.dfy(94,12): Error: the name 'David' denotes a datatype constructor, but does not do so uniquely; add an explicit qualification (for example, 'Abc.David')
-ResolutionErrors.dfy(96,12): Error: wrong number of arguments to datatype constructor Abc (found 2, expected 1)
-ResolutionErrors.dfy(258,4): Error: label shadows an enclosing label
-ResolutionErrors.dfy(263,2): Error: duplicate label
-ResolutionErrors.dfy(289,4): Error: when allocating an object of type 'ClassWithConstructor', one of its constructor methods must be called
-ResolutionErrors.dfy(290,4): Error: when allocating an object of type 'ClassWithConstructor', one of its constructor methods must be called
-ResolutionErrors.dfy(292,4): Error: a constructor is allowed to be called only when an object is being allocated
-ResolutionErrors.dfy(306,16): Error: arguments must have the same type (got int and DTD_List)
-ResolutionErrors.dfy(307,16): Error: arguments must have the same type (got DTD_List and int)
-ResolutionErrors.dfy(308,25): Error: arguments must have the same type (got bool and int)
-ResolutionErrors.dfy(311,18): Error: ghost fields are allowed only in specification contexts
-ResolutionErrors.dfy(320,15): Error: ghost variables are allowed only in specification contexts
-ResolutionErrors.dfy(345,2): Error: incorrect type of method in-parameter 1 (expected GenericClass<int>, got GenericClass<bool>)
-ResolutionErrors.dfy(357,18): Error: incorrect type of datatype constructor argument (found GList<_T0>, expected GList<int>)
-ResolutionErrors.dfy(365,6): Error: arguments to + must be of a numeric type or a collection type (instead got bool)
-ResolutionErrors.dfy(370,6): Error: all lines in a calculation must have the same type (got int after bool)
-ResolutionErrors.dfy(373,6): Error: first argument to ==> must be of type bool (instead got int)
-ResolutionErrors.dfy(373,6): Error: second argument to ==> must be of type bool (instead got int)
-ResolutionErrors.dfy(374,10): Error: first argument to ==> must be of type bool (instead got int)
-ResolutionErrors.dfy(374,10): Error: second argument to ==> must be of type bool (instead got int)
-ResolutionErrors.dfy(379,10): Error: first argument to ==> must be of type bool (instead got int)
-ResolutionErrors.dfy(379,10): Error: second argument to ==> must be of type bool (instead got int)
-ResolutionErrors.dfy(384,6): Error: print statement is not allowed in this context (because this is a ghost method or because the statement is guarded by a specification-only expression)
-ResolutionErrors.dfy(406,6): Error: calls to methods with side-effects are not allowed inside a hint
-ResolutionErrors.dfy(408,12): Error: a hint is not allowed to update heap locations
-ResolutionErrors.dfy(410,8): Error: a hint is not allowed to update a variable declared outside the hint
-ResolutionErrors.dfy(467,7): Error: ghost variables are allowed only in specification contexts
-ResolutionErrors.dfy(473,12): Error: ghost variables are allowed only in specification contexts
-ResolutionErrors.dfy(541,7): Error: let-such-that expressions are allowed only in ghost contexts
-ResolutionErrors.dfy(543,7): Error: let-such-that expressions are allowed only in ghost contexts
-ResolutionErrors.dfy(543,20): Error: ghost variables are allowed only in specification contexts
-ResolutionErrors.dfy(545,7): Error: let-such-that expressions are allowed only in ghost contexts
-ResolutionErrors.dfy(546,18): Error: unresolved identifier: w
-ResolutionErrors.dfy(653,11): Error: lemmas are not allowed to have modifies clauses
-ResolutionErrors.dfy(913,9): Error: unresolved identifier: s
-ResolutionErrors.dfy(924,32): Error: RHS (of type (int,int,real)) not assignable to LHS (of type (int,real,int))
-ResolutionErrors.dfy(925,37): Error: RHS (of type (int,real,int)) not assignable to LHS (of type (int,real,int,real))
-ResolutionErrors.dfy(931,9): Error: condition is expected to be of type bool, but is int
-ResolutionErrors.dfy(932,16): Error: member 3 does not exist in datatype _tuple#3
-ResolutionErrors.dfy(932,26): Error: member x does not exist in datatype _tuple#2
-ResolutionErrors.dfy(932,18): Error: arguments must have the same type (got (int,int,int) and (int,int))
-ResolutionErrors.dfy(955,15): Error: arguments to / must have the same type (got real and int)
-ResolutionErrors.dfy(956,10): Error: second argument to % must be of type int (instead got real)
-ResolutionErrors.dfy(960,7): Error: type conversion to real is allowed only from int (got real)
-ResolutionErrors.dfy(961,7): Error: type conversion to int is allowed only from real (got int)
-ResolutionErrors.dfy(962,7): Error: type conversion to int is allowed only from real (got nat)
-ResolutionErrors.dfy(1101,8): Error: new cannot be applied to a trait
-<<<<<<< HEAD
-ResolutionErrors.dfy(1122,13): Error: first argument to / must be of numeric type (instead got set<bool>)
-178 resolution/type errors detected in ResolutionErrors.dfy
-
-=======
-ResolutionErrors.dfy(1122,2): Error: a call to a possibly non-terminating method is allowed only if the calling method is also declared (with 'decreases *') to be possibly non-terminating
-ResolutionErrors.dfy(1137,14): Error: a possibly infinite loop is allowed only if the enclosing method is declared (with 'decreases *') to be possibly non-terminating
-179 resolution/type errors detected in ResolutionErrors.dfy
-
->>>>>>> 8af0f884
+ResolutionErrors.dfy(499,7): Error: RHS (of type List<A>) not assignable to LHS (of type List<B>)
+ResolutionErrors.dfy(504,7): Error: RHS (of type List<A>) not assignable to LHS (of type List<B>)
+ResolutionErrors.dfy(518,23): Error: type of case bodies do not agree (found Tree<_T1,_T0>, previous types Tree<_T0,_T1>)
+ResolutionErrors.dfy(530,24): Error: Wrong number of type arguments (0 instead of 2) passed to class/datatype: Tree
+ResolutionErrors.dfy(558,23): Error: type variable 'T' in the function call to 'P' could not determined
+ResolutionErrors.dfy(565,23): Error: type variable 'T' in the function call to 'P' could not determined
+ResolutionErrors.dfy(578,13): Error: 'new' is not allowed in ghost contexts
+ResolutionErrors.dfy(579,9): Error: 'new' is not allowed in ghost contexts
+ResolutionErrors.dfy(586,14): Error: new allocation not supported in forall statements
+ResolutionErrors.dfy(591,11): Error: the body of the enclosing forall statement is not allowed to update heap locations
+ResolutionErrors.dfy(591,14): Error: new allocation not allowed in ghost context
+ResolutionErrors.dfy(601,23): Error: 'new' is not allowed in ghost contexts
+ResolutionErrors.dfy(608,15): Error: 'new' is not allowed in ghost contexts
+ResolutionErrors.dfy(608,15): Error: only ghost methods can be called from this context
+ResolutionErrors.dfy(608,10): Error: ghost variables are allowed only in specification contexts
+ResolutionErrors.dfy(617,17): Error: 'new' is not allowed in ghost contexts
+ResolutionErrors.dfy(619,20): Error: only ghost methods can be called from this context
+ResolutionErrors.dfy(621,8): Error: calls to methods with side-effects are not allowed inside a hint
+ResolutionErrors.dfy(639,21): Error: the type of this expression is underspecified, but it cannot be an opaque type.
+ResolutionErrors.dfy(639,21): Error: the type of this expression is underspecified, but it cannot be an opaque type.
+ResolutionErrors.dfy(676,8): Error: calls to methods with side-effects are not allowed inside a hint
+ResolutionErrors.dfy(686,8): Error: only ghost methods can be called from this context
+ResolutionErrors.dfy(689,20): Error: 'decreases *' is not allowed on ghost loops
+ResolutionErrors.dfy(700,16): Error: Assignment to non-ghost field is not allowed in this context (because this is a ghost method or because the statement is guarded by a specification-only expression)
+ResolutionErrors.dfy(700,16): Error: a hint is not allowed to update heap locations
+ResolutionErrors.dfy(701,21): Error: a hint is not allowed to update heap locations
+ResolutionErrors.dfy(702,8): Error: calls to methods with side-effects are not allowed inside a hint
+ResolutionErrors.dfy(705,19): Error: a while statement used inside a hint is not allowed to have a modifies clause
+ResolutionErrors.dfy(724,8): Error: only ghost methods can be called from this context
+ResolutionErrors.dfy(727,20): Error: 'decreases *' is not allowed on ghost loops
+ResolutionErrors.dfy(732,16): Error: Assignment to non-ghost field is not allowed in this context (because this is a ghost method or because the statement is guarded by a specification-only expression)
+ResolutionErrors.dfy(732,16): Error: a hint is not allowed to update heap locations
+ResolutionErrors.dfy(733,21): Error: a hint is not allowed to update heap locations
+ResolutionErrors.dfy(734,8): Error: calls to methods with side-effects are not allowed inside a hint
+ResolutionErrors.dfy(737,19): Error: a while statement used inside a hint is not allowed to have a modifies clause
+ResolutionErrors.dfy(762,4): Error: calls to methods with side-effects are not allowed inside a statement expression
+ResolutionErrors.dfy(763,4): Error: only ghost methods can be called from this context
+ResolutionErrors.dfy(764,4): Error: wrong number of method result arguments (got 0, expected 1)
+ResolutionErrors.dfy(775,23): Error: function calls are allowed only in specification contexts (consider declaring the function a 'function method')
+ResolutionErrors.dfy(785,4): Error: ghost variables are allowed only in specification contexts
+ResolutionErrors.dfy(796,36): Error: ghost variables are allowed only in specification contexts
+ResolutionErrors.dfy(805,17): Error: function calls are allowed only in specification contexts (consider declaring the function a 'function method')
+ResolutionErrors.dfy(819,6): Error: RHS (of type B) not assignable to LHS (of type object)
+ResolutionErrors.dfy(820,6): Error: RHS (of type int) not assignable to LHS (of type object)
+ResolutionErrors.dfy(821,6): Error: RHS (of type B) not assignable to LHS (of type object)
+ResolutionErrors.dfy(826,6): Error: RHS (of type G) not assignable to LHS (of type object)
+ResolutionErrors.dfy(827,6): Error: RHS (of type Dt) not assignable to LHS (of type object)
+ResolutionErrors.dfy(828,6): Error: RHS (of type CoDt) not assignable to LHS (of type object)
+ResolutionErrors.dfy(890,4): Error: LHS of array assignment must denote an array element (found seq<int>)
+ResolutionErrors.dfy(891,4): Error: LHS of array assignment must denote an array element (found seq<int>)
+ResolutionErrors.dfy(896,10): Error: LHS of assignment must denote a mutable field
+ResolutionErrors.dfy(897,10): Error: LHS of assignment must denote a mutable field
+ResolutionErrors.dfy(898,9): Error: cannot assign to a range of array elements (try the 'forall' statement)
+ResolutionErrors.dfy(899,9): Error: cannot assign to a range of array elements (try the 'forall' statement)
+ResolutionErrors.dfy(900,5): Error: cannot assign to a range of array elements (try the 'forall' statement)
+ResolutionErrors.dfy(901,5): Error: cannot assign to a range of array elements (try the 'forall' statement)
+ResolutionErrors.dfy(982,11): Error: Wrong number of type arguments (2 instead of 1) passed to class/datatype: array3
+ResolutionErrors.dfy(983,11): Error: Wrong number of type arguments (2 instead of 1) passed to class/datatype: C
+ResolutionErrors.dfy(994,7): Error: Duplicate name of top-level declaration: BadSyn2
+ResolutionErrors.dfy(991,17): Error: Wrong number of type arguments (0 instead of 1) passed to class/datatype: List
+ResolutionErrors.dfy(992,17): Error: Undeclared top-level type or type parameter: badName (did you forget to qualify a name?)
+ResolutionErrors.dfy(993,22): Error: Undeclared top-level type or type parameter: X (did you forget to qualify a name?)
+ResolutionErrors.dfy(1000,7): Error: Cycle among redirecting types (derived types, type synonyms): A -> A
+ResolutionErrors.dfy(1003,7): Error: Cycle among redirecting types (derived types, type synonyms): A -> B -> A
+ResolutionErrors.dfy(1007,7): Error: Cycle among redirecting types (derived types, type synonyms): A -> B -> A
+ResolutionErrors.dfy(1016,11): Error: because of cyclic dependencies among constructor argument types, no instances of datatype 'D' can be constructed
+ResolutionErrors.dfy(1019,7): Error: Cycle among redirecting types (derived types, type synonyms): A -> B -> A
+ResolutionErrors.dfy(1024,7): Error: Cycle among redirecting types (derived types, type synonyms): A -> B -> A
+ResolutionErrors.dfy(1043,21): Error: unresolved identifier: x
+ResolutionErrors.dfy(1050,35): Error: Wrong number of type arguments (2 instead of 1) passed to opaque type: P
+ResolutionErrors.dfy(1062,13): Error: Undeclared top-level type or type parameter: BX (did you forget to qualify a name?)
+ResolutionErrors.dfy(1072,6): Error: RHS (of type P<int>) not assignable to LHS (of type P<bool>)
+ResolutionErrors.dfy(1077,6): Error: RHS (of type P<A>) not assignable to LHS (of type P<B>)
+ResolutionErrors.dfy(1082,6): Error: RHS (of type P<A>) not assignable to LHS (of type P<int>)
+ResolutionErrors.dfy(1083,6): Error: RHS (of type P<int>) not assignable to LHS (of type P<A>)
+ResolutionErrors.dfy(1088,13): Error: arguments must have the same type (got P<int> and P<X>)
+ResolutionErrors.dfy(1089,13): Error: arguments must have the same type (got P<bool> and P<X>)
+ResolutionErrors.dfy(1090,13): Error: arguments must have the same type (got P<int> and P<bool>)
+ResolutionErrors.dfy(1113,38): Error: a set comprehension must produce a finite set, but Dafny's heuristics can't figure out how to produce a bounded set of values for 'o'
+ResolutionErrors.dfy(1115,24): Error: a set comprehension must produce a finite set, but Dafny's heuristics can't figure out how to produce a bounded set of values for 'o'
+ResolutionErrors.dfy(429,2): Error: More than one default constructor
+ResolutionErrors.dfy(50,13): Error: 'this' is not allowed in a 'static' context
+ResolutionErrors.dfy(111,9): Error: ghost variables are allowed only in specification contexts
+ResolutionErrors.dfy(112,9): Error: function calls are allowed only in specification contexts (consider declaring the function a 'function method')
+ResolutionErrors.dfy(116,11): Error: ghost variables are allowed only in specification contexts
+ResolutionErrors.dfy(117,9): Error: actual out-parameter 0 is required to be a ghost variable
+ResolutionErrors.dfy(124,15): Error: ghost variables are allowed only in specification contexts
+ResolutionErrors.dfy(128,23): Error: ghost variables are allowed only in specification contexts
+ResolutionErrors.dfy(135,4): Error: ghost variables are allowed only in specification contexts
+ResolutionErrors.dfy(139,21): Error: ghost variables are allowed only in specification contexts
+ResolutionErrors.dfy(140,35): Error: ghost variables are allowed only in specification contexts
+ResolutionErrors.dfy(149,9): Error: only ghost methods can be called from this context
+ResolutionErrors.dfy(155,16): Error: 'decreases *' is not allowed on ghost loops
+ResolutionErrors.dfy(196,27): Error: ghost-context break statement is not allowed to break out of non-ghost structure
+ResolutionErrors.dfy(219,12): Error: ghost-context break statement is not allowed to break out of non-ghost loop
+ResolutionErrors.dfy(231,12): Error: trying to break out of more loop levels than there are enclosing loops
+ResolutionErrors.dfy(235,12): Error: ghost-context break statement is not allowed to break out of non-ghost loop
+ResolutionErrors.dfy(240,8): Error: return statement is not allowed in this context (because it is guarded by a specification-only expression)
+ResolutionErrors.dfy(435,14): Error: when allocating an object of type 'YHWH', one of its constructor methods must be called
+ResolutionErrors.dfy(440,6): Error: when allocating an object of type 'Lucifer', one of its constructor methods must be called
+ResolutionErrors.dfy(441,6): Error: when allocating an object of type 'Lucifer', one of its constructor methods must be called
+ResolutionErrors.dfy(443,9): Error: class Lamb does not have a default constructor
+ResolutionErrors.dfy(839,11): Error: a modifies-clause expression must denote an object or a collection of objects (instead got int)
+ResolutionErrors.dfy(843,14): Error: in a ghost context, only ghost fields can be mentioned as frame targets (x)
+ResolutionErrors.dfy(846,12): Error: in a ghost context, only ghost fields can be mentioned as frame targets (x)
+ResolutionErrors.dfy(854,14): Error: in a ghost context, only ghost fields can be mentioned as frame targets (x)
+ResolutionErrors.dfy(864,18): Error: in a ghost context, only ghost fields can be mentioned as frame targets (x)
+ResolutionErrors.dfy(875,16): Error: in a ghost context, only ghost fields can be mentioned as frame targets (x)
+ResolutionErrors.dfy(1031,23): Error: unresolved identifier: x
+ResolutionErrors.dfy(1034,20): Error: unresolved identifier: x
+ResolutionErrors.dfy(1037,23): Error: unresolved identifier: x
+ResolutionErrors.dfy(1039,19): Error: unresolved identifier: x
+ResolutionErrors.dfy(1041,19): Error: unresolved identifier: x
+ResolutionErrors.dfy(12,16): Error: 'decreases *' is not allowed on ghost loops
+ResolutionErrors.dfy(24,11): Error: array selection requires an array2 (got array3<T>)
+ResolutionErrors.dfy(25,12): Error: sequence/array/multiset/map selection requires a sequence, array, multiset, or map (got array3<T>)
+ResolutionErrors.dfy(26,11): Error: array selection requires an array4 (got array<T>)
+ResolutionErrors.dfy(56,14): Error: a field must be selected via an object, not just a class name
+ResolutionErrors.dfy(57,7): Error: unresolved identifier: F
+ResolutionErrors.dfy(58,14): Error: an instance function must be selected via an object, not just a class name
+ResolutionErrors.dfy(58,7): Error: call to instance function requires an instance
+ResolutionErrors.dfy(59,7): Error: unresolved identifier: G
+ResolutionErrors.dfy(61,7): Error: unresolved identifier: M
+ResolutionErrors.dfy(62,7): Error: call to instance method requires an instance
+ResolutionErrors.dfy(63,7): Error: unresolved identifier: N
+ResolutionErrors.dfy(66,8): Error: non-function expression is called with parameters
+ResolutionErrors.dfy(67,14): Error: member z does not exist in class Global
+ResolutionErrors.dfy(86,12): Error: the name 'Benny' denotes a datatype constructor, but does not do so uniquely; add an explicit qualification (for example, 'Abc.Benny')
+ResolutionErrors.dfy(91,12): Error: the name 'David' denotes a datatype constructor, but does not do so uniquely; add an explicit qualification (for example, 'Abc.David')
+ResolutionErrors.dfy(92,12): Error: the name 'David' denotes a datatype constructor, but does not do so uniquely; add an explicit qualification (for example, 'Abc.David')
+ResolutionErrors.dfy(94,12): Error: the name 'David' denotes a datatype constructor, but does not do so uniquely; add an explicit qualification (for example, 'Abc.David')
+ResolutionErrors.dfy(96,12): Error: wrong number of arguments to datatype constructor Abc (found 2, expected 1)
+ResolutionErrors.dfy(258,4): Error: label shadows an enclosing label
+ResolutionErrors.dfy(263,2): Error: duplicate label
+ResolutionErrors.dfy(289,4): Error: when allocating an object of type 'ClassWithConstructor', one of its constructor methods must be called
+ResolutionErrors.dfy(290,4): Error: when allocating an object of type 'ClassWithConstructor', one of its constructor methods must be called
+ResolutionErrors.dfy(292,4): Error: a constructor is allowed to be called only when an object is being allocated
+ResolutionErrors.dfy(306,16): Error: arguments must have the same type (got int and DTD_List)
+ResolutionErrors.dfy(307,16): Error: arguments must have the same type (got DTD_List and int)
+ResolutionErrors.dfy(308,25): Error: arguments must have the same type (got bool and int)
+ResolutionErrors.dfy(311,18): Error: ghost fields are allowed only in specification contexts
+ResolutionErrors.dfy(320,15): Error: ghost variables are allowed only in specification contexts
+ResolutionErrors.dfy(345,2): Error: incorrect type of method in-parameter 1 (expected GenericClass<int>, got GenericClass<bool>)
+ResolutionErrors.dfy(357,18): Error: incorrect type of datatype constructor argument (found GList<_T0>, expected GList<int>)
+ResolutionErrors.dfy(365,6): Error: arguments to + must be of a numeric type or a collection type (instead got bool)
+ResolutionErrors.dfy(370,6): Error: all lines in a calculation must have the same type (got int after bool)
+ResolutionErrors.dfy(373,6): Error: first argument to ==> must be of type bool (instead got int)
+ResolutionErrors.dfy(373,6): Error: second argument to ==> must be of type bool (instead got int)
+ResolutionErrors.dfy(374,10): Error: first argument to ==> must be of type bool (instead got int)
+ResolutionErrors.dfy(374,10): Error: second argument to ==> must be of type bool (instead got int)
+ResolutionErrors.dfy(379,10): Error: first argument to ==> must be of type bool (instead got int)
+ResolutionErrors.dfy(379,10): Error: second argument to ==> must be of type bool (instead got int)
+ResolutionErrors.dfy(384,6): Error: print statement is not allowed in this context (because this is a ghost method or because the statement is guarded by a specification-only expression)
+ResolutionErrors.dfy(406,6): Error: calls to methods with side-effects are not allowed inside a hint
+ResolutionErrors.dfy(408,12): Error: a hint is not allowed to update heap locations
+ResolutionErrors.dfy(410,8): Error: a hint is not allowed to update a variable declared outside the hint
+ResolutionErrors.dfy(467,7): Error: ghost variables are allowed only in specification contexts
+ResolutionErrors.dfy(473,12): Error: ghost variables are allowed only in specification contexts
+ResolutionErrors.dfy(541,7): Error: let-such-that expressions are allowed only in ghost contexts
+ResolutionErrors.dfy(543,7): Error: let-such-that expressions are allowed only in ghost contexts
+ResolutionErrors.dfy(543,20): Error: ghost variables are allowed only in specification contexts
+ResolutionErrors.dfy(545,7): Error: let-such-that expressions are allowed only in ghost contexts
+ResolutionErrors.dfy(546,18): Error: unresolved identifier: w
+ResolutionErrors.dfy(653,11): Error: lemmas are not allowed to have modifies clauses
+ResolutionErrors.dfy(913,9): Error: unresolved identifier: s
+ResolutionErrors.dfy(924,32): Error: RHS (of type (int,int,real)) not assignable to LHS (of type (int,real,int))
+ResolutionErrors.dfy(925,37): Error: RHS (of type (int,real,int)) not assignable to LHS (of type (int,real,int,real))
+ResolutionErrors.dfy(931,9): Error: condition is expected to be of type bool, but is int
+ResolutionErrors.dfy(932,16): Error: member 3 does not exist in datatype _tuple#3
+ResolutionErrors.dfy(932,26): Error: member x does not exist in datatype _tuple#2
+ResolutionErrors.dfy(932,18): Error: arguments must have the same type (got (int,int,int) and (int,int))
+ResolutionErrors.dfy(955,15): Error: arguments to / must have the same type (got real and int)
+ResolutionErrors.dfy(956,10): Error: second argument to % must be of type int (instead got real)
+ResolutionErrors.dfy(960,7): Error: type conversion to real is allowed only from int (got real)
+ResolutionErrors.dfy(961,7): Error: type conversion to int is allowed only from real (got int)
+ResolutionErrors.dfy(962,7): Error: type conversion to int is allowed only from real (got nat)
+ResolutionErrors.dfy(1101,8): Error: new cannot be applied to a trait
+ResolutionErrors.dfy(1122,13): Error: first argument to / must be of numeric type (instead got set<bool>)
+ResolutionErrors.dfy(1129,2): Error: a call to a possibly non-terminating method is allowed only if the calling method is also declared (with 'decreases *') to be possibly non-terminating
+ResolutionErrors.dfy(1144,14): Error: a possibly infinite loop is allowed only if the enclosing method is declared (with 'decreases *') to be possibly non-terminating
+180 resolution/type errors detected in ResolutionErrors.dfy