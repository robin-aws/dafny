// Simple.dfy

class MyClass<T, U> {
  var x: int

  method M(s: bool, lotsaObjects: set<object>)
      returns (t: object, u: set<int>, v: seq<MyClass<bool, U>>)
    requires s
    modifies this, lotsaObjects
    ensures t == t
    ensures old(null) != this
  {
    x := 12;
    while x < 100
      invariant x <= 100
    {
      x := x + 17;
      if x % 20 == 3 {
        x := this.x + 1;
      } else {
        this.x := x + 0;
      }
      t, u, v := M(true, lotsaObjects);
      var to: MyClass<T, U>;
<<<<<<< HEAD
      to, u, v := this.M(true, lotsaObjects);
      to, u, v := to.M(true, lotsaObjects);
=======
      t, u, v := this.M(true, lotsaObjects);
      t, u, v := to.M(true, lotsaObjects);
>>>>>>> 16b7d12d
      assert v[x] != null ==> null !in v[2 .. x][1..][5 := v[this.x]][..10];
    }
  }

  function F(x: int, y: int, h: WildData, k: WildData): WildData
  {
    if x < 0 then
      h
    else if x == 0 then
      if if h == k then true else false then
        h
      else if y == 0 then
        k
      else
        h
    else
      k
  }
}

datatype List<T> = Nil | Cons(T, List<T>)

datatype WildData = Something | JustAboutAnything(bool, myName: set<int>, int, WildData) | More(List<int>)

class C {
  var w: WildData
  var list: List<bool>
}

class CF {
  static function F(): int

  predicate method G()

  copredicate Co(): bool

  protected function H(): int

  static protected function method I(): real

  static protected predicate method J()
}

module A {
  method P(x: int, y: int)
  {
    if x == 2 {
    } else if * {
    }
    if x == 10 {
    }
    if y == 0 {
    } else if y == 1 {
    } else if * {
    } else if y == 2 {
    } else if * {
    } else if y == 3 {
    } else {
    }
  }
}

module B refines A {
  method P ...
  {
    if ... {
    } else if x == 3 {
    }
    ...;
  }
}

lemma M(x: int)
  ensures x < 8
{
}

colemma M'(x': int)
  ensures true
{
}

Dafny program verifier finished with 0 verified, 0 errors<|MERGE_RESOLUTION|>--- conflicted
+++ resolved
@@ -22,13 +22,8 @@
       }
       t, u, v := M(true, lotsaObjects);
       var to: MyClass<T, U>;
-<<<<<<< HEAD
-      to, u, v := this.M(true, lotsaObjects);
-      to, u, v := to.M(true, lotsaObjects);
-=======
       t, u, v := this.M(true, lotsaObjects);
       t, u, v := to.M(true, lotsaObjects);
->>>>>>> 16b7d12d
       assert v[x] != null ==> null !in v[2 .. x][1..][5 := v[this.x]][..10];
     }
   }
