// RUN: %dafny /compile:3 /print:"%t.print" /dprint:"%t.dprint" "%s" > "%t"
// RUN: %diff "%s.expect" "%t"

trait J
{
  var x: int;
}

class C extends J
{

}

method Main() 
{
  var c := new C;
  var j: J := new C;

  j.x := 8;
  c.x := 9;
  assert j.x + 1 == c.x;

  j := c;
<<<<<<< HEAD
  //assert j.x == 9; //why this does not hold??
=======
  assert j.x == 9;
>>>>>>> 16b7d12d

  print "j"; Print(j);
  print "c"; Print(c);

  c := null;
  assert j != null;
  j := null;
}

method Print(j: J)
  requires j != null;
{
  print ".x = ", j.x, "\n";
}<|MERGE_RESOLUTION|>--- conflicted
+++ resolved
@@ -21,11 +21,7 @@
   assert j.x + 1 == c.x;
 
   j := c;
-<<<<<<< HEAD
-  //assert j.x == 9; //why this does not hold??
-=======
   assert j.x == 9;
->>>>>>> 16b7d12d
 
   print "j"; Print(j);
   print "c"; Print(c);
